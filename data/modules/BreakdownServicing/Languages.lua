--- conflicted
+++ resolved
@@ -267,7 +267,6 @@
 	["The ship's hyperdrive has been destroyed by a malfunction"] = "Der Hyperraumantrieb des Schiffs hat durch eine Fehlfunktion zerstört worden",
 }, })
 
-<<<<<<< HEAD
 ---- DUTCH / NEDERLANDS ----
 
 Translate:AddFlavour('Nederlands','BreakdownServicing', {
@@ -353,7 +352,8 @@
   ["Your drive has not been serviced since it was installed on {date}"] = "Uw aandrijving heeft geen onderhoud gekregen sinds deze werd geïnstalleerd op {date}",
   ["You do not have a drive to service!"] = "Uw heeft geen aandrijving om onderhoud op te plegen!",
   ["The ship's hyperdrive has been destroyed by a malfunction"] = "De hyperaandrijving van het schip is vernietigd door een defect",
-=======
+}, })
+
 ---- SPANISH / ESPAÑOL ----
 
 Translate:AddFlavour('Spanish','BreakdownServicing', {
@@ -437,5 +437,4 @@
 	["Your drive has not been serviced since it was installed on {date}"] = "Su motor no ha tenido ninguna revisión desde que fué instalado el {date}",
 	["You do not have a drive to service!"] = "No dispone de motor para revisar!",
 	["The ship's hyperdrive has been destroyed by a malfunction"] = "El motor de hiperimpulso de la nave se ha destruído por un mal funcionamiento",
->>>>>>> cc88ae7a
 }, })