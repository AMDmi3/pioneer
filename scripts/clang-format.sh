--- conflicted
+++ resolved
@@ -41,11 +41,7 @@
     CLANG_MESSAGE=`"$CLANG_FORMAT" -style=file "$file"`
 
     if [ "$?" = "0" ]; then
-<<<<<<< HEAD
-        diff $DIFF_COLOR -u "$file" - <<< $CLANG_MESSAGE | \
-=======
         diff $DIFF_COLOR -u "$file" - <<< "$CLANG_MESSAGE" | \
->>>>>>> a1f158b1
         sed -e "1s|--- |--- a/|" -e "2s|+++ -|+++ b/$file|" >> "$patch"
     fi
 done
