--- conflicted
+++ resolved
@@ -1,430 +1,426 @@
-﻿<?xml version="1.0" encoding="utf-8"?>
-<Project ToolsVersion="4.0" xmlns="http://schemas.microsoft.com/developer/msbuild/2003">
-  <ItemGroup>
-    <Filter Include="src">
-      <UniqueIdentifier>{408363ad-8810-4809-9acb-38c5ddc4b9db}</UniqueIdentifier>
-    </Filter>
-    <Filter Include="win32">
-      <UniqueIdentifier>{8c51b711-ab01-4922-9660-0e4c6f59ce28}</UniqueIdentifier>
-    </Filter>
-    <Filter Include="win32\src">
-      <UniqueIdentifier>{2f04a4de-46b7-414c-8325-3bb64b79304f}</UniqueIdentifier>
-    </Filter>
-    <Filter Include="src\collider">
-      <UniqueIdentifier>{d0894680-33d7-4d7d-9a65-7a72c5102590}</UniqueIdentifier>
-    </Filter>
-    <Filter Include="src\gui">
-      <UniqueIdentifier>{de900c24-ff02-4a99-a7fc-10d9ce21daf0}</UniqueIdentifier>
-    </Filter>
-    <Filter Include="src\graphics">
-      <UniqueIdentifier>{9055f019-4a3b-416b-b0c6-58c1848f117a}</UniqueIdentifier>
-    </Filter>
-  </ItemGroup>
-  <ItemGroup>
-    <ClCompile Include="..\src\pch.cpp">
-      <Filter>win32\src</Filter>
+﻿<?xml version="1.0" encoding="utf-8"?>
+<Project ToolsVersion="4.0" xmlns="http://schemas.microsoft.com/developer/msbuild/2003">
+  <ItemGroup>
+    <Filter Include="src">
+      <UniqueIdentifier>{408363ad-8810-4809-9acb-38c5ddc4b9db}</UniqueIdentifier>
+    </Filter>
+    <Filter Include="win32">
+      <UniqueIdentifier>{8c51b711-ab01-4922-9660-0e4c6f59ce28}</UniqueIdentifier>
+    </Filter>
+    <Filter Include="win32\src">
+      <UniqueIdentifier>{2f04a4de-46b7-414c-8325-3bb64b79304f}</UniqueIdentifier>
+    </Filter>
+    <Filter Include="src\collider">
+      <UniqueIdentifier>{d0894680-33d7-4d7d-9a65-7a72c5102590}</UniqueIdentifier>
+    </Filter>
+    <Filter Include="src\gui">
+      <UniqueIdentifier>{de900c24-ff02-4a99-a7fc-10d9ce21daf0}</UniqueIdentifier>
+    </Filter>
+    <Filter Include="src\graphics">
+      <UniqueIdentifier>{9055f019-4a3b-416b-b0c6-58c1848f117a}</UniqueIdentifier>
+    </Filter>
+  </ItemGroup>
+  <ItemGroup>
+    <ClCompile Include="..\src\pch.cpp">
+      <Filter>win32\src</Filter>
+    </ClCompile>
+    <ClCompile Include="..\..\src\collider\BVHTree.cpp">
+      <Filter>src\collider</Filter>
+    </ClCompile>
+    <ClCompile Include="..\..\src\collider\CollisionSpace.cpp">
+      <Filter>src\collider</Filter>
+    </ClCompile>
+    <ClCompile Include="..\..\src\collider\Geom.cpp">
+      <Filter>src\collider</Filter>
+    </ClCompile>
+    <ClCompile Include="..\..\src\collider\GeomTree.cpp">
+      <Filter>src\collider</Filter>
+    </ClCompile>
+    <ClCompile Include="..\..\src\LmrModel.cpp">
+      <Filter>src</Filter>
+    </ClCompile>
+    <ClCompile Include="..\..\src\LuaModelViewer.cpp">
+      <Filter>src</Filter>
+    </ClCompile>
+    <ClCompile Include="..\..\src\MyLuaMathTypes.cpp">
+      <Filter>src</Filter>
+    </ClCompile>
+    <ClCompile Include="..\..\src\perlin.cpp">
+      <Filter>src</Filter>
+    </ClCompile>
+    <ClCompile Include="..\..\src\utils.cpp">
+      <Filter>src</Filter>
+    </ClCompile>
+    <ClCompile Include="..\..\src\LuaUtils.cpp">
+      <Filter>src</Filter>
+    </ClCompile>
+    <ClCompile Include="..\..\src\TextureFont.cpp">
+      <Filter>src</Filter>
+    </ClCompile>
+    <ClCompile Include="..\..\src\VectorFont.cpp">
+      <Filter>src</Filter>
+    </ClCompile>
+    <ClCompile Include="..\..\src\FontConfig.cpp">
+      <Filter>src</Filter>
+    </ClCompile>
+    <ClCompile Include="..\..\src\IniConfig.cpp">
+      <Filter>src</Filter>
+    </ClCompile>
+    <ClCompile Include="..\..\src\gui\Gui.cpp">
+      <Filter>src\gui</Filter>
+    </ClCompile>
+    <ClCompile Include="..\..\src\gui\GuiBox.cpp">
+      <Filter>src\gui</Filter>
+    </ClCompile>
+    <ClCompile Include="..\..\src\gui\GuiButton.cpp">
+      <Filter>src\gui</Filter>
+    </ClCompile>
+    <ClCompile Include="..\..\src\gui\GuiContainer.cpp">
+      <Filter>src\gui</Filter>
+    </ClCompile>
+    <ClCompile Include="..\..\src\gui\GuiFixed.cpp">
+      <Filter>src\gui</Filter>
+    </ClCompile>
+    <ClCompile Include="..\..\src\gui\GuiImage.cpp">
+      <Filter>src\gui</Filter>
+    </ClCompile>
+    <ClCompile Include="..\..\src\gui\GuiImageButton.cpp">
+      <Filter>src\gui</Filter>
+    </ClCompile>
+    <ClCompile Include="..\..\src\gui\GuiImageRadioButton.cpp">
+      <Filter>src\gui</Filter>
+    </ClCompile>
+    <ClCompile Include="..\..\src\gui\GuiLabel.cpp">
+      <Filter>src\gui</Filter>
+    </ClCompile>
+    <ClCompile Include="..\..\src\gui\GuiLabelSet.cpp">
+      <Filter>src\gui</Filter>
+    </ClCompile>
+    <ClCompile Include="..\..\src\gui\GuiMeterBar.cpp">
+      <Filter>src\gui</Filter>
+    </ClCompile>
+    <ClCompile Include="..\..\src\gui\GuiMultiStateImageButton.cpp">
+      <Filter>src\gui</Filter>
+    </ClCompile>
+    <ClCompile Include="..\..\src\gui\GuiRadioButton.cpp">
+      <Filter>src\gui</Filter>
+    </ClCompile>
+    <ClCompile Include="..\..\src\gui\GuiRadioGroup.cpp">
+      <Filter>src\gui</Filter>
+    </ClCompile>
+    <ClCompile Include="..\..\src\gui\GuiRepeaterButton.cpp">
+      <Filter>src\gui</Filter>
+    </ClCompile>
+    <ClCompile Include="..\..\src\gui\GuiScreen.cpp">
+      <Filter>src\gui</Filter>
+    </ClCompile>
+    <ClCompile Include="..\..\src\gui\GuiTabbed.cpp">
+      <Filter>src\gui</Filter>
+    </ClCompile>
+    <ClCompile Include="..\..\src\gui\GuiTextEntry.cpp">
+      <Filter>src\gui</Filter>
+    </ClCompile>
+    <ClCompile Include="..\..\src\gui\GuiTextLayout.cpp">
+      <Filter>src\gui</Filter>
+    </ClCompile>
+    <ClCompile Include="..\..\src\gui\GuiToggleButton.cpp">
+      <Filter>src\gui</Filter>
+    </ClCompile>
+    <ClCompile Include="..\..\src\gui\GuiToolTip.cpp">
+      <Filter>src\gui</Filter>
+    </ClCompile>
+    <ClCompile Include="..\..\src\gui\GuiVScrollBar.cpp">
+      <Filter>src\gui</Filter>
+    </ClCompile>
+    <ClCompile Include="..\..\src\gui\GuiVScrollPortal.cpp">
+      <Filter>src\gui</Filter>
+    </ClCompile>
+    <ClCompile Include="..\..\src\gui\GuiWidget.cpp">
+      <Filter>src\gui</Filter>
+    </ClCompile>
+    <ClCompile Include="..\..\src\StringF.cpp">
+      <Filter>src</Filter>
+    </ClCompile>
+    <ClCompile Include="..\..\src\Lang.cpp">
+      <Filter>src</Filter>
+    </ClCompile>
+    <ClCompile Include="..\..\src\LuaConstants.cpp">
+      <Filter>src</Filter>
+    </ClCompile>
+    <ClCompile Include="..\..\src\ShipType.cpp">
+      <Filter>src</Filter>
+    </ClCompile>
+    <ClCompile Include="..\..\src\enum_table.cpp">
+      <Filter>src</Filter>
+    </ClCompile>
+    <ClCompile Include="..\..\src\Texture.cpp">
+      <Filter>src</Filter>
+    </ClCompile>
+    <ClCompile Include="..\..\src\TextureCache.cpp">
+      <Filter>src</Filter>
     </ClCompile>
-    <ClCompile Include="..\..\src\collider\BVHTree.cpp">
-      <Filter>src\collider</Filter>
+    <ClCompile Include="..\..\src\FileSystemPosix.cpp">
+      <Filter>src</Filter>
+    </ClCompile>
+    <ClCompile Include="..\..\src\FileSystem.cpp">
+      <Filter>src</Filter>
+    </ClCompile>
+    <ClCompile Include="..\src\FileSystemWin32.cpp">
+      <Filter>win32\src</Filter>
+    </ClCompile>
+    <ClCompile Include="..\..\src\Font.cpp">
+      <Filter>src</Filter>
     </ClCompile>
-    <ClCompile Include="..\..\src\collider\CollisionSpace.cpp">
-      <Filter>src\collider</Filter>
-    </ClCompile>
-    <ClCompile Include="..\..\src\collider\Geom.cpp">
-      <Filter>src\collider</Filter>
-    </ClCompile>
-    <ClCompile Include="..\..\src\collider\GeomTree.cpp">
-      <Filter>src\collider</Filter>
-    </ClCompile>
-    <ClCompile Include="..\..\src\LmrModel.cpp">
-      <Filter>src</Filter>
-    </ClCompile>
-    <ClCompile Include="..\..\src\LuaModelViewer.cpp">
-      <Filter>src</Filter>
-    </ClCompile>
-    <ClCompile Include="..\..\src\MyLuaMathTypes.cpp">
-      <Filter>src</Filter>
-    </ClCompile>
-    <ClCompile Include="..\..\src\perlin.cpp">
-      <Filter>src</Filter>
-    </ClCompile>
-    <ClCompile Include="..\..\src\utils.cpp">
-      <Filter>src</Filter>
-    </ClCompile>
-    <ClCompile Include="..\..\src\LuaUtils.cpp">
-      <Filter>src</Filter>
-    </ClCompile>
-    <ClCompile Include="..\..\src\TextureFont.cpp">
-      <Filter>src</Filter>
-    </ClCompile>
-    <ClCompile Include="..\..\src\VectorFont.cpp">
-      <Filter>src</Filter>
-    </ClCompile>
-    <ClCompile Include="..\..\src\FontConfig.cpp">
-      <Filter>src</Filter>
-    </ClCompile>
-    <ClCompile Include="..\..\src\IniConfig.cpp">
-      <Filter>src</Filter>
-    </ClCompile>
-    <ClCompile Include="..\..\src\gui\Gui.cpp">
-      <Filter>src\gui</Filter>
-    </ClCompile>
-    <ClCompile Include="..\..\src\gui\GuiBox.cpp">
-      <Filter>src\gui</Filter>
-    </ClCompile>
-    <ClCompile Include="..\..\src\gui\GuiButton.cpp">
-      <Filter>src\gui</Filter>
-    </ClCompile>
-    <ClCompile Include="..\..\src\gui\GuiContainer.cpp">
-      <Filter>src\gui</Filter>
-    </ClCompile>
-    <ClCompile Include="..\..\src\gui\GuiFixed.cpp">
-      <Filter>src\gui</Filter>
-    </ClCompile>
-    <ClCompile Include="..\..\src\gui\GuiImage.cpp">
-      <Filter>src\gui</Filter>
-    </ClCompile>
-    <ClCompile Include="..\..\src\gui\GuiImageButton.cpp">
-      <Filter>src\gui</Filter>
-    </ClCompile>
-    <ClCompile Include="..\..\src\gui\GuiImageRadioButton.cpp">
-      <Filter>src\gui</Filter>
-    </ClCompile>
-    <ClCompile Include="..\..\src\gui\GuiLabel.cpp">
-      <Filter>src\gui</Filter>
-    </ClCompile>
-    <ClCompile Include="..\..\src\gui\GuiLabelSet.cpp">
-      <Filter>src\gui</Filter>
-    </ClCompile>
-    <ClCompile Include="..\..\src\gui\GuiMeterBar.cpp">
-      <Filter>src\gui</Filter>
-    </ClCompile>
-    <ClCompile Include="..\..\src\gui\GuiMultiStateImageButton.cpp">
-      <Filter>src\gui</Filter>
-    </ClCompile>
-    <ClCompile Include="..\..\src\gui\GuiRadioButton.cpp">
-      <Filter>src\gui</Filter>
-    </ClCompile>
-    <ClCompile Include="..\..\src\gui\GuiRadioGroup.cpp">
-      <Filter>src\gui</Filter>
-    </ClCompile>
-    <ClCompile Include="..\..\src\gui\GuiRepeaterButton.cpp">
-      <Filter>src\gui</Filter>
-    </ClCompile>
-    <ClCompile Include="..\..\src\gui\GuiScreen.cpp">
-      <Filter>src\gui</Filter>
-    </ClCompile>
-    <ClCompile Include="..\..\src\gui\GuiTabbed.cpp">
-      <Filter>src\gui</Filter>
-    </ClCompile>
-    <ClCompile Include="..\..\src\gui\GuiTextEntry.cpp">
-      <Filter>src\gui</Filter>
-    </ClCompile>
-    <ClCompile Include="..\..\src\gui\GuiTextLayout.cpp">
-      <Filter>src\gui</Filter>
-    </ClCompile>
-    <ClCompile Include="..\..\src\gui\GuiToggleButton.cpp">
-      <Filter>src\gui</Filter>
-    </ClCompile>
-    <ClCompile Include="..\..\src\gui\GuiToolTip.cpp">
-      <Filter>src\gui</Filter>
-    </ClCompile>
-    <ClCompile Include="..\..\src\gui\GuiVScrollBar.cpp">
-      <Filter>src\gui</Filter>
-    </ClCompile>
-    <ClCompile Include="..\..\src\gui\GuiVScrollPortal.cpp">
-      <Filter>src\gui</Filter>
-    </ClCompile>
-    <ClCompile Include="..\..\src\gui\GuiWidget.cpp">
-      <Filter>src\gui</Filter>
-    </ClCompile>
-    <ClCompile Include="..\..\src\StringF.cpp">
-      <Filter>src</Filter>
-    </ClCompile>
-    <ClCompile Include="..\..\src\Lang.cpp">
-      <Filter>src</Filter>
-    </ClCompile>
-    <ClCompile Include="..\..\src\LuaConstants.cpp">
-      <Filter>src</Filter>
-    </ClCompile>
-    <ClCompile Include="..\..\src\ShipType.cpp">
-      <Filter>src</Filter>
-    </ClCompile>
-    <ClCompile Include="..\..\src\enum_table.cpp">
-      <Filter>src</Filter>
-    </ClCompile>
-    <ClCompile Include="..\..\src\Texture.cpp">
-      <Filter>src</Filter>
-    </ClCompile>
-    <ClCompile Include="..\..\src\TextureCache.cpp">
-      <Filter>src</Filter>
-    </ClCompile>
-<<<<<<< HEAD
-    <ClCompile Include="..\..\src\FileSystemPosix.cpp">
-      <Filter>src</Filter>
-    </ClCompile>
-    <ClCompile Include="..\..\src\FileSystem.cpp">
-      <Filter>src</Filter>
-    </ClCompile>
-    <ClCompile Include="..\src\FileSystemWin32.cpp">
-      <Filter>win32\src</Filter>
-    </ClCompile>
-    <ClCompile Include="..\..\src\Font.cpp">
-      <Filter>src</Filter>
-=======
-    <ClCompile Include="..\..\src\TextSupport.cpp" />
-    <ClCompile Include="..\..\src\FontCache.cpp" />
-    <ClCompile Include="..\..\src\Font.cpp" />
-    <ClCompile Include="..\..\src\graphics\Drawables.cpp">
+    <ClCompile Include="..\..\src\TextSupport.cpp" />
+    <ClCompile Include="..\..\src\FontCache.cpp" />
+    <ClCompile Include="..\..\src\Font.cpp" />
+    <ClCompile Include="..\..\src\graphics\Drawables.cpp">
+      <Filter>src\graphics</Filter>
+    </ClCompile>
+    <ClCompile Include="..\..\src\graphics\Frustum.cpp">
+      <Filter>src\graphics</Filter>
+    </ClCompile>
+    <ClCompile Include="..\..\src\graphics\Graphics.cpp">
+      <Filter>src\graphics</Filter>
+    </ClCompile>
+    <ClCompile Include="..\..\src\graphics\Material.cpp">
+      <Filter>src\graphics</Filter>
+    </ClCompile>
+    <ClCompile Include="..\..\src\graphics\Renderer.cpp">
+      <Filter>src\graphics</Filter>
+    </ClCompile>
+    <ClCompile Include="..\..\src\graphics\RendererGL2.cpp">
+      <Filter>src\graphics</Filter>
+    </ClCompile>
+    <ClCompile Include="..\..\src\graphics\RendererLegacy.cpp">
+      <Filter>src\graphics</Filter>
+    </ClCompile>
+    <ClCompile Include="..\..\src\graphics\RenderTarget.cpp">
+      <Filter>src\graphics</Filter>
+    </ClCompile>
+    <ClCompile Include="..\..\src\graphics\Shader.cpp">
+      <Filter>src\graphics</Filter>
+    </ClCompile>
+    <ClCompile Include="..\..\src\graphics\StaticMesh.cpp">
+      <Filter>src\graphics</Filter>
+    </ClCompile>
+    <ClCompile Include="..\..\src\graphics\VertexArray.cpp">
       <Filter>src\graphics</Filter>
-    </ClCompile>
-    <ClCompile Include="..\..\src\graphics\Frustum.cpp">
+    </ClCompile>
+  </ItemGroup>
+  <ItemGroup>
+    <ClInclude Include="..\src\pch.h">
+      <Filter>win32\src</Filter>
+    </ClInclude>
+    <ClInclude Include="..\..\src\collider\BVHTree.h">
+      <Filter>src\collider</Filter>
+    </ClInclude>
+    <ClInclude Include="..\..\src\collider\collider.h">
+      <Filter>src\collider</Filter>
+    </ClInclude>
+    <ClInclude Include="..\..\src\collider\CollisionContact.h">
+      <Filter>src\collider</Filter>
+    </ClInclude>
+    <ClInclude Include="..\..\src\collider\CollisionSpace.h">
+      <Filter>src\collider</Filter>
+    </ClInclude>
+    <ClInclude Include="..\..\src\collider\Geom.h">
+      <Filter>src\collider</Filter>
+    </ClInclude>
+    <ClInclude Include="..\..\src\collider\GeomTree.h">
+      <Filter>src\collider</Filter>
+    </ClInclude>
+    <ClInclude Include="..\..\src\libs.h">
+      <Filter>src</Filter>
+    </ClInclude>
+    <ClInclude Include="..\..\src\LmrModel.h">
+      <Filter>src</Filter>
+    </ClInclude>
+    <ClInclude Include="..\..\src\matrix4x4.h">
+      <Filter>src</Filter>
+    </ClInclude>
+    <ClInclude Include="..\..\src\MyLuaMathTypes.h">
+      <Filter>src</Filter>
+    </ClInclude>
+    <ClInclude Include="..\..\src\perlin.h">
+      <Filter>src</Filter>
+    </ClInclude>
+    <ClInclude Include="..\..\src\utils.h">
+      <Filter>src</Filter>
+    </ClInclude>
+    <ClInclude Include="..\..\src\vector3.h">
+      <Filter>src</Filter>
+    </ClInclude>
+    <ClInclude Include="..\..\src\LuaUtils.h">
+      <Filter>src</Filter>
+    </ClInclude>
+    <ClInclude Include="..\..\src\TextureFont.h">
+      <Filter>src</Filter>
+    </ClInclude>
+    <ClInclude Include="..\..\src\VectorFont.h">
+      <Filter>src</Filter>
+    </ClInclude>
+    <ClInclude Include="..\..\src\FontConfig.h">
+      <Filter>src</Filter>
+    </ClInclude>
+    <ClInclude Include="..\..\src\IniConfig.h">
+      <Filter>src</Filter>
+    </ClInclude>
+    <ClInclude Include="..\..\src\gui\GuiWidget.h">
+      <Filter>src\gui</Filter>
+    </ClInclude>
+    <ClInclude Include="..\..\src\gui\Gui.h">
+      <Filter>src\gui</Filter>
+    </ClInclude>
+    <ClInclude Include="..\..\src\gui\GuiAdjustment.h">
+      <Filter>src\gui</Filter>
+    </ClInclude>
+    <ClInclude Include="..\..\src\gui\GuiBox.h">
+      <Filter>src\gui</Filter>
+    </ClInclude>
+    <ClInclude Include="..\..\src\gui\GuiButton.h">
+      <Filter>src\gui</Filter>
+    </ClInclude>
+    <ClInclude Include="..\..\src\gui\GuiContainer.h">
+      <Filter>src\gui</Filter>
+    </ClInclude>
+    <ClInclude Include="..\..\src\gui\GuiEvents.h">
+      <Filter>src\gui</Filter>
+    </ClInclude>
+    <ClInclude Include="..\..\src\gui\GuiFixed.h">
+      <Filter>src\gui</Filter>
+    </ClInclude>
+    <ClInclude Include="..\..\src\gui\GuiImage.h">
+      <Filter>src\gui</Filter>
+    </ClInclude>
+    <ClInclude Include="..\..\src\gui\GuiImageButton.h">
+      <Filter>src\gui</Filter>
+    </ClInclude>
+    <ClInclude Include="..\..\src\gui\GuiImageRadioButton.h">
+      <Filter>src\gui</Filter>
+    </ClInclude>
+    <ClInclude Include="..\..\src\gui\GuiISelectable.h">
+      <Filter>src\gui</Filter>
+    </ClInclude>
+    <ClInclude Include="..\..\src\gui\GuiLabel.h">
+      <Filter>src\gui</Filter>
+    </ClInclude>
+    <ClInclude Include="..\..\src\gui\GuiLabelSet.h">
+      <Filter>src\gui</Filter>
+    </ClInclude>
+    <ClInclude Include="..\..\src\gui\GuiMeterBar.h">
+      <Filter>src\gui</Filter>
+    </ClInclude>
+    <ClInclude Include="..\..\src\gui\GuiMultiStateImageButton.h">
+      <Filter>src\gui</Filter>
+    </ClInclude>
+    <ClInclude Include="..\..\src\gui\GuiRadioButton.h">
+      <Filter>src\gui</Filter>
+    </ClInclude>
+    <ClInclude Include="..\..\src\gui\GuiRadioGroup.h">
+      <Filter>src\gui</Filter>
+    </ClInclude>
+    <ClInclude Include="..\..\src\gui\GuiRepeaterButton.h">
+      <Filter>src\gui</Filter>
+    </ClInclude>
+    <ClInclude Include="..\..\src\gui\GuiScreen.h">
+      <Filter>src\gui</Filter>
+    </ClInclude>
+    <ClInclude Include="..\..\src\gui\GuiTabbed.h">
+      <Filter>src\gui</Filter>
+    </ClInclude>
+    <ClInclude Include="..\..\src\gui\GuiTextEntry.h">
+      <Filter>src\gui</Filter>
+    </ClInclude>
+    <ClInclude Include="..\..\src\gui\GuiTextLayout.h">
+      <Filter>src\gui</Filter>
+    </ClInclude>
+    <ClInclude Include="..\..\src\gui\GuiToggleButton.h">
+      <Filter>src\gui</Filter>
+    </ClInclude>
+    <ClInclude Include="..\..\src\gui\GuiToolTip.h">
+      <Filter>src\gui</Filter>
+    </ClInclude>
+    <ClInclude Include="..\..\src\gui\GuiVScrollBar.h">
+      <Filter>src\gui</Filter>
+    </ClInclude>
+    <ClInclude Include="..\..\src\gui\GuiVScrollPortal.h">
+      <Filter>src\gui</Filter>
+    </ClInclude>
+    <ClInclude Include="..\..\src\StringF.h">
+      <Filter>src</Filter>
+    </ClInclude>
+    <ClInclude Include="..\..\src\Lang.h">
+      <Filter>src</Filter>
+    </ClInclude>
+    <ClInclude Include="..\..\src\LuaConstants.h">
+      <Filter>src</Filter>
+    </ClInclude>
+    <ClInclude Include="..\..\src\ShipType.h">
+      <Filter>src</Filter>
+    </ClInclude>
+    <ClInclude Include="..\..\src\enum_table.h">
+      <Filter>src</Filter>
+    </ClInclude>
+    <ClInclude Include="..\..\src\Texture.h">
+      <Filter>src</Filter>
+    </ClInclude>
+    <ClInclude Include="..\..\src\TextureCache.h">
+      <Filter>src</Filter>
+    </ClInclude>
+    <ClInclude Include="..\..\src\StringRange.h">
+      <Filter>src</Filter>
+    </ClInclude>
+    <ClInclude Include="..\..\src\ByteRange.h">
+      <Filter>src</Filter>
+    </ClInclude>
+    <ClInclude Include="..\..\src\FileSystem.h">
+      <Filter>src</Filter>
+    </ClInclude>
+    <ClInclude Include="..\..\src\vector2.h">
+      <Filter>src</Filter>
+    </ClInclude>
+    <ClInclude Include="..\..\src\TextSupport.h" />
+    <ClInclude Include="..\..\src\FontCache.h" />
+    <ClInclude Include="..\..\src\Font.h" />
+    <ClInclude Include="..\..\src\graphics\Drawables.h">
+      <Filter>src\graphics</Filter>
+    </ClInclude>
+    <ClInclude Include="..\..\src\graphics\Frustum.h">
+      <Filter>src\graphics</Filter>
+    </ClInclude>
+    <ClInclude Include="..\..\src\graphics\Graphics.h">
+      <Filter>src\graphics</Filter>
+    </ClInclude>
+    <ClInclude Include="..\..\src\graphics\Material.h">
+      <Filter>src\graphics</Filter>
+    </ClInclude>
+    <ClInclude Include="..\..\src\graphics\Renderer.h">
+      <Filter>src\graphics</Filter>
+    </ClInclude>
+    <ClInclude Include="..\..\src\graphics\RendererGL2.h">
+      <Filter>src\graphics</Filter>
+    </ClInclude>
+    <ClInclude Include="..\..\src\graphics\RendererGLBuffers.h">
+      <Filter>src\graphics</Filter>
+    </ClInclude>
+    <ClInclude Include="..\..\src\graphics\RendererLegacy.h">
+      <Filter>src\graphics</Filter>
+    </ClInclude>
+    <ClInclude Include="..\..\src\graphics\RenderTarget.h">
+      <Filter>src\graphics</Filter>
+    </ClInclude>
+    <ClInclude Include="..\..\src\graphics\Shader.h">
+      <Filter>src\graphics</Filter>
+    </ClInclude>
+    <ClInclude Include="..\..\src\graphics\StaticMesh.h">
+      <Filter>src\graphics</Filter>
+    </ClInclude>
+    <ClInclude Include="..\..\src\graphics\Surface.h">
+      <Filter>src\graphics</Filter>
+    </ClInclude>
+    <ClInclude Include="..\..\src\graphics\VertexArray.h">
       <Filter>src\graphics</Filter>
-    </ClCompile>
-    <ClCompile Include="..\..\src\graphics\Graphics.cpp">
-      <Filter>src\graphics</Filter>
-    </ClCompile>
-    <ClCompile Include="..\..\src\graphics\Material.cpp">
-      <Filter>src\graphics</Filter>
-    </ClCompile>
-    <ClCompile Include="..\..\src\graphics\Renderer.cpp">
-      <Filter>src\graphics</Filter>
-    </ClCompile>
-    <ClCompile Include="..\..\src\graphics\RendererGL2.cpp">
-      <Filter>src\graphics</Filter>
-    </ClCompile>
-    <ClCompile Include="..\..\src\graphics\RendererLegacy.cpp">
-      <Filter>src\graphics</Filter>
-    </ClCompile>
-    <ClCompile Include="..\..\src\graphics\RenderTarget.cpp">
-      <Filter>src\graphics</Filter>
-    </ClCompile>
-    <ClCompile Include="..\..\src\graphics\Shader.cpp">
-      <Filter>src\graphics</Filter>
-    </ClCompile>
-    <ClCompile Include="..\..\src\graphics\StaticMesh.cpp">
-      <Filter>src\graphics</Filter>
-    </ClCompile>
-    <ClCompile Include="..\..\src\graphics\VertexArray.cpp">
-      <Filter>src\graphics</Filter>
->>>>>>> 5f4347cf
-    </ClCompile>
-  </ItemGroup>
-  <ItemGroup>
-    <ClInclude Include="..\src\pch.h">
-      <Filter>win32\src</Filter>
-    </ClInclude>
-    <ClInclude Include="..\..\src\collider\BVHTree.h">
-      <Filter>src\collider</Filter>
-    </ClInclude>
-    <ClInclude Include="..\..\src\collider\collider.h">
-      <Filter>src\collider</Filter>
-    </ClInclude>
-    <ClInclude Include="..\..\src\collider\CollisionContact.h">
-      <Filter>src\collider</Filter>
-    </ClInclude>
-    <ClInclude Include="..\..\src\collider\CollisionSpace.h">
-      <Filter>src\collider</Filter>
-    </ClInclude>
-    <ClInclude Include="..\..\src\collider\Geom.h">
-      <Filter>src\collider</Filter>
-    </ClInclude>
-    <ClInclude Include="..\..\src\collider\GeomTree.h">
-      <Filter>src\collider</Filter>
-    </ClInclude>
-    <ClInclude Include="..\..\src\libs.h">
-      <Filter>src</Filter>
-    </ClInclude>
-    <ClInclude Include="..\..\src\LmrModel.h">
-      <Filter>src</Filter>
-    </ClInclude>
-    <ClInclude Include="..\..\src\matrix4x4.h">
-      <Filter>src</Filter>
-    </ClInclude>
-    <ClInclude Include="..\..\src\MyLuaMathTypes.h">
-      <Filter>src</Filter>
-    </ClInclude>
-    <ClInclude Include="..\..\src\perlin.h">
-      <Filter>src</Filter>
-    </ClInclude>
-    <ClInclude Include="..\..\src\utils.h">
-      <Filter>src</Filter>
-    </ClInclude>
-    <ClInclude Include="..\..\src\vector3.h">
-      <Filter>src</Filter>
-    </ClInclude>
-    <ClInclude Include="..\..\src\LuaUtils.h">
-      <Filter>src</Filter>
-    </ClInclude>
-    <ClInclude Include="..\..\src\TextureFont.h">
-      <Filter>src</Filter>
-    </ClInclude>
-    <ClInclude Include="..\..\src\VectorFont.h">
-      <Filter>src</Filter>
-    </ClInclude>
-    <ClInclude Include="..\..\src\FontConfig.h">
-      <Filter>src</Filter>
-    </ClInclude>
-    <ClInclude Include="..\..\src\IniConfig.h">
-      <Filter>src</Filter>
-    </ClInclude>
-    <ClInclude Include="..\..\src\gui\GuiWidget.h">
-      <Filter>src\gui</Filter>
-    </ClInclude>
-    <ClInclude Include="..\..\src\gui\Gui.h">
-      <Filter>src\gui</Filter>
-    </ClInclude>
-    <ClInclude Include="..\..\src\gui\GuiAdjustment.h">
-      <Filter>src\gui</Filter>
-    </ClInclude>
-    <ClInclude Include="..\..\src\gui\GuiBox.h">
-      <Filter>src\gui</Filter>
-    </ClInclude>
-    <ClInclude Include="..\..\src\gui\GuiButton.h">
-      <Filter>src\gui</Filter>
-    </ClInclude>
-    <ClInclude Include="..\..\src\gui\GuiContainer.h">
-      <Filter>src\gui</Filter>
-    </ClInclude>
-    <ClInclude Include="..\..\src\gui\GuiEvents.h">
-      <Filter>src\gui</Filter>
-    </ClInclude>
-    <ClInclude Include="..\..\src\gui\GuiFixed.h">
-      <Filter>src\gui</Filter>
-    </ClInclude>
-    <ClInclude Include="..\..\src\gui\GuiImage.h">
-      <Filter>src\gui</Filter>
-    </ClInclude>
-    <ClInclude Include="..\..\src\gui\GuiImageButton.h">
-      <Filter>src\gui</Filter>
-    </ClInclude>
-    <ClInclude Include="..\..\src\gui\GuiImageRadioButton.h">
-      <Filter>src\gui</Filter>
-    </ClInclude>
-    <ClInclude Include="..\..\src\gui\GuiISelectable.h">
-      <Filter>src\gui</Filter>
-    </ClInclude>
-    <ClInclude Include="..\..\src\gui\GuiLabel.h">
-      <Filter>src\gui</Filter>
-    </ClInclude>
-    <ClInclude Include="..\..\src\gui\GuiLabelSet.h">
-      <Filter>src\gui</Filter>
-    </ClInclude>
-    <ClInclude Include="..\..\src\gui\GuiMeterBar.h">
-      <Filter>src\gui</Filter>
-    </ClInclude>
-    <ClInclude Include="..\..\src\gui\GuiMultiStateImageButton.h">
-      <Filter>src\gui</Filter>
-    </ClInclude>
-    <ClInclude Include="..\..\src\gui\GuiRadioButton.h">
-      <Filter>src\gui</Filter>
-    </ClInclude>
-    <ClInclude Include="..\..\src\gui\GuiRadioGroup.h">
-      <Filter>src\gui</Filter>
-    </ClInclude>
-    <ClInclude Include="..\..\src\gui\GuiRepeaterButton.h">
-      <Filter>src\gui</Filter>
-    </ClInclude>
-    <ClInclude Include="..\..\src\gui\GuiScreen.h">
-      <Filter>src\gui</Filter>
-    </ClInclude>
-    <ClInclude Include="..\..\src\gui\GuiTabbed.h">
-      <Filter>src\gui</Filter>
-    </ClInclude>
-    <ClInclude Include="..\..\src\gui\GuiTextEntry.h">
-      <Filter>src\gui</Filter>
-    </ClInclude>
-    <ClInclude Include="..\..\src\gui\GuiTextLayout.h">
-      <Filter>src\gui</Filter>
-    </ClInclude>
-    <ClInclude Include="..\..\src\gui\GuiToggleButton.h">
-      <Filter>src\gui</Filter>
-    </ClInclude>
-    <ClInclude Include="..\..\src\gui\GuiToolTip.h">
-      <Filter>src\gui</Filter>
-    </ClInclude>
-    <ClInclude Include="..\..\src\gui\GuiVScrollBar.h">
-      <Filter>src\gui</Filter>
-    </ClInclude>
-    <ClInclude Include="..\..\src\gui\GuiVScrollPortal.h">
-      <Filter>src\gui</Filter>
-    </ClInclude>
-    <ClInclude Include="..\..\src\StringF.h">
-      <Filter>src</Filter>
-    </ClInclude>
-    <ClInclude Include="..\..\src\Lang.h">
-      <Filter>src</Filter>
-    </ClInclude>
-    <ClInclude Include="..\..\src\LuaConstants.h">
-      <Filter>src</Filter>
-    </ClInclude>
-    <ClInclude Include="..\..\src\ShipType.h">
-      <Filter>src</Filter>
-    </ClInclude>
-    <ClInclude Include="..\..\src\enum_table.h">
-      <Filter>src</Filter>
-    </ClInclude>
-    <ClInclude Include="..\..\src\Texture.h">
-      <Filter>src</Filter>
-    </ClInclude>
-    <ClInclude Include="..\..\src\TextureCache.h">
-      <Filter>src</Filter>
-    </ClInclude>
-<<<<<<< HEAD
-    <ClInclude Include="..\..\src\StringRange.h">
-      <Filter>src</Filter>
-    </ClInclude>
-    <ClInclude Include="..\..\src\ByteRange.h">
-      <Filter>src</Filter>
-    </ClInclude>
-    <ClInclude Include="..\..\src\FileSystem.h">
-      <Filter>src</Filter>
-=======
-    <ClInclude Include="..\..\src\vector2.h">
-      <Filter>src</Filter>
-    </ClInclude>
-    <ClInclude Include="..\..\src\TextSupport.h" />
-    <ClInclude Include="..\..\src\FontCache.h" />
-    <ClInclude Include="..\..\src\Font.h" />
-    <ClInclude Include="..\..\src\graphics\Drawables.h">
-      <Filter>src\graphics</Filter>
-    </ClInclude>
-    <ClInclude Include="..\..\src\graphics\Frustum.h">
-      <Filter>src\graphics</Filter>
-    </ClInclude>
-    <ClInclude Include="..\..\src\graphics\Graphics.h">
-      <Filter>src\graphics</Filter>
-    </ClInclude>
-    <ClInclude Include="..\..\src\graphics\Material.h">
-      <Filter>src\graphics</Filter>
-    </ClInclude>
-    <ClInclude Include="..\..\src\graphics\Renderer.h">
-      <Filter>src\graphics</Filter>
-    </ClInclude>
-    <ClInclude Include="..\..\src\graphics\RendererGL2.h">
-      <Filter>src\graphics</Filter>
-    </ClInclude>
-    <ClInclude Include="..\..\src\graphics\RendererGLBuffers.h">
-      <Filter>src\graphics</Filter>
-    </ClInclude>
-    <ClInclude Include="..\..\src\graphics\RendererLegacy.h">
-      <Filter>src\graphics</Filter>
-    </ClInclude>
-    <ClInclude Include="..\..\src\graphics\RenderTarget.h">
-      <Filter>src\graphics</Filter>
-    </ClInclude>
-    <ClInclude Include="..\..\src\graphics\Shader.h">
-      <Filter>src\graphics</Filter>
-    </ClInclude>
-    <ClInclude Include="..\..\src\graphics\StaticMesh.h">
-      <Filter>src\graphics</Filter>
-    </ClInclude>
-    <ClInclude Include="..\..\src\graphics\Surface.h">
-      <Filter>src\graphics</Filter>
-    </ClInclude>
-    <ClInclude Include="..\..\src\graphics\VertexArray.h">
-      <Filter>src\graphics</Filter>
->>>>>>> 5f4347cf
-    </ClInclude>
-  </ItemGroup>
-</Project>+    </ClInclude>
+  </ItemGroup>
+</Project>