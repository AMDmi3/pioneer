﻿<?xml version="1.0" encoding="utf-8"?>
<Project ToolsVersion="4.0" xmlns="http://schemas.microsoft.com/developer/msbuild/2003">
  <ItemGroup>
    <Filter Include="src">
      <UniqueIdentifier>{2ef8ea5b-7c53-4337-93b0-a929d9103bd6}</UniqueIdentifier>
    </Filter>
    <Filter Include="src\win32">
      <UniqueIdentifier>{172c1b95-e18a-4158-8227-10b5cc882b62}</UniqueIdentifier>
    </Filter>
    <Filter Include="src\posix">
      <UniqueIdentifier>{6d264ce7-1454-4144-a050-a665481a0a20}</UniqueIdentifier>
    </Filter>
  </ItemGroup>
  <ItemGroup>
    <ClCompile Include="..\..\src\AmbientSounds.cpp">
      <Filter>src</Filter>
    </ClCompile>
    <ClCompile Include="..\..\src\Body.cpp">
      <Filter>src</Filter>
    </ClCompile>
    <ClCompile Include="..\..\src\CargoBody.cpp">
      <Filter>src</Filter>
    </ClCompile>
    <ClCompile Include="..\..\src\CityOnPlanet.cpp">
      <Filter>src</Filter>
    </ClCompile>
    <ClCompile Include="..\..\src\CommodityTradeWidget.cpp">
      <Filter>src</Filter>
    </ClCompile>
    <ClCompile Include="..\..\src\DynamicBody.cpp">
      <Filter>src</Filter>
    </ClCompile>
    <ClCompile Include="..\..\src\EquipType.cpp">
      <Filter>src</Filter>
    </ClCompile>
    <ClCompile Include="..\..\src\FaceVideoLink.cpp">
      <Filter>src</Filter>
    </ClCompile>
    <ClCompile Include="..\..\src\Frame.cpp">
      <Filter>src</Filter>
    </ClCompile>
    <ClCompile Include="..\..\src\GalacticView.cpp">
      <Filter>src</Filter>
    </ClCompile>
    <ClCompile Include="..\..\src\GameConfig.cpp">
      <Filter>src</Filter>
    </ClCompile>
    <ClCompile Include="..\..\src\GeoSphere.cpp">
      <Filter>src</Filter>
    </ClCompile>
    <ClCompile Include="..\..\src\HyperspaceCloud.cpp">
      <Filter>src</Filter>
    </ClCompile>
    <ClCompile Include="..\..\src\IniConfig.cpp">
      <Filter>src</Filter>
    </ClCompile>
    <ClCompile Include="..\..\src\KeyBindings.cpp">
      <Filter>src</Filter>
    </ClCompile>
    <ClCompile Include="..\..\src\LuaBody.cpp">
      <Filter>src</Filter>
    </ClCompile>
    <ClCompile Include="..\..\src\LuaCargoBody.cpp">
      <Filter>src</Filter>
    </ClCompile>
    <ClCompile Include="..\..\src\LuaChatForm.cpp">
      <Filter>src</Filter>
    </ClCompile>
    <ClCompile Include="..\..\src\LuaConstants.cpp">
      <Filter>src</Filter>
    </ClCompile>
    <ClCompile Include="..\..\src\LuaEngine.cpp">
      <Filter>src</Filter>
    </ClCompile>
    <ClCompile Include="..\..\src\LuaFormat.cpp">
      <Filter>src</Filter>
    </ClCompile>
    <ClCompile Include="..\..\src\LuaGame.cpp">
      <Filter>src</Filter>
    </ClCompile>
    <ClCompile Include="..\..\src\LuaManager.cpp">
      <Filter>src</Filter>
    </ClCompile>
    <ClCompile Include="..\..\src\LuaNameGen.cpp">
      <Filter>src</Filter>
    </ClCompile>
    <ClCompile Include="..\..\src\LuaObject.cpp">
      <Filter>src</Filter>
    </ClCompile>
    <ClCompile Include="..\..\src\LuaPlanet.cpp">
      <Filter>src</Filter>
    </ClCompile>
    <ClCompile Include="..\..\src\LuaPlayer.cpp">
      <Filter>src</Filter>
    </ClCompile>
    <ClCompile Include="..\..\src\LuaRand.cpp">
      <Filter>src</Filter>
    </ClCompile>
    <ClCompile Include="..\..\src\LuaSerializer.cpp">
      <Filter>src</Filter>
    </ClCompile>
    <ClCompile Include="..\..\src\LuaShip.cpp">
      <Filter>src</Filter>
    </ClCompile>
    <ClCompile Include="..\..\src\LuaSpace.cpp">
      <Filter>src</Filter>
    </ClCompile>
    <ClCompile Include="..\..\src\LuaSpaceStation.cpp">
      <Filter>src</Filter>
    </ClCompile>
    <ClCompile Include="..\..\src\LuaStar.cpp">
      <Filter>src</Filter>
    </ClCompile>
    <ClCompile Include="..\..\src\LuaStarSystem.cpp">
      <Filter>src</Filter>
    </ClCompile>
    <ClCompile Include="..\..\src\LuaTimer.cpp">
      <Filter>src</Filter>
    </ClCompile>
    <ClCompile Include="..\..\src\LuaUtils.cpp">
      <Filter>src</Filter>
    </ClCompile>
    <ClCompile Include="..\..\src\main.cpp">
      <Filter>src</Filter>
    </ClCompile>
    <ClCompile Include="..\..\src\MarketAgent.cpp">
      <Filter>src</Filter>
    </ClCompile>
    <ClCompile Include="..\..\src\Missile.cpp">
      <Filter>src</Filter>
    </ClCompile>
    <ClCompile Include="..\..\src\ModelBody.cpp">
      <Filter>src</Filter>
    </ClCompile>
    <ClCompile Include="..\..\src\ObjectViewerView.cpp">
      <Filter>src</Filter>
    </ClCompile>
    <ClCompile Include="..\..\src\perlin.cpp">
      <Filter>src</Filter>
    </ClCompile>
    <ClCompile Include="..\..\src\Pi.cpp">
      <Filter>src</Filter>
    </ClCompile>
    <ClCompile Include="..\..\src\Planet.cpp">
      <Filter>src</Filter>
    </ClCompile>
    <ClCompile Include="..\..\src\Player.cpp">
      <Filter>src</Filter>
    </ClCompile>
    <ClCompile Include="..\..\src\Polit.cpp">
      <Filter>src</Filter>
    </ClCompile>
    <ClCompile Include="..\..\src\Projectile.cpp">
      <Filter>src</Filter>
    </ClCompile>
    <ClCompile Include="..\..\src\SectorView.cpp">
      <Filter>src</Filter>
    </ClCompile>
    <ClCompile Include="..\..\src\Serializer.cpp">
      <Filter>src</Filter>
    </ClCompile>
    <ClCompile Include="..\..\src\Sfx.cpp">
      <Filter>src</Filter>
    </ClCompile>
    <ClCompile Include="..\..\src\Ship-AI.cpp">
      <Filter>src</Filter>
    </ClCompile>
    <ClCompile Include="..\..\src\Ship.cpp">
      <Filter>src</Filter>
    </ClCompile>
    <ClCompile Include="..\..\src\ShipAICmd.cpp">
      <Filter>src</Filter>
    </ClCompile>
    <ClCompile Include="..\..\src\ShipCpanel.cpp">
      <Filter>src</Filter>
    </ClCompile>
    <ClCompile Include="..\..\src\ShipCpanelMultiFuncDisplays.cpp">
      <Filter>src</Filter>
    </ClCompile>
    <ClCompile Include="..\..\src\ShipType.cpp">
      <Filter>src</Filter>
    </ClCompile>
    <ClCompile Include="..\..\src\Sound.cpp">
      <Filter>src</Filter>
    </ClCompile>
    <ClCompile Include="..\..\src\Space.cpp">
      <Filter>src</Filter>
    </ClCompile>
    <ClCompile Include="..\..\src\SpaceStation.cpp">
      <Filter>src</Filter>
    </ClCompile>
    <ClCompile Include="..\..\src\SpaceStationView.cpp">
      <Filter>src</Filter>
    </ClCompile>
    <ClCompile Include="..\..\src\Star.cpp">
      <Filter>src</Filter>
    </ClCompile>
    <ClCompile Include="..\..\src\SystemInfoView.cpp">
      <Filter>src</Filter>
    </ClCompile>
    <ClCompile Include="..\..\src\SystemView.cpp">
      <Filter>src</Filter>
    </ClCompile>
    <ClCompile Include="..\..\src\utils.cpp">
      <Filter>src</Filter>
    </ClCompile>
    <ClCompile Include="..\..\src\WorldView.cpp">
      <Filter>src</Filter>
    </ClCompile>
    <ClCompile Include="..\..\src\Background.cpp">
      <Filter>src</Filter>
    </ClCompile>
    <ClCompile Include="..\..\src\SoundMusic.cpp">
      <Filter>src</Filter>
    </ClCompile>
    <ClCompile Include="..\..\src\LuaMusic.cpp">
      <Filter>src</Filter>
    </ClCompile>
    <ClCompile Include="..\..\src\LuaSystemPath.cpp">
      <Filter>src</Filter>
    </ClCompile>
    <ClCompile Include="..\..\src\ShipSpinnerWidget.cpp">
      <Filter>src</Filter>
    </ClCompile>
    <ClCompile Include="..\..\src\ChatForm.cpp">
      <Filter>src</Filter>
    </ClCompile>
    <ClCompile Include="..\..\src\StationAdvertForm.cpp">
      <Filter>src</Filter>
    </ClCompile>
    <ClCompile Include="..\..\src\FormController.cpp">
      <Filter>src</Filter>
    </ClCompile>
    <ClCompile Include="..\..\src\StationPoliceForm.cpp">
      <Filter>src</Filter>
    </ClCompile>
    <ClCompile Include="..\..\src\StationServicesForm.cpp">
      <Filter>src</Filter>
    </ClCompile>
    <ClCompile Include="..\..\src\StationBulletinBoardForm.cpp">
      <Filter>src</Filter>
    </ClCompile>
    <ClCompile Include="..\..\src\StationCommodityMarketForm.cpp">
      <Filter>src</Filter>
    </ClCompile>
    <ClCompile Include="..\..\src\StationShipEquipmentForm.cpp">
      <Filter>src</Filter>
    </ClCompile>
    <ClCompile Include="..\..\src\StationShipMarketForm.cpp">
      <Filter>src</Filter>
    </ClCompile>
    <ClCompile Include="..\..\src\StationShipRepairForm.cpp">
      <Filter>src</Filter>
    </ClCompile>
    <ClCompile Include="..\..\src\StationShipViewForm.cpp">
      <Filter>src</Filter>
    </ClCompile>
    <ClCompile Include="..\..\src\StationShipyardForm.cpp">
      <Filter>src</Filter>
    </ClCompile>
    <ClCompile Include="..\..\src\Lang.cpp">
      <Filter>src</Filter>
    </ClCompile>
    <ClCompile Include="..\..\src\StringF.cpp">
      <Filter>src</Filter>
    </ClCompile>
    <ClCompile Include="..\..\src\LuaConsole.cpp">
      <Filter>src</Filter>
    </ClCompile>
    <ClCompile Include="..\..\src\LuaLang.cpp">
      <Filter>src</Filter>
    </ClCompile>
    <ClCompile Include="..\..\src\TerrainBody.cpp">
      <Filter>src</Filter>
    </ClCompile>
    <ClCompile Include="..\..\src\enum_table.cpp">
      <Filter>src</Filter>
    </ClCompile>
    <ClCompile Include="..\..\src\Camera.cpp">
      <Filter>src</Filter>
    </ClCompile>
    <ClCompile Include="..\..\src\FontCache.cpp">
      <Filter>src</Filter>
    </ClCompile>
    <ClCompile Include="..\..\src\FileSystem.cpp">
      <Filter>src</Filter>
    </ClCompile>
    <ClCompile Include="..\..\src\Color.cpp">
      <Filter>src</Filter>
    </ClCompile>
    <ClCompile Include="..\..\src\Game.cpp">
      <Filter>src</Filter>
    </ClCompile>
    <ClCompile Include="..\..\src\MathUtil.cpp">
      <Filter>src</Filter>
    </ClCompile>
    <ClCompile Include="..\..\src\ShipController.cpp">
      <Filter>src</Filter>
    </ClCompile>
    <ClCompile Include="..\..\src\CRC32.cpp">
      <Filter>src</Filter>
    </ClCompile>
    <ClCompile Include="..\..\src\SDLWrappers.cpp">
      <Filter>src</Filter>
    </ClCompile>
    <ClCompile Include="..\..\src\View.cpp">
      <Filter>src</Filter>
    </ClCompile>
    <ClCompile Include="..\..\src\FileSourceZip.cpp">
      <Filter>src</Filter>
    </ClCompile>
    <ClCompile Include="..\..\src\ModManager.cpp">
      <Filter>src</Filter>
    </ClCompile>
    <ClCompile Include="..\..\src\LuaFixed.cpp">
      <Filter>src</Filter>
    </ClCompile>
    <ClCompile Include="..\..\src\LuaMatrix.cpp">
      <Filter>src</Filter>
    </ClCompile>
    <ClCompile Include="..\..\src\LuaVector.cpp">
      <Filter>src</Filter>
    </ClCompile>
    <ClCompile Include="..\..\src\LuaSystemBody.cpp">
      <Filter>src</Filter>
    </ClCompile>
    <ClCompile Include="..\..\src\LuaComms.cpp">
      <Filter>src</Filter>
    </ClCompile>
    <ClCompile Include="..\..\src\win32\FileSystemWin32.cpp">
      <Filter>src\win32</Filter>
    </ClCompile>
    <ClCompile Include="..\..\src\win32\pch.cpp">
      <Filter>src\win32</Filter>
    </ClCompile>
    <ClCompile Include="..\..\src\win32\OSWin32.cpp">
      <Filter>src\win32</Filter>
    </ClCompile>
    <ClCompile Include="..\..\src\posix\FileSystemPosix.cpp">
      <Filter>src\posix</Filter>
    </ClCompile>
    <ClCompile Include="..\..\src\posix\OSPosix.cpp">
      <Filter>src\posix</Filter>
    </ClCompile>
    <ClCompile Include="..\..\src\win32\WinMath.cpp">
      <Filter>src\win32</Filter>
    </ClCompile>
    <ClCompile Include="..\..\src\LuaEvent.cpp">
      <Filter>src</Filter>
    </ClCompile>
    <ClCompile Include="..\..\src\LuaFileSystem.cpp">
      <Filter>src</Filter>
    </ClCompile>
    <ClCompile Include="..\..\src\Lua.cpp">
      <Filter>src</Filter>
    </ClCompile>
    <ClCompile Include="..\..\src\LuaRef.cpp">
      <Filter>src</Filter>
    </ClCompile>
    <ClCompile Include="..\..\src\Factions.cpp">
      <Filter>src</Filter>
    </ClCompile>
    <ClCompile Include="..\..\src\DeathView.cpp">
      <Filter>src</Filter>
    </ClCompile>
    <ClCompile Include="..\..\src\LuaDev.cpp">
      <Filter>src</Filter>
    </ClCompile>
    <ClCompile Include="..\..\src\Intro.cpp">
      <Filter>src</Filter>
    </ClCompile>
    <ClCompile Include="..\..\src\Tombstone.cpp">
      <Filter>src</Filter>
    </ClCompile>
    <ClCompile Include="..\..\src\LuaFaction.cpp">
      <Filter>src</Filter>
    </ClCompile>
    <ClCompile Include="..\..\src\PngWriter.cpp">
      <Filter>src</Filter>
    </ClCompile>
    <ClCompile Include="..\..\src\ModelCache.cpp">
      <Filter>src</Filter>
    </ClCompile>
    <ClCompile Include="..\..\src\UIView.cpp">
      <Filter>src</Filter>
    </ClCompile>
    <ClCompile Include="..\..\src\ModelViewer.cpp">
      <Filter>src</Filter>
    </ClCompile>
    <ClCompile Include="..\..\src\SpaceStationType.cpp">
      <Filter>src</Filter>
    </ClCompile>
    <ClCompile Include="..\..\src\CameraController.cpp">
      <Filter>src</Filter>
    </ClCompile>
    <ClCompile Include="..\..\src\EnumStrings.cpp">
      <Filter>src</Filter>
    </ClCompile>
    <ClCompile Include="..\..\src\LuaMissile.cpp">
      <Filter>src</Filter>
    </ClCompile>
    <ClCompile Include="..\..\src\LuaEquipDef.cpp">
      <Filter>src</Filter>
    </ClCompile>
    <ClCompile Include="..\..\src\LuaShipDef.cpp">
      <Filter>src</Filter>
    </ClCompile>
    <ClCompile Include="..\..\src\NavLights.cpp">
      <Filter>src</Filter>
    </ClCompile>
    <ClCompile Include="..\..\src\Orbit.cpp">
      <Filter>src</Filter>
    </ClCompile>
    <ClCompile Include="..\..\src\LuaPropertiedObject.cpp">
      <Filter>src</Filter>
    </ClCompile>
    <ClCompile Include="..\..\src\GeoPatchID.cpp">
      <Filter>src</Filter>
    </ClCompile>
    <ClCompile Include="..\..\src\PropertyMap.cpp">
      <Filter>src</Filter>
    </ClCompile>
    <ClCompile Include="..\..\src\GeoPatch.cpp">
      <Filter>src</Filter>
    </ClCompile>
    <ClCompile Include="..\..\src\GeoPatchContext.cpp">
      <Filter>src</Filter>
    </ClCompile>
    <ClCompile Include="..\..\src\GeoPatchJobs.cpp">
      <Filter>src</Filter>
    </ClCompile>
    <ClCompile Include="..\..\src\LuaPropertiedObject.cpp">
      <Filter>src</Filter>
    </ClCompile>
    <ClCompile Include="..\..\src\PropertyMap.cpp">
      <Filter>src</Filter>
    </ClCompile>
    <ClCompile Include="..\..\src\JobQueue.cpp">
      <Filter>src</Filter>
    </ClCompile>
    <ClCompile Include="..\..\contrib\PicoDDS\PicoDDS.cpp">
      <Filter>src</Filter>
    </ClCompile>
    <ClCompile Include="..\..\src\FaceGenManager.cpp">
      <Filter>src</Filter>
    </ClCompile>
<<<<<<< HEAD
    <ClCompile Include="..\..\src\Shields.cpp">
=======
    <ClCompile Include="..\..\src\SpeedLines.cpp">
>>>>>>> 952387ad
      <Filter>src</Filter>
    </ClCompile>
  </ItemGroup>
  <ItemGroup>
    <ClInclude Include="..\..\src\Aabb.h">
      <Filter>src</Filter>
    </ClInclude>
    <ClInclude Include="..\..\src\WorldView.h">
      <Filter>src</Filter>
    </ClInclude>
    <ClInclude Include="..\..\src\AmbientSounds.h">
      <Filter>src</Filter>
    </ClInclude>
    <ClInclude Include="..\..\src\Body.h">
      <Filter>src</Filter>
    </ClInclude>
    <ClInclude Include="..\..\src\buildopts.h">
      <Filter>src</Filter>
    </ClInclude>
    <ClInclude Include="..\..\src\CargoBody.h">
      <Filter>src</Filter>
    </ClInclude>
    <ClInclude Include="..\..\src\CityOnPlanet.h">
      <Filter>src</Filter>
    </ClInclude>
    <ClInclude Include="..\..\src\Color.h">
      <Filter>src</Filter>
    </ClInclude>
    <ClInclude Include="..\..\src\CommodityTradeWidget.h">
      <Filter>src</Filter>
    </ClInclude>
    <ClInclude Include="..\..\src\DeleteEmitter.h">
      <Filter>src</Filter>
    </ClInclude>
    <ClInclude Include="..\..\src\DynamicBody.h">
      <Filter>src</Filter>
    </ClInclude>
    <ClInclude Include="..\..\src\EquipType.h">
      <Filter>src</Filter>
    </ClInclude>
    <ClInclude Include="..\..\src\FaceVideoLink.h">
      <Filter>src</Filter>
    </ClInclude>
    <ClInclude Include="..\..\src\fixed.h">
      <Filter>src</Filter>
    </ClInclude>
    <ClInclude Include="..\..\src\Frame.h">
      <Filter>src</Filter>
    </ClInclude>
    <ClInclude Include="..\..\src\GalacticView.h">
      <Filter>src</Filter>
    </ClInclude>
    <ClInclude Include="..\..\src\GameConfig.h">
      <Filter>src</Filter>
    </ClInclude>
    <ClInclude Include="..\..\src\gameconsts.h">
      <Filter>src</Filter>
    </ClInclude>
    <ClInclude Include="..\..\src\GeoSphere.h">
      <Filter>src</Filter>
    </ClInclude>
    <ClInclude Include="..\..\src\HyperspaceCloud.h">
      <Filter>src</Filter>
    </ClInclude>
    <ClInclude Include="..\..\src\IniConfig.h">
      <Filter>src</Filter>
    </ClInclude>
    <ClInclude Include="..\..\src\KeyBindings.h">
      <Filter>src</Filter>
    </ClInclude>
    <ClInclude Include="..\..\src\libs.h">
      <Filter>src</Filter>
    </ClInclude>
    <ClInclude Include="..\..\src\LuaEquipDef.h">
      <Filter>src</Filter>
    </ClInclude>
    <ClInclude Include="..\..\src\LuaChatForm.h">
      <Filter>src</Filter>
    </ClInclude>
    <ClInclude Include="..\..\src\LuaConstants.h">
      <Filter>src</Filter>
    </ClInclude>
    <ClInclude Include="..\..\src\LuaEngine.h">
      <Filter>src</Filter>
    </ClInclude>
    <ClInclude Include="..\..\src\LuaFormat.h">
      <Filter>src</Filter>
    </ClInclude>
    <ClInclude Include="..\..\src\LuaGame.h">
      <Filter>src</Filter>
    </ClInclude>
    <ClInclude Include="..\..\src\LuaManager.h">
      <Filter>src</Filter>
    </ClInclude>
    <ClInclude Include="..\..\src\LuaNameGen.h">
      <Filter>src</Filter>
    </ClInclude>
    <ClInclude Include="..\..\src\LuaObject.h">
      <Filter>src</Filter>
    </ClInclude>
    <ClInclude Include="..\..\src\LuaSerializer.h">
      <Filter>src</Filter>
    </ClInclude>
    <ClInclude Include="..\..\src\LuaShipDef.h">
      <Filter>src</Filter>
    </ClInclude>
    <ClInclude Include="..\..\src\LuaSpace.h">
      <Filter>src</Filter>
    </ClInclude>
    <ClInclude Include="..\..\src\LuaTimer.h">
      <Filter>src</Filter>
    </ClInclude>
    <ClInclude Include="..\..\src\LuaUtils.h">
      <Filter>src</Filter>
    </ClInclude>
    <ClInclude Include="..\..\src\MarketAgent.h">
      <Filter>src</Filter>
    </ClInclude>
    <ClInclude Include="..\..\src\matrix4x4.h">
      <Filter>src</Filter>
    </ClInclude>
    <ClInclude Include="..\..\src\Missile.h">
      <Filter>src</Filter>
    </ClInclude>
    <ClInclude Include="..\..\src\ModelBody.h">
      <Filter>src</Filter>
    </ClInclude>
    <ClInclude Include="..\..\src\Object.h">
      <Filter>src</Filter>
    </ClInclude>
    <ClInclude Include="..\..\src\ObjectViewerView.h">
      <Filter>src</Filter>
    </ClInclude>
    <ClInclude Include="..\..\src\perlin.h">
      <Filter>src</Filter>
    </ClInclude>
    <ClInclude Include="..\..\src\PersistSystemData.h">
      <Filter>src</Filter>
    </ClInclude>
    <ClInclude Include="..\..\src\Pi.h">
      <Filter>src</Filter>
    </ClInclude>
    <ClInclude Include="..\..\src\Planet.h">
      <Filter>src</Filter>
    </ClInclude>
    <ClInclude Include="..\..\src\Player.h">
      <Filter>src</Filter>
    </ClInclude>
    <ClInclude Include="..\..\src\Polit.h">
      <Filter>src</Filter>
    </ClInclude>
    <ClInclude Include="..\..\src\Projectile.h">
      <Filter>src</Filter>
    </ClInclude>
    <ClInclude Include="..\..\src\Quaternion.h">
      <Filter>src</Filter>
    </ClInclude>
    <ClInclude Include="..\..\src\RefCounted.h">
      <Filter>src</Filter>
    </ClInclude>
    <ClInclude Include="..\..\src\SectorView.h">
      <Filter>src</Filter>
    </ClInclude>
    <ClInclude Include="..\..\src\Serializer.h">
      <Filter>src</Filter>
    </ClInclude>
    <ClInclude Include="..\..\src\Sfx.h">
      <Filter>src</Filter>
    </ClInclude>
    <ClInclude Include="..\..\src\Ship.h">
      <Filter>src</Filter>
    </ClInclude>
    <ClInclude Include="..\..\src\ShipAICmd.h">
      <Filter>src</Filter>
    </ClInclude>
    <ClInclude Include="..\..\src\ShipCpanel.h">
      <Filter>src</Filter>
    </ClInclude>
    <ClInclude Include="..\..\src\ShipCpanelMultiFuncDisplays.h">
      <Filter>src</Filter>
    </ClInclude>
    <ClInclude Include="..\..\src\ShipType.h">
      <Filter>src</Filter>
    </ClInclude>
    <ClInclude Include="..\..\src\Sound.h">
      <Filter>src</Filter>
    </ClInclude>
    <ClInclude Include="..\..\src\Space.h">
      <Filter>src</Filter>
    </ClInclude>
    <ClInclude Include="..\..\src\SpaceStation.h">
      <Filter>src</Filter>
    </ClInclude>
    <ClInclude Include="..\..\src\SpaceStationView.h">
      <Filter>src</Filter>
    </ClInclude>
    <ClInclude Include="..\..\src\Star.h">
      <Filter>src</Filter>
    </ClInclude>
    <ClInclude Include="..\..\src\SystemInfoView.h">
      <Filter>src</Filter>
    </ClInclude>
    <ClInclude Include="..\..\src\SystemView.h">
      <Filter>src</Filter>
    </ClInclude>
    <ClInclude Include="..\..\src\utils.h">
      <Filter>src</Filter>
    </ClInclude>
    <ClInclude Include="..\..\src\vector3.h">
      <Filter>src</Filter>
    </ClInclude>
    <ClInclude Include="..\..\src\VideoLink.h">
      <Filter>src</Filter>
    </ClInclude>
    <ClInclude Include="..\..\src\View.h">
      <Filter>src</Filter>
    </ClInclude>
    <ClInclude Include="..\..\src\Background.h">
      <Filter>src</Filter>
    </ClInclude>
    <ClInclude Include="..\..\src\SoundMusic.h">
      <Filter>src</Filter>
    </ClInclude>
    <ClInclude Include="..\..\src\LuaMusic.h">
      <Filter>src</Filter>
    </ClInclude>
    <ClInclude Include="..\..\src\ShipSpinnerWidget.h">
      <Filter>src</Filter>
    </ClInclude>
    <ClInclude Include="..\..\src\ChatForm.h">
      <Filter>src</Filter>
    </ClInclude>
    <ClInclude Include="..\..\src\StationAdvertForm.h">
      <Filter>src</Filter>
    </ClInclude>
    <ClInclude Include="..\..\src\FormController.h">
      <Filter>src</Filter>
    </ClInclude>
    <ClInclude Include="..\..\src\StationPoliceForm.h">
      <Filter>src</Filter>
    </ClInclude>
    <ClInclude Include="..\..\src\StationServicesForm.h">
      <Filter>src</Filter>
    </ClInclude>
    <ClInclude Include="..\..\src\StationBulletinBoardForm.h">
      <Filter>src</Filter>
    </ClInclude>
    <ClInclude Include="..\..\src\StationCommodityMarketForm.h">
      <Filter>src</Filter>
    </ClInclude>
    <ClInclude Include="..\..\src\StationShipEquipmentForm.h">
      <Filter>src</Filter>
    </ClInclude>
    <ClInclude Include="..\..\src\StationShipMarketForm.h">
      <Filter>src</Filter>
    </ClInclude>
    <ClInclude Include="..\..\src\StationShipRepairForm.h">
      <Filter>src</Filter>
    </ClInclude>
    <ClInclude Include="..\..\src\StationShipViewForm.h">
      <Filter>src</Filter>
    </ClInclude>
    <ClInclude Include="..\..\src\StationShipyardForm.h">
      <Filter>src</Filter>
    </ClInclude>
    <ClInclude Include="..\..\src\LuaConsole.h">
      <Filter>src</Filter>
    </ClInclude>
    <ClInclude Include="..\..\src\StringF.h">
      <Filter>src</Filter>
    </ClInclude>
    <ClInclude Include="..\..\src\LuaLang.h">
      <Filter>src</Filter>
    </ClInclude>
    <ClInclude Include="..\..\src\TerrainBody.h">
      <Filter>src</Filter>
    </ClInclude>
    <ClInclude Include="..\..\src\enum_table.h">
      <Filter>src</Filter>
    </ClInclude>
    <ClInclude Include="..\..\src\Camera.h">
      <Filter>src</Filter>
    </ClInclude>
    <ClInclude Include="..\..\src\SmartPtr.h">
      <Filter>src</Filter>
    </ClInclude>
    <ClInclude Include="..\..\src\vector2.h">
      <Filter>src</Filter>
    </ClInclude>
    <ClInclude Include="..\..\src\FontCache.h">
      <Filter>src</Filter>
    </ClInclude>
    <ClInclude Include="..\..\src\ByteRange.h">
      <Filter>src</Filter>
    </ClInclude>
    <ClInclude Include="..\..\src\StringRange.h">
      <Filter>src</Filter>
    </ClInclude>
    <ClInclude Include="..\..\src\FileSystem.h">
      <Filter>src</Filter>
    </ClInclude>
    <ClInclude Include="..\..\src\MathUtil.h">
      <Filter>src</Filter>
    </ClInclude>
    <ClInclude Include="..\..\src\Game.h">
      <Filter>src</Filter>
    </ClInclude>
    <ClInclude Include="..\..\src\ShipController.h">
      <Filter>src</Filter>
    </ClInclude>
    <ClInclude Include="..\..\src\CRC32.h">
      <Filter>src</Filter>
    </ClInclude>
    <ClInclude Include="..\..\src\SDLWrappers.h">
      <Filter>src</Filter>
    </ClInclude>
    <ClInclude Include="..\..\src\FileSourceZip.h">
      <Filter>src</Filter>
    </ClInclude>
    <ClInclude Include="..\..\src\ModManager.h">
      <Filter>src</Filter>
    </ClInclude>
    <ClInclude Include="..\..\src\LuaVector.h">
      <Filter>src</Filter>
    </ClInclude>
    <ClInclude Include="..\..\src\LuaFixed.h">
      <Filter>src</Filter>
    </ClInclude>
    <ClInclude Include="..\..\src\LuaMatrix.h">
      <Filter>src</Filter>
    </ClInclude>
    <ClInclude Include="..\..\src\LuaComms.h">
      <Filter>src</Filter>
    </ClInclude>
    <ClInclude Include="..\..\src\win32\pch.h">
      <Filter>src\win32</Filter>
    </ClInclude>
    <ClInclude Include="..\..\src\OS.h">
      <Filter>src</Filter>
    </ClInclude>
    <ClInclude Include="..\..\src\win32\TextUtils.h">
      <Filter>src\win32</Filter>
    </ClInclude>
    <ClInclude Include="..\..\src\win32\WinMath.h">
      <Filter>src\win32</Filter>
    </ClInclude>
    <ClInclude Include="..\..\src\LuaEvent.h">
      <Filter>src</Filter>
    </ClInclude>
    <ClInclude Include="..\..\src\LuaFileSystem.h">
      <Filter>src</Filter>
    </ClInclude>
    <ClInclude Include="..\..\src\Lua.h">
      <Filter>src</Filter>
    </ClInclude>
    <ClInclude Include="..\..\src\AnimationCurves.h">
      <Filter>src</Filter>
    </ClInclude>
    <ClInclude Include="..\..\src\LuaRef.h">
      <Filter>src</Filter>
    </ClInclude>
    <ClInclude Include="..\..\src\LuaTable.h">
      <Filter>src</Filter>
    </ClInclude>
    <ClInclude Include="..\..\src\LuaPushPull.h">
      <Filter>src</Filter>
    </ClInclude>
    <ClInclude Include="..\..\src\Factions.h">
      <Filter>src</Filter>
    </ClInclude>
    <ClInclude Include="..\..\src\DeathView.h">
      <Filter>src</Filter>
    </ClInclude>
    <ClInclude Include="..\..\src\LuaDev.h">
      <Filter>src</Filter>
    </ClInclude>
    <ClInclude Include="..\..\src\Intro.h">
      <Filter>src</Filter>
    </ClInclude>
    <ClInclude Include="..\..\src\Tombstone.h">
      <Filter>src</Filter>
    </ClInclude>
    <ClInclude Include="..\..\src\PngWriter.h">
      <Filter>src</Filter>
    </ClInclude>
    <ClInclude Include="..\..\src\UIView.h">
      <Filter>src</Filter>
    </ClInclude>
    <ClInclude Include="..\..\src\PngWriter.h">
      <Filter>src</Filter>
    </ClInclude>
    <ClInclude Include="..\..\src\ModelCache.h">
      <Filter>src</Filter>
    </ClInclude>
    <ClInclude Include="..\..\src\ModelViewer.h">
      <Filter>src</Filter>
    </ClInclude>
    <ClInclude Include="..\..\src\SpaceStationType.h">
      <Filter>src</Filter>
    </ClInclude>
    <ClInclude Include="..\..\src\CameraController.h">
      <Filter>src</Filter>
    </ClInclude>
    <ClInclude Include="..\..\src\EnumStrings.h">
      <Filter>src</Filter>
    </ClInclude>
    <ClInclude Include="..\..\src\LuaMissile.h">
      <Filter>src</Filter>
    </ClInclude>
    <ClInclude Include="..\..\src\Random.h">
      <Filter>src</Filter>
    </ClInclude>
    <ClInclude Include="..\..\src\LuaWrappable.h">
      <Filter>src</Filter>
    </ClInclude>
    <ClInclude Include="..\..\src\NavLights.h">
      <Filter>src</Filter>
    </ClInclude>
    <ClInclude Include="..\..\src\Orbit.h">
      <Filter>src</Filter>
    </ClInclude>
    <ClInclude Include="..\..\src\PropertiedObject.h">
      <Filter>src</Filter>
    </ClInclude>
    <ClInclude Include="..\..\src\PropertyMap.h">
      <Filter>src</Filter>
    </ClInclude>
    <ClInclude Include="..\..\src\GeoPatchID.h">
      <Filter>src</Filter>
    </ClInclude>
    <ClInclude Include="..\..\src\GeoPatch.h">
      <Filter>src</Filter>
    </ClInclude>
    <ClInclude Include="..\..\src\GeoPatchContext.h">
      <Filter>src</Filter>
    </ClInclude>
    <ClInclude Include="..\..\src\GeoPatchJobs.h">
      <Filter>src</Filter>
    </ClInclude>
    <ClInclude Include="..\..\src\PropertiedObject.h">
      <Filter>src</Filter>
    </ClInclude>
    <ClInclude Include="..\..\src\PropertyMap.h">
      <Filter>src</Filter>
    </ClInclude>
    <ClInclude Include="..\..\src\JobQueue.h">
      <Filter>src</Filter>
    </ClInclude>
    <ClInclude Include="..\..\contrib\PicoDDS\PicoDDS.h">
      <Filter>src</Filter>
    </ClInclude>
    <ClInclude Include="..\..\src\FaceGenManager.h">
      <Filter>src</Filter>
    </ClInclude>
    <ClInclude Include="..\..\src\EquipSet.h">
      <Filter>src</Filter>
    </ClInclude>
    <ClInclude Include="..\..\src\Shields.h">
      <Filter>src</Filter>
    </ClInclude>
    <ClInclude Include="..\..\src\SpeedLines.h">
      <Filter>src</Filter>
    </ClInclude>
  </ItemGroup>
  <ItemGroup>
    <ResourceCompile Include="..\..\src\win32\pioneer.rc">
      <Filter>src\win32</Filter>
    </ResourceCompile>
  </ItemGroup>
</Project><|MERGE_RESOLUTION|>--- conflicted
+++ resolved
@@ -444,11 +444,10 @@
     <ClCompile Include="..\..\src\FaceGenManager.cpp">
       <Filter>src</Filter>
     </ClCompile>
-<<<<<<< HEAD
+    <ClCompile Include="..\..\src\SpeedLines.cpp">
+      <Filter>src</Filter>
+    </ClCompile>
     <ClCompile Include="..\..\src\Shields.cpp">
-=======
-    <ClCompile Include="..\..\src\SpeedLines.cpp">
->>>>>>> 952387ad
       <Filter>src</Filter>
     </ClCompile>
   </ItemGroup>
@@ -906,10 +905,10 @@
     <ClInclude Include="..\..\src\EquipSet.h">
       <Filter>src</Filter>
     </ClInclude>
+    <ClInclude Include="..\..\src\SpeedLines.h">
+      <Filter>src</Filter>
+    </ClInclude>
     <ClInclude Include="..\..\src\Shields.h">
-      <Filter>src</Filter>
-    </ClInclude>
-    <ClInclude Include="..\..\src\SpeedLines.h">
       <Filter>src</Filter>
     </ClInclude>
   </ItemGroup>
