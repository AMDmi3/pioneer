--- conflicted
+++ resolved
@@ -1,710 +1,705 @@
-Alpha 21
-   * Minor changes and tweaks
-     * Various moons in the Sol system now appear in the right order on the map (#1050)
-
-Alpha 20
-
-   * New features
-     * Thrusters now require fuel to operate. Refuel when you dock or buy water
-       refuel during flight. Fuel club will refill and sell you water cheaply.
-       (#980, #993, #992, #1018, #1032, #1034, #1043, #1045)
-     * New thruster and laser graphics (#945, #962, #149, #148, #973)
-     * Heading-hold flight mode (press CTRL while changing flight mode) (#450, #990)
-     * Rewritten DeliverPackage mission module (#1027, #1041, #1042, #1044)
-     * Hungarian translation (#947, #894)
-
-   * Minor changes and tweaks
-     * LED effect on timeaccel buttons (#946, #153)
-     * Render projectiles out to 20km from the camera (#957)
-     * FOV is now specified vertically (and correctly) (#971)
-     * Cargo screen updates automatically when cargo changes (#982)
-     * Fewer background stars, but brighter. Looks about the same but takes
-       less effort to construct and draw (#1020)
-     * Change death spin to a simple zoom (#916, #1033)
-     * Assassinations module now uses character classes for character variety
-       and consistency (#953, #948)
-
-   * Fixes
-     * Updated zlib and libpng DLLs for MSVC to fix screenshot crash (#942, #645)
-     * Only allow missiles to be fired in open flight (#951)
-     * Assassination targets will now gracefully handle an autopilot failure
-       when taking off (#955, #950)
-     * HDR visuals removed (#939, #963)
-     * Fix projectile collision checks (#965)
-     * Various scanner range fixes (#944)
-     * Make sure all bodies have a minimum radius of at least 10km (#968, #321, #301)
-     * Fix crash when requesting system information whilst in hyperspace (#975)
-     * Messages no longer cause the game to un-pause when they clear (#966)
-     * Game no longer quits if you cancel loading from the main menu (#920)
-     * Fix game crash if a script tries to add or remove a negative amount of
-       cargo or equipment (#982)
-     * Fix flipped Hammerhead "neck" textures (#986)
-     * Don't show "fly to" option for combat target if the player does not
-       have an autopilot fitted (#988)
-     * Close comms menu on hyperspace (#996, #984)
-     * Fix game crash if game is loaded over a loaded game (#1014, #1015)
-     * Fix bulletin boards being re-created after game load (#1017)
-     * Don't allocate and deallocate hyperspace starfield every frame (#1020)
-     * Stop attacking ships continuing to fire on dead player (#1033, #57)
-     * Don't extend model textures to power-of-two sizes (#923)
-
-   * Script changes
-     * New FlightLog class that tracks systems and starports visited by the
-       (#1021)
-     * New method Ship.SetFuelPercent and attribute Ship.fuel to set and get
-       ship fuel amount. New event onShipFuelChanged to report fuel status (#980)
-<<<<<<< HEAD
-     * New method Ship.Explode to destroy the ship immediately (#974)
-	 
-=======
-     * Net method Ship.Explode to destroy the ship immediately (#974)
->>>>>>> 8979794e
-
-   * Internal changes
-     * New graphics/rendering infrastructure (#960, #913, #1001, #1002, #1013,
-       #1024, #1007)
-     * Silence MSVC warnings (#964)
-     * Remove dependencies on Pi from Texture (#969) and Font (#981)
-     * Move EquipSet into its own header (#991)
-     * Give float comparison functions consistent naming (#991)
-     * Use the correct size_t format specifier for the compiler (#991)
-
-
-Alpha 19
-
-   * New features
-     * Sidereal camera, an external camera that holds its position relative to
-       the stars. Great for screenshots! (#932)
-     * Moon height map. Now looks like the real thing! (#936)
-     * Lua-based body name generator. Planets and starports now have much more
-       interesting/varied names (#896, #926)
-     * Joystick deadzone support (#870)
-
-   * Minor changes and tweaks
-     * Roll keys now work while using mouse control (#904, #850, #278, #914, #919)
-     * Camera quick-switch using Shift+1-4 in the main view (#932)
-     * Sector view now shows line from current to target system (#843, #845)
-     * Optimised nearby system lookups for scripts. Significantly improves
-       game startup time (#937)
-     * Various TradeShips optimisiations and fixes (#917)
-
-   * Fixes
-     * Ensure bulletin board is created before ship docks with station (#899)
-     * Don't propogate mouse wheel events in one view to other views (#903, #225)
-     * Show distance to dock on target square when docking clearance is granted (#902)
-     * Fix crashes if Lua Space, Timer or UI methods are called before the
-       game loads (#885, #911)
-     * Fix background star jitter (#910)
-     * Fix "rough landing" sound being played globally (#925, #895, #865)
-     * Reduce the number of nearby system searches done by scripts (#927)
-     * Fixed HDR screen flicker (#928)
-     * Fixed autopilot hangs related to gravpoint frames and small bodies (#935, #921)
-     * Fixed crash where missile objects were destroyed while other objects
-       were holding a reference to them (#922, #735)
-     * Fixed hang when autopilot tried to start flying around a body from stopped (#934)
-     * Make sure the ship is above the body's max feature height before
-       attempting a flyaround
-
-   * Script changes
-     * Removed NameGen.PlanetName and replaced with NameGen.BodyName (#896)
-     * Added EventQueue.DebugTimer to enable event function call timing for
-       debugging purposes (#898)
-     * Added Ship.shipType attribute to get ship type (#912)
-
-   * Internal changes
-     * New Texture class and subclasses to manage all kinds of GL texture
-       creation and use (#892, #900, #901)
-     * Simplified autotools build system by using pkg-config for all
-       dependencies (#909, #353)
-     * Additional debug checks to ensure that bodies are not removed or
-       destroyed during destruction of another body (#922)
-
-Alpha 18
-
-   * New features
-     * Jettison cargo while landed/docked (#872)
-     * Multisampled antialiasing. Set the "AntiAliasingMode" config value or
-       change your graphics driver settings (#848)
-
-   * Minor changes and tweaks
-     * Target square now appears on specific docking port of station when
-       clearance is granted (#836, #835)
-     * OpenGL info saved to opengl.txt on game start (#857)
-     * Background stars are now denser along the galaxy strip as you'd expect (#844)
-     * Probability of hyperspace arrival now displayed during hyperspace (#55, #879)
-     * Be more accurate about the age of the universe (#891)
-
-   * Fixes
-     * Fix incorrect galaxy density on OSX (#867, #869)
-     * Fix crash in system info view if opened the first time on an unexplored
-       system (#783, #876)
-     * Fix memory overrun in modelviewer that would break z-bias when mouse
-       wheel is used (#880)
-     * Fall back to no-AA HDR and then no-HDR based on GPU features (#855,
-       #878, #877)
-     * Set minimal reverse thrust for Natrix so the autopilot doesn't get
-       confused (#856)
-
-   * Script changes
-     * New event onCargoUnload triggered when cargo is jettisoned while
-       landed/docked (#872)
-     * SystemPath.GetSystemBody now checks to make sure the path is valid
-       and throws a Lua error if it is not (#863, #864)
-
-   * Internal changes
-     * Refactored game and space state into discrete object (#833, #70)
-     * Background starfield & galaxy strip code cleanup (#844)
-
-Alpha 17
-
-  * Christmas edition!
-
-  * New features
-    * New ship: "Natrix" (#816)
-    * French translation (#814)
-    * Rewritten autopilot (#789)
-    * Yellow indicator to show target orientation change by mouse
-      movement (#216, #777)
-    * Check/set speed relative to navigation or combat target (press CTRL
-      while targeting) (#462, #769)
-    * Passenger cabins and taxi missions (#718)
-    * Fuel club (#788, #794, #796)
-
-  * Minor changes and tweaks
-    * Improved planet atmosphere rendering
-    * Window icon (#817)
-    * Increase difficulty of high-risk taxi missions (#800)
-    * Flip texture UV coordinates on object load (#818)
-    * Removed airport station
-
-  * Fixes
-    * Star halo now drawn properly in the world space (#768)
-    * Allow equipment to be removed even if the station has none in stock (#780, #781)
-    * Fix scanner drawing glitches with some recent NVidia drivers (#758)
-    * Fix textures and shaders on Intel and VMware (#711)
-    * Correctly order texture coordinates when loading models (#667)
-    * Reset breakdown service jump count to 0 when buying new drive (#820, #841)
-    * Fix crash when a script tries to obtain the parent of an object with no
-      parent (eg a star)
-
-  * Script changes
-    * New Character class to represent and test NPC attributes (#725, #787)
-    * SystemPath has additional methods to test for sector-only and
-      system-only paths (#795)
-
-  * Internal changes
-    * Cleanups and general code improvements (#819)
-    * Terrain color/height fractal refactor (#699)
-    * SystemPath now has specific invalid values to indicate sector-only and
-      system-only paths (#795)
-    * Scoped and RefCounted smart pointers (#803)
-
-Alpha 16
-
-  * New features
-    * New ships: "Wave Heavy Hypersonic Fighter" and "Turtle" (#558, #657)
-    * Cargo scooping (#585, #708)
-    * Target and velocity indicators now shown with directions at edge of
-      screen if they are not directly in front (#750, #752)
-    * Scanner now shows different colours for different types of nearby object
-      automatically adjusts range to show the most interesting objects in the
-      best detail possible (#521)
-    * Spanish translation (#628)
-
-  * Minor changes and tweaks
-    * New assassination missions appear less often (#634)
-    * Translation infrastructure for Assassinations (#641), DonateToCranks
-      (#658), GoodsTrader (#659) and DeliverPackage (#639)
-    * Targets can be selected from the system view (#503)
-    * Model cleanups and optimisations (#680, #675, #672, #674)
-    * New "temple" building (#664)
-    * Change non-local delivery mission reward calculation so that more urgent
-      deliveries get higher rewards (#719)
-    * Ships will now emerge from hyperspace at a point "close" to the source
-      system (#724)
-    * Jump duration estimate in sector view shown in days + hours (#738)
-    * Renamed "Panther" to "Caribou"
-    * Slightly improve model cache performance
-
-  * Fixes
-    * Optimise trade ship cargo management (#632)
-    * Ensure that stars in a binary pair do not overlap (#621, #627)
-    * Model optimisations (#666)
-    * modelviewer no longer crashes if invalid model name is given on command
-      line (#669, #670)
-    * Fix hyperspace behaviour after game load
-    * Lua onGameEnd event now fires when game ends after player destruction (#684)
-    * Remember sectorview info box visbility state across view switches and
-      game saves (#685)
-    * Don't pollute the global Lua namespace with translation functions (#696)
-    * Fix assassination crash on mission completion/failure (#692, #694)
-    * Fix delivery crash on dock
-    * Model LOD switches now calculated correctly based on screen wdith (#704)
-    * Fix potential deadlock in terrain generator (#661)
-    * Initialise stock levels for equipment above the station's tech level (#719)
-    * Trade ships only check trade prices in surrounding systems if it has
-      starports (#728)
-    * Determine damaged caused by collision between two ships using the other
-      ship's mass, not our own (#732, #733)
-    * Missile collisions will no longer cause damage (the explosion will
-      though) (#734)
-    * Prevent SystemBody.parent from crashing when the underlying StarSystem
-      is no long in memory (#729)
-    * Fix material use in ship landing lights (#656, #705)
-    * Fix screenshot crashes (#742, #727, #645)
-    * "Repair 1% hull" display correct % and cost when hull has <1% damage (#748, #467)
-    * Fix error capture from filter functions to EquipType.GetEquipTypes,
-      ShipType.GetShipTypes and Space.GetBodies when called from console (#764)
-    * Objects on the scanner now positioned correctly (#521)
-    * Only randomise goods trader stock levels when bulletin board is created (#772, #776)
-    * Clear breakdown servicing state on game start to avoid state leak
-      between games (#775)
-  
-  * Script changes
-    * Modules moved into dedicated subdirs with their translation files (#640)
-    * Module translations (#640)
-    * LMR get_arg() and get_arg_string() replaced with several special purpose
-      functions. "Stringy" constants now in use (#650, #586, #582, #688, #689,
-      #690, #709)
-    * Serializer support for Lua-based objects (#715)
-    * New SystemBody.population attribute (#726)
-    * Ship.GetEquip and Ship.SetEquip changed to 1-based indexing (#719)
-    * SystemBody now has several new attributes for body size and orbital
-      parameters (#760, #754)
-
-  * Internal changes
-    * Cleanups, leaks fixed and general code improvements (#635, #637, #665,
-      #729, #753, #743, #741, #761, #762)
-    * Windows build optimisations (#636, #758)
-    * Improve terrain generation performance
-    * Run Lua timers from the physics loop, which should help to make frame
-      times a little more consistent
-    * Remove deprecated EquipType::types list (#642)
-    * Show Lua memory usage in debug info (#638)
-    * Limit number of physics updates between render updates (#671)
-    * scan_enums.py preprocessor to generate string->enum mappings (#716, #686, #723)
-    * Camera and rendering refactor (#744)
-
-Alpha 15
-
-  * New features
-    * Star "terrains". Stars now have complex surface colours and patterns (#567)
-    * Assassination missions (#290, #500)
-    * Restored "hoop" orbital station (#499, #516)
-    * Restored "Panther" ship (#497)
-    * "Long Range Cruiser" bulk ship (#626)
-    * Big mushroom station with four bays (#530)
-    * New futuristic city buildings (#518, #557)
-    * Four new ambient music tracks (#543)
-    * Ship drives now break down over time and require repairs (#552, #570, #610)
-    * Ship landing lights now only flash when landing gear is down or ship is
-      docking (#236, #478)
-    * Station landing lights now coloured to indicate occupied (red), free
-      (orange) and cleared for docking (green) (#4, #489, #498)
-    * Romanian, Dutch, Italian and Croatian translations (#565, #571, #573, #593)
-
-  * Minor changes and tweaks
-    * Landed and docked ships will no longer cause alerts (#454, #466)
-    * Bulk ships are now spawned on game start (#500)
-    * Trade ships will now repair damage and replace destroyed equipment (#481)
-    * Mushroom station now has ads in bay 2 (#524)
-    * Display surface gravity of bodies in system info view (#533)
-    * Model fixes: Ship bounding radii, LOD checked and fixed, adverts cleaned
-      up and other minor fixes (#530, #542, #556, #515, #72, #582, #613, #614, #620)
-    * Support for glowmaps (#557)
-    * Terrains. Snow on mountains and polar ice caps. Various optimisations
-    * and fixes (#440, #566)
-
-  * Fixes
-    * Certain in-game keys will no longer crash when used in the menu (#453, #463)
-    * Don't try to save or load game with no filename (#487, #488)
-    * Fix set speed scaling when setting a negative set speed (#482)
-    * Don't spawn docked trade ships on game start (#495)
-    * Ensure docked trade ships take off after game load (#517)
-    * Fix crash on docking after failing assassination mission (#527)
-    * Old package delivery missions are now removed from the board (#534, #548)
-    * Fix LMR stack leaks that could cause heap corruption (#555, #342, #470)
-    * Fix display of co-orbital bodies in system view (#551)
-    * Don't respawn bulk ships on game load (#539)
-    * Fix rare crash when NPC ship is destroyed that previously attacked the
-      player (#568)
-    * Fix a case where we try to access an object after its been freed (#342, #470)
-    * Fix various depth bugs when shaders are enabled. Fixes gas giant rings,
-      hyperspace clouds, etc (#24, #234, #504)
-    * Fix black halo around gas giant atmospheres when rings are visible (#595)
-    * Update hyperspace button after cargo/equipment change (#550, #602, #609,
-      #611, #612)
-    * Fix directory handle leak (#618)
-    * Don't allow scripts to add more equipment than a ship has room for (#617, #616)
-    * Interplanetary Shuttle can no longer take a hyperdrive (#613)
-    * Fix crash on attack after high-risk delivery (#631)
-    * Fix crash in if player arrives in system before assassination target (#643)
-    * Fix crash when setting equipment in a slot that a ship doesn't have (#647, #648)
-    * Fix crash when rendering non-ship models under certain conditions (#646)
-
-  * Script changes
-    * Experimental Lua console (#537, #597)
-    * Lua events onShipEquipmentChanged and onShipFlavourChanged (#544, #547)
-    * Lua method Ship.SetHullPercent to set a ship's damage level (#420, #472)
-    * Lua method Ship.SetShipType to change the type of a ship (#404, #507)
-    * Lua methods Player.GetNavTarget and Player.GetCombatTarget to get the
-      currently-targetted bodies (#588, #583)
-    * Lua Lang interface to access core translated strings (#579, #575, #553)
-    * Lua Translate interface to let modules provide translations (#580, #625, #629)
-    * LMR methods fully documented (#615)
- 
-  * Internal changes
-    * Lots of internal cleanups; silences many warnings under GCC (#477,
-      #484, #604) and MSVC (#483)
-    * String and language updates (#509, #510, #514, #525, #528, #622, #623)
-    * Allow terrain generation to be aborted when the current set of terrains
-      become unusable (eg after hyperspace or detail settings change) (#457, #490)
-    * Shield generators now occupy their own equipment slot to remove the
-      for special-case checks with dealing with cargo (#308, #459)
-    * Targeting and trade functions moved from Ship to Player since they aren't
-      really meaningful for NPCs (#38, #307, #485)
-    * Separated key bindings from individual key actions and added onPress and
-      onRelease signals to the bindings (for key repeat) (#398, #493)
-    * Load glyphs up to 0x1ff to better support certain European translations (#415)
-    * LuaManager now allocated from the heap to avoid some startup/shutdown
-      problems (#535)
-    * (OSX Only) Refactored and Restructured ObjectiveC code to be more
-      manageable (#559)
-    * Use FBO extension functions (GL2) instead of core (GL3) (#608, #605)
-
-Alpha 14
-
-  * New features
-    * 3D galaxy (#394, #429)
-    * Trade ships AI. Ships now dock, undock, hyperspace and buy and sell
-      things (#412, #11, #448)
-    * Delivery missions to other starports in the same system (#388)
-    * Press CTRL while clicking time acceleration buttons to override the
-      lockout due to nearby bodies (#417, #358)
-    * Settings to adjust terrain textures and fractal detail (#442, #416)
-    * Polish translation (#443)
-    * Lua attribute SBody.parent to find the parent of a system body (#359, #368)
-    * Lua methods Player.SetNavTarget and Player.SetCombatTarget to let
-      script control player targets (#422, #444)
-    * Overdue deliveries will now be checked and reported as "failed"
-      immediately after hyperspace (#445)
-
-  * Fixes
-    * Remove a couple of hardcoded references to the data directory (#363)
-    * Fix crash when closing police form triggered from inside a advert (#371, #372)
-    * Fix occasional crash in DeliverPackage when cleaning up old ads (#123, #379)
-    * Fix inverted mouse control (#389)
-    * Tweak to texture scaling to make edges sharper (#391)
-    * Fix occasional crash when rendering certain hill terrains (#364)
-    * Fix flickering when HDR enabled (#266, #401)
-    * Fix crash when trying to display tooltips when their parent UI element
-      is no long on screen (#59, #410)
-    * Disable thrusters when docking (#409, #418) and in hyperspace (#431)
-    * Restore NPC (Lua) hyperspace functions (#414, #362, #269, #426)
-    * Fix bug where NPC flight state was not reset upon exiting hyperspace
-    * Nereid now has a radius and can be found
-    * Don't allow scripts to jettison non-existent cargo (#430)
-    * Fix crash when selecting own hyperspace cloud remnant (#427)
-    * Fix occasional autopilot crash into planet (#424)
-    * Fix buy/sell message output (#452, #288)
-
-  * Internal changes
-    * Lots of internal cleanups; silences many warnings under GCC (#373, #375,
-      #389, #392, #383, #399) and MSVC (#434, #435, #436)
-    * New utility functions for floating-point comparisons (#389)
-    * Dump Lua engine state to file on exception in Lua module (#370)
-    * Lua documentation fixes (#380, #403, #475)
-    * Abstracted the HDR rendering pipeline into discrete components (#396)
-    * New string formatting system for translations and other strings (#405, #449)
-    * Gracefully handle attempts to load old savefiles (#428)
-    * Redirect stdio output streams to files in user dir. Do this by default
-      on Windows builds.
-    * Use SDL mouse button defines instead of hardcoded numbers (#446)
-
-Alpha 13
-
-  * New features
-    * New song 'spacegroove' (#267)
-    * Caching of models and textures on startup, reduces loading times (#271)
-    * Separate hyperspace target from selected system in sector view (#269)
-    * Charon a moon of pluto (#276)
-    * Gas giants overhaul, 5 new gas giant colours/terrains implemented (#276)
-    * Atmosphere selection changed, planets can have a more varied atmospheric
-      composition (#276)
-    * Planetary rings are more varied and come in various colours (#276)
-    * Fractal texture to increase terrain detail and simulate planet surface
-      materials (#291)
-    * Mute buttons for each volume setting that actually stop the sounds
-      instead of just playing them quietly (#284, #270)
-    * New Lua events onShipLanded and onShipTakeOff to inform scripts when a
-      ship lands and takes off from a planet's surface (rough landing) (#295, #297)
-    * New Lua method StarSystem.GetBodyPaths to get paths to all bodies in a
-      system (#313)
-    * Outline overlay text (eg world labels) for improved visibility (#325,
-      #314, #258, #39, #349)
-    * Make the "video link established" text disappear after a few seconds
-      instead of flashing constantly (#319, #326)
-    * Support for translated strings; first language is German (#332)
-    * Name & title/occupation overlaid on station faces (#346)
-    * Added 'Inconsolata' font for debug and (later) console text (#343)
-
-  * Fixes
-    * Move sector view to current system on first open (#262)
-    * Check hyperspace validity at hyperspace time, fixes erroneous jumps to
-      Sol (#269)
-    * All sounds effects now honour the sound effects volume slider (#256, #280)
-    * Don't play ambient sounds if sound is disabled (#286)
-    * Fix supermassive black hole mass & radius (#303, #112)
-    * Reorder the star type list such that white dwarf stars will only ever be
-      paired with white and brown dwarfs (#304)
-    * Lua methods Ship.GetEquip and Ship.CanHyperspaceTo now return string
-      constants as documented (#305)
-    * Lua method Ship.AddEquip now adds as many items as possible if there is
-      not enough room for the requested amount, as documented (#309)
-    * Use of Lua method SystemPath.GetSystemBody would result in a crash on
-      exit (#311, #312)
-    * Fix occasional crash when station menus are still live in memory after
-      launch (#259)
-    * Enable GL extensions earlier in shader compilation to conform to shader
-      spec (#329, #330)
-    * Fix occasional crash on game load (#331)
-    * Fix terrain jitter (#179)
-    * Support extended ASCII characters in texture fonts (#338)
-    * Make sure all bodies have a minimum radius of at least 10km (#321, #301)
-    * All city models checked and proper collision meshes added, drastically
-      improving city rendering performance (#348)
-    * Fix crash when music changes while in hyperspace (#345)
-
-  * Internal changes
-    * Merged SysLoc and SBodyPath into a single SystemPath class (#261)
-    * Refactored SectorView to use SystemPath internally (#262)
-    * Tweaks and improvements to several terrains (#276, #291)
-    * GUI widgets now have a minimum size, used for better dynamic layout with
-      variable-size containers and widgets (#279)
-    * Rewrote station menus and refactored several GUI elements to have better
-      abstraction and consistency (306)
-    * Debug output now shows terrain vertices and font glyphs per second
-
-Alpha 12
-
-  * New features
-    * Music! 17 songs and scriptable music engine and control script
-      (#233, #250, #171, #267)
-    * New star and planet images in system info view (#167)
-    * 'Home' key resets camera in external view (#199)
-    * Re-implemented and re-enabled old hill, mountain, volcano, desert and
-      river terrains for Earth and Mars-like worlds (#211)
-    * New "dunes" terrain for Mars-like worlds (#211)
-    * Earth terrain tweaks: more noise variations and reduced mountain
-      height (#211)
-    * System information (F7) button cycles through info tabs in system info
-      view (#212)
-    * Pause buttons now toggles game settings if game is already
-      paused (#217, #221)
-    * Can now set navigation target by clicking on bodies in the system info
-      view. Navigation target will be highlighted in the info view. Body info
-      is displayed on mouse hover (#220, #255)
-    * Lots of new and updated parts for facegen (#213)
-    * User configurable FOV support in the config file (#219)
-    * Distance and fuel required text in sector view now colourised to
-      indicate if jump is possible (#227)
-    * Highlight populated systems in sector view (#242)
-    * Mouse can now control ship rotation in ship info and shipyard (#243)
-    * New Lua event onFrameChanged and dynamic body frame attributes to help
-      determine which planet/station/etc a ship is near (#249)
-
-  * Fixes
-    * Lua model args passed as doubles to avoid loss of precision (eg
-      time) (#174, #176)
-    * Removed misleading F7/F8 text from zoom icons (#201)
-    * Pass alert state to Lua onShipAlertChanged event (#191, #195)
-    * Avoid loss of precision when calculating radius of very tiny bodies (#189)
-    * Hyperspace range is displayed correctly again (#222)
-    * Occasional crash in system cache pruning (#230, #237)
-    * Crash due to buffer overrun in sound player (#253)
-    * Fixed HDR lighting on Radeon (#87, #263)
-    * Replace broken hill/dune terrain with something that works
-    * Adjust Saturn, Uranus and Neptune so they have rings as appropriate
-
-  * Internal changes
-    * All model timing now based of game time (#175, #178)
-    * City models are now loaded at startup (#71)
-    * All terrains optimised (octave count reduced) (#211)
-    * Optionally use ccache to speed up builds (#235)
-    * New HYPERSPACE and DOCKED flight states to explicitly describe some
-      conditions instead of having to infer from other data (#89, #252)
-
-Alpha 11
-
-  * New features
-    * Visual refresh: new panel graphics, UI font (Titillium Text) and model
-      font (Cousine Bold) (#105, #114, #115, #138)
-    * New star images in system info view (#159)
-    * Manual thruster adjustments can now be made in set-speed mode (#118)
-    * 5 new ground based starports (1, 2, 3, 4 landing pad configs. 
-      1 Airport config) (#120)
-    * Major upgrade to coriolis station model (#158)
-    * Clicking on the hyperspace icon a second time after a hyperspace is
-      initiated cancels the jump (#25)
-    * Screenshots are now in PNG format (#91, #140)
-
-  * Fixes
-    * Orbital stations create a small amount of population (#85, #96)
-    * Terrain colour changes based on temperature now works properly (makes
-      Earth look correct again)
-    * Crash when using an illegal goods trader that is a police front (#88)
-    * Crash when restoring bulleting board ads after loading a game (#86)
-    * Crash in AI collision detection in ternary systems
-    * Discovery Base (Sol) orbit too close to its parent (#116)
-    * Don't create illegal goods traders in systems with no illegal goods (#109)
-    * Better layout for hyperdrive ranges in ship purchase screen (#94)
-    * Use power-of-two texture for facegen to support more graphics cards (#83)
-    * Remove duplicate system 'EI Cancri' [2,0]
-    * Crash on call to Lua method Player.AddCrime
-    * Crash on any mission failure (#144)
-    * Mission status screen layout tweaks (#145)
-
-  * Internal changes
-    * Lots of code cleanups, warnings silenced, etc
-    * Fonts rendering controlled by per-font config files (#106, #113)
-    * Background stars & Milky Way use a VBO (#164)
-    * Remove non-VBO code paths in the terrain renderer
-
-Alpha 10
-
-  * New stuff
-    * Over 1200 real stars
-    * Supergiant stars
-    * Many new and more complex terrains
-    * Nearby ship and firing alerts
-    * Bulk freight ships outside starports
-    * More station backgrounds
-    * Mac OS X port
-
-  * Little things
-    * Prettier background stars and hyperspace effects
-    * Reworked hyperspace ranges and durations
-    * Wide variation of faces in bulletin board ads
-    * Combat AI will give chase if the target tries to escape
-    * Velocity measured relative to the frame rather than the target
-    * Improved targetting squares and velocity indicators
-    * Ships and other small objects not shown beyond a certain range
-    * Unguided missiles work again
-    * Option to invert mouse look
- 
-  * Under the hood
-    * Rewritten Lua module API (with documentation!)
-    * Hundreds of bugfixes and code cleanups
-
-Alpha 9
-
-  * New stuff
-    * Completely rewritten autopilot. Its now far more likely to get you
-      where you're going without flying into things on the way.
-    * Rewritten combat AI.
-    * Rewritten mouse control.
-    * New combat target HUD with lead indicator and colour-coded closing
-      rate.
-    * New planetary terrains.
-    * Identikit faces in starport screens.
-    * New HUD for radar mapper and hyperspace cloud analyser.
-    * Navigation computer to help you find your way around.
-    * Trade ships (ie large non-combat ships) spawned when you enter a
-      system.
-    * Unexplored systems beyond about 500 light years from Sol.
-
-  * Under the hood
-    * All ships checked and cleaned up for consistency and speed.
-    * Custom systems now defined in Lua scripts.
-    * Number of planet types reduced. Planets now have composition
-      attributes that define atmosphere, ground metal content, water
-      coverage, etc.
-
-  * Little things
-    * Start ship is now sane.
-    * Ambient light when close to a planet to make the dark side visible.
-    * Mouse wheel support in scroll views.
-    * Press 'C' to return the sector view to the current system.
-    * Setting to enable/disable joystick support.
-    * Support for building with MSVC2010.
-    * Loads of bugfixes, optimisations and other bits.
-
-Alpha 8
-
-    * Temporal aliasing fixed so framerates above 60fps do look smoother.
-    * Joystick support
-    * New adverts and textures on space stations
-    * Some system generation fixes
-    * Red giant stars
-    * New ships
-    * Model viewer lets you change model by hitting escape
-    * New ship definition syntax
-
-Alpha 7
-
-    * Planets now have Axial tilt.
-    * Planetary descriptions now show the axial tilt.
-    * Many planets, even habitable ones, now have some volcanoes.
-    * Some planets will contain a super-volcano or two, like Mars.
-    * Standard rock worlds have been reworked somewhat, terrain was
-      modified as well as many new colours added.
-    * Asteroid terrain and colour has been tinkered with slightly, there
-      is more height variation but less jagged areas too and the colours
-      should consist mainly of grey and brown with some variation
-      occasionally.
-
-Alpha 6
-
-    * More AI work (the AI can complete a full journey, taking off,
-      hyperspacing, flying to destination and landing -- although the
-      player can't access this since it would make the game dull, but
-      NPCs will use it)
-    * space stations with multiple docking ports but only one door (I
-      have made one very ugly example station of this type, and welcome
-      modellers to have a bash at making stations)
-    * local lights for station models
-
-Alpha 5
-
-    * Autopilot will now fly around planets instead of plowing into them
-    * Some more new ships
-    * Improved error reporting for model and shader development.
-    * Faster framerate in cities, particularly when shaders are enabled.
-    * Fixed annoying disappearing terrain glitch
-    * Reduced field of view from 90 to 83 degrees
-    * Fixed random in-game crashes caused when ambient sounds are started
-
-Alpha 4
-
-    * Fix terrible bug (after you had looked at the bulletin board, there
-      was a chance of a crash at almost any time until you leave the
-      system)
-    * Milkyway background in space. looks nice
-    * Autopilot can now dock with space stations
-    * Some new ship models
-    * Various other wee fixes
-
-Alpha 3
-
-    * ogg vorbis sound effects supported
-    * A few improvements to missing scripting
-    * Some lovely new space ship models curtesy of Gernot
-    * Screen resolution, shaders, sound volume and keyboard bindings are
-      configurable from the game
-    * Better terrain colouring (colour function gets surface normal now)
-    * More sound effects from Staniol
-    * Saved game file format should be forward-compatible now (but
-      pre-alpha3 savefiles will not load).
-
-Alpha 2
-
-    * Lua missions system. The documentation on the wiki
-      (http://pioneerspacesim.net/wiki) isn't 100% up-to-date and
-      this needs to be worked on.
-    * Much improved docking animation support.
-    * Some UI improvements and mouse wheel support.
-    * Ground-based starport docking sequences
-    * Minor rework of shader support
-    * Interface improvements and mouse wheel support
-    * Wavefront obj file loader, and support for textured models
-    * Police!
+Alpha 21
+   * Minor changes and tweaks
+     * Various moons in the Sol system now appear in the right order on the map (#1050)
+
+Alpha 20
+
+   * New features
+     * Thrusters now require fuel to operate. Refuel when you dock or buy water
+       refuel during flight. Fuel club will refill and sell you water cheaply.
+       (#980, #993, #992, #1018, #1032, #1034, #1043, #1045)
+     * New thruster and laser graphics (#945, #962, #149, #148, #973)
+     * Heading-hold flight mode (press CTRL while changing flight mode) (#450, #990)
+     * Rewritten DeliverPackage mission module (#1027, #1041, #1042, #1044)
+     * Hungarian translation (#947, #894)
+
+   * Minor changes and tweaks
+     * LED effect on timeaccel buttons (#946, #153)
+     * Render projectiles out to 20km from the camera (#957)
+     * FOV is now specified vertically (and correctly) (#971)
+     * Cargo screen updates automatically when cargo changes (#982)
+     * Fewer background stars, but brighter. Looks about the same but takes
+       less effort to construct and draw (#1020)
+     * Change death spin to a simple zoom (#916, #1033)
+     * Assassinations module now uses character classes for character variety
+       and consistency (#953, #948)
+
+   * Fixes
+     * Updated zlib and libpng DLLs for MSVC to fix screenshot crash (#942, #645)
+     * Only allow missiles to be fired in open flight (#951)
+     * Assassination targets will now gracefully handle an autopilot failure
+       when taking off (#955, #950)
+     * HDR visuals removed (#939, #963)
+     * Fix projectile collision checks (#965)
+     * Various scanner range fixes (#944)
+     * Make sure all bodies have a minimum radius of at least 10km (#968, #321, #301)
+     * Fix crash when requesting system information whilst in hyperspace (#975)
+     * Messages no longer cause the game to un-pause when they clear (#966)
+     * Game no longer quits if you cancel loading from the main menu (#920)
+     * Fix game crash if a script tries to add or remove a negative amount of
+       cargo or equipment (#982)
+     * Fix flipped Hammerhead "neck" textures (#986)
+     * Don't show "fly to" option for combat target if the player does not
+       have an autopilot fitted (#988)
+     * Close comms menu on hyperspace (#996, #984)
+     * Fix game crash if game is loaded over a loaded game (#1014, #1015)
+     * Fix bulletin boards being re-created after game load (#1017)
+     * Don't allocate and deallocate hyperspace starfield every frame (#1020)
+     * Stop attacking ships continuing to fire on dead player (#1033, #57)
+     * Don't extend model textures to power-of-two sizes (#923)
+
+   * Script changes
+     * New FlightLog class that tracks systems and starports visited by the
+       (#1021)
+     * New method Ship.SetFuelPercent and attribute Ship.fuel to set and get
+       ship fuel amount. New event onShipFuelChanged to report fuel status (#980)
+     * New method Ship.Explode to destroy the ship immediately (#974)
+
+   * Internal changes
+     * New graphics/rendering infrastructure (#960, #913, #1001, #1002, #1013,
+       #1024, #1007)
+     * Silence MSVC warnings (#964)
+     * Remove dependencies on Pi from Texture (#969) and Font (#981)
+     * Move EquipSet into its own header (#991)
+     * Give float comparison functions consistent naming (#991)
+     * Use the correct size_t format specifier for the compiler (#991)
+
+
+Alpha 19
+
+   * New features
+     * Sidereal camera, an external camera that holds its position relative to
+       the stars. Great for screenshots! (#932)
+     * Moon height map. Now looks like the real thing! (#936)
+     * Lua-based body name generator. Planets and starports now have much more
+       interesting/varied names (#896, #926)
+     * Joystick deadzone support (#870)
+
+   * Minor changes and tweaks
+     * Roll keys now work while using mouse control (#904, #850, #278, #914, #919)
+     * Camera quick-switch using Shift+1-4 in the main view (#932)
+     * Sector view now shows line from current to target system (#843, #845)
+     * Optimised nearby system lookups for scripts. Significantly improves
+       game startup time (#937)
+     * Various TradeShips optimisiations and fixes (#917)
+
+   * Fixes
+     * Ensure bulletin board is created before ship docks with station (#899)
+     * Don't propogate mouse wheel events in one view to other views (#903, #225)
+     * Show distance to dock on target square when docking clearance is granted (#902)
+     * Fix crashes if Lua Space, Timer or UI methods are called before the
+       game loads (#885, #911)
+     * Fix background star jitter (#910)
+     * Fix "rough landing" sound being played globally (#925, #895, #865)
+     * Reduce the number of nearby system searches done by scripts (#927)
+     * Fixed HDR screen flicker (#928)
+     * Fixed autopilot hangs related to gravpoint frames and small bodies (#935, #921)
+     * Fixed crash where missile objects were destroyed while other objects
+       were holding a reference to them (#922, #735)
+     * Fixed hang when autopilot tried to start flying around a body from stopped (#934)
+     * Make sure the ship is above the body's max feature height before
+       attempting a flyaround
+
+   * Script changes
+     * Removed NameGen.PlanetName and replaced with NameGen.BodyName (#896)
+     * Added EventQueue.DebugTimer to enable event function call timing for
+       debugging purposes (#898)
+     * Added Ship.shipType attribute to get ship type (#912)
+
+   * Internal changes
+     * New Texture class and subclasses to manage all kinds of GL texture
+       creation and use (#892, #900, #901)
+     * Simplified autotools build system by using pkg-config for all
+       dependencies (#909, #353)
+     * Additional debug checks to ensure that bodies are not removed or
+       destroyed during destruction of another body (#922)
+
+Alpha 18
+
+   * New features
+     * Jettison cargo while landed/docked (#872)
+     * Multisampled antialiasing. Set the "AntiAliasingMode" config value or
+       change your graphics driver settings (#848)
+
+   * Minor changes and tweaks
+     * Target square now appears on specific docking port of station when
+       clearance is granted (#836, #835)
+     * OpenGL info saved to opengl.txt on game start (#857)
+     * Background stars are now denser along the galaxy strip as you'd expect (#844)
+     * Probability of hyperspace arrival now displayed during hyperspace (#55, #879)
+     * Be more accurate about the age of the universe (#891)
+
+   * Fixes
+     * Fix incorrect galaxy density on OSX (#867, #869)
+     * Fix crash in system info view if opened the first time on an unexplored
+       system (#783, #876)
+     * Fix memory overrun in modelviewer that would break z-bias when mouse
+       wheel is used (#880)
+     * Fall back to no-AA HDR and then no-HDR based on GPU features (#855,
+       #878, #877)
+     * Set minimal reverse thrust for Natrix so the autopilot doesn't get
+       confused (#856)
+
+   * Script changes
+     * New event onCargoUnload triggered when cargo is jettisoned while
+       landed/docked (#872)
+     * SystemPath.GetSystemBody now checks to make sure the path is valid
+       and throws a Lua error if it is not (#863, #864)
+
+   * Internal changes
+     * Refactored game and space state into discrete object (#833, #70)
+     * Background starfield & galaxy strip code cleanup (#844)
+
+Alpha 17
+
+  * Christmas edition!
+
+  * New features
+    * New ship: "Natrix" (#816)
+    * French translation (#814)
+    * Rewritten autopilot (#789)
+    * Yellow indicator to show target orientation change by mouse
+      movement (#216, #777)
+    * Check/set speed relative to navigation or combat target (press CTRL
+      while targeting) (#462, #769)
+    * Passenger cabins and taxi missions (#718)
+    * Fuel club (#788, #794, #796)
+
+  * Minor changes and tweaks
+    * Improved planet atmosphere rendering
+    * Window icon (#817)
+    * Increase difficulty of high-risk taxi missions (#800)
+    * Flip texture UV coordinates on object load (#818)
+    * Removed airport station
+
+  * Fixes
+    * Star halo now drawn properly in the world space (#768)
+    * Allow equipment to be removed even if the station has none in stock (#780, #781)
+    * Fix scanner drawing glitches with some recent NVidia drivers (#758)
+    * Fix textures and shaders on Intel and VMware (#711)
+    * Correctly order texture coordinates when loading models (#667)
+    * Reset breakdown service jump count to 0 when buying new drive (#820, #841)
+    * Fix crash when a script tries to obtain the parent of an object with no
+      parent (eg a star)
+
+  * Script changes
+    * New Character class to represent and test NPC attributes (#725, #787)
+    * SystemPath has additional methods to test for sector-only and
+      system-only paths (#795)
+
+  * Internal changes
+    * Cleanups and general code improvements (#819)
+    * Terrain color/height fractal refactor (#699)
+    * SystemPath now has specific invalid values to indicate sector-only and
+      system-only paths (#795)
+    * Scoped and RefCounted smart pointers (#803)
+
+Alpha 16
+
+  * New features
+    * New ships: "Wave Heavy Hypersonic Fighter" and "Turtle" (#558, #657)
+    * Cargo scooping (#585, #708)
+    * Target and velocity indicators now shown with directions at edge of
+      screen if they are not directly in front (#750, #752)
+    * Scanner now shows different colours for different types of nearby object
+      automatically adjusts range to show the most interesting objects in the
+      best detail possible (#521)
+    * Spanish translation (#628)
+
+  * Minor changes and tweaks
+    * New assassination missions appear less often (#634)
+    * Translation infrastructure for Assassinations (#641), DonateToCranks
+      (#658), GoodsTrader (#659) and DeliverPackage (#639)
+    * Targets can be selected from the system view (#503)
+    * Model cleanups and optimisations (#680, #675, #672, #674)
+    * New "temple" building (#664)
+    * Change non-local delivery mission reward calculation so that more urgent
+      deliveries get higher rewards (#719)
+    * Ships will now emerge from hyperspace at a point "close" to the source
+      system (#724)
+    * Jump duration estimate in sector view shown in days + hours (#738)
+    * Renamed "Panther" to "Caribou"
+    * Slightly improve model cache performance
+
+  * Fixes
+    * Optimise trade ship cargo management (#632)
+    * Ensure that stars in a binary pair do not overlap (#621, #627)
+    * Model optimisations (#666)
+    * modelviewer no longer crashes if invalid model name is given on command
+      line (#669, #670)
+    * Fix hyperspace behaviour after game load
+    * Lua onGameEnd event now fires when game ends after player destruction (#684)
+    * Remember sectorview info box visbility state across view switches and
+      game saves (#685)
+    * Don't pollute the global Lua namespace with translation functions (#696)
+    * Fix assassination crash on mission completion/failure (#692, #694)
+    * Fix delivery crash on dock
+    * Model LOD switches now calculated correctly based on screen wdith (#704)
+    * Fix potential deadlock in terrain generator (#661)
+    * Initialise stock levels for equipment above the station's tech level (#719)
+    * Trade ships only check trade prices in surrounding systems if it has
+      starports (#728)
+    * Determine damaged caused by collision between two ships using the other
+      ship's mass, not our own (#732, #733)
+    * Missile collisions will no longer cause damage (the explosion will
+      though) (#734)
+    * Prevent SystemBody.parent from crashing when the underlying StarSystem
+      is no long in memory (#729)
+    * Fix material use in ship landing lights (#656, #705)
+    * Fix screenshot crashes (#742, #727, #645)
+    * "Repair 1% hull" display correct % and cost when hull has <1% damage (#748, #467)
+    * Fix error capture from filter functions to EquipType.GetEquipTypes,
+      ShipType.GetShipTypes and Space.GetBodies when called from console (#764)
+    * Objects on the scanner now positioned correctly (#521)
+    * Only randomise goods trader stock levels when bulletin board is created (#772, #776)
+    * Clear breakdown servicing state on game start to avoid state leak
+      between games (#775)
+  
+  * Script changes
+    * Modules moved into dedicated subdirs with their translation files (#640)
+    * Module translations (#640)
+    * LMR get_arg() and get_arg_string() replaced with several special purpose
+      functions. "Stringy" constants now in use (#650, #586, #582, #688, #689,
+      #690, #709)
+    * Serializer support for Lua-based objects (#715)
+    * New SystemBody.population attribute (#726)
+    * Ship.GetEquip and Ship.SetEquip changed to 1-based indexing (#719)
+    * SystemBody now has several new attributes for body size and orbital
+      parameters (#760, #754)
+
+  * Internal changes
+    * Cleanups, leaks fixed and general code improvements (#635, #637, #665,
+      #729, #753, #743, #741, #761, #762)
+    * Windows build optimisations (#636, #758)
+    * Improve terrain generation performance
+    * Run Lua timers from the physics loop, which should help to make frame
+      times a little more consistent
+    * Remove deprecated EquipType::types list (#642)
+    * Show Lua memory usage in debug info (#638)
+    * Limit number of physics updates between render updates (#671)
+    * scan_enums.py preprocessor to generate string->enum mappings (#716, #686, #723)
+    * Camera and rendering refactor (#744)
+
+Alpha 15
+
+  * New features
+    * Star "terrains". Stars now have complex surface colours and patterns (#567)
+    * Assassination missions (#290, #500)
+    * Restored "hoop" orbital station (#499, #516)
+    * Restored "Panther" ship (#497)
+    * "Long Range Cruiser" bulk ship (#626)
+    * Big mushroom station with four bays (#530)
+    * New futuristic city buildings (#518, #557)
+    * Four new ambient music tracks (#543)
+    * Ship drives now break down over time and require repairs (#552, #570, #610)
+    * Ship landing lights now only flash when landing gear is down or ship is
+      docking (#236, #478)
+    * Station landing lights now coloured to indicate occupied (red), free
+      (orange) and cleared for docking (green) (#4, #489, #498)
+    * Romanian, Dutch, Italian and Croatian translations (#565, #571, #573, #593)
+
+  * Minor changes and tweaks
+    * Landed and docked ships will no longer cause alerts (#454, #466)
+    * Bulk ships are now spawned on game start (#500)
+    * Trade ships will now repair damage and replace destroyed equipment (#481)
+    * Mushroom station now has ads in bay 2 (#524)
+    * Display surface gravity of bodies in system info view (#533)
+    * Model fixes: Ship bounding radii, LOD checked and fixed, adverts cleaned
+      up and other minor fixes (#530, #542, #556, #515, #72, #582, #613, #614, #620)
+    * Support for glowmaps (#557)
+    * Terrains. Snow on mountains and polar ice caps. Various optimisations
+    * and fixes (#440, #566)
+
+  * Fixes
+    * Certain in-game keys will no longer crash when used in the menu (#453, #463)
+    * Don't try to save or load game with no filename (#487, #488)
+    * Fix set speed scaling when setting a negative set speed (#482)
+    * Don't spawn docked trade ships on game start (#495)
+    * Ensure docked trade ships take off after game load (#517)
+    * Fix crash on docking after failing assassination mission (#527)
+    * Old package delivery missions are now removed from the board (#534, #548)
+    * Fix LMR stack leaks that could cause heap corruption (#555, #342, #470)
+    * Fix display of co-orbital bodies in system view (#551)
+    * Don't respawn bulk ships on game load (#539)
+    * Fix rare crash when NPC ship is destroyed that previously attacked the
+      player (#568)
+    * Fix a case where we try to access an object after its been freed (#342, #470)
+    * Fix various depth bugs when shaders are enabled. Fixes gas giant rings,
+      hyperspace clouds, etc (#24, #234, #504)
+    * Fix black halo around gas giant atmospheres when rings are visible (#595)
+    * Update hyperspace button after cargo/equipment change (#550, #602, #609,
+      #611, #612)
+    * Fix directory handle leak (#618)
+    * Don't allow scripts to add more equipment than a ship has room for (#617, #616)
+    * Interplanetary Shuttle can no longer take a hyperdrive (#613)
+    * Fix crash on attack after high-risk delivery (#631)
+    * Fix crash in if player arrives in system before assassination target (#643)
+    * Fix crash when setting equipment in a slot that a ship doesn't have (#647, #648)
+    * Fix crash when rendering non-ship models under certain conditions (#646)
+
+  * Script changes
+    * Experimental Lua console (#537, #597)
+    * Lua events onShipEquipmentChanged and onShipFlavourChanged (#544, #547)
+    * Lua method Ship.SetHullPercent to set a ship's damage level (#420, #472)
+    * Lua method Ship.SetShipType to change the type of a ship (#404, #507)
+    * Lua methods Player.GetNavTarget and Player.GetCombatTarget to get the
+      currently-targetted bodies (#588, #583)
+    * Lua Lang interface to access core translated strings (#579, #575, #553)
+    * Lua Translate interface to let modules provide translations (#580, #625, #629)
+    * LMR methods fully documented (#615)
+ 
+  * Internal changes
+    * Lots of internal cleanups; silences many warnings under GCC (#477,
+      #484, #604) and MSVC (#483)
+    * String and language updates (#509, #510, #514, #525, #528, #622, #623)
+    * Allow terrain generation to be aborted when the current set of terrains
+      become unusable (eg after hyperspace or detail settings change) (#457, #490)
+    * Shield generators now occupy their own equipment slot to remove the
+      for special-case checks with dealing with cargo (#308, #459)
+    * Targeting and trade functions moved from Ship to Player since they aren't
+      really meaningful for NPCs (#38, #307, #485)
+    * Separated key bindings from individual key actions and added onPress and
+      onRelease signals to the bindings (for key repeat) (#398, #493)
+    * Load glyphs up to 0x1ff to better support certain European translations (#415)
+    * LuaManager now allocated from the heap to avoid some startup/shutdown
+      problems (#535)
+    * (OSX Only) Refactored and Restructured ObjectiveC code to be more
+      manageable (#559)
+    * Use FBO extension functions (GL2) instead of core (GL3) (#608, #605)
+
+Alpha 14
+
+  * New features
+    * 3D galaxy (#394, #429)
+    * Trade ships AI. Ships now dock, undock, hyperspace and buy and sell
+      things (#412, #11, #448)
+    * Delivery missions to other starports in the same system (#388)
+    * Press CTRL while clicking time acceleration buttons to override the
+      lockout due to nearby bodies (#417, #358)
+    * Settings to adjust terrain textures and fractal detail (#442, #416)
+    * Polish translation (#443)
+    * Lua attribute SBody.parent to find the parent of a system body (#359, #368)
+    * Lua methods Player.SetNavTarget and Player.SetCombatTarget to let
+      script control player targets (#422, #444)
+    * Overdue deliveries will now be checked and reported as "failed"
+      immediately after hyperspace (#445)
+
+  * Fixes
+    * Remove a couple of hardcoded references to the data directory (#363)
+    * Fix crash when closing police form triggered from inside a advert (#371, #372)
+    * Fix occasional crash in DeliverPackage when cleaning up old ads (#123, #379)
+    * Fix inverted mouse control (#389)
+    * Tweak to texture scaling to make edges sharper (#391)
+    * Fix occasional crash when rendering certain hill terrains (#364)
+    * Fix flickering when HDR enabled (#266, #401)
+    * Fix crash when trying to display tooltips when their parent UI element
+      is no long on screen (#59, #410)
+    * Disable thrusters when docking (#409, #418) and in hyperspace (#431)
+    * Restore NPC (Lua) hyperspace functions (#414, #362, #269, #426)
+    * Fix bug where NPC flight state was not reset upon exiting hyperspace
+    * Nereid now has a radius and can be found
+    * Don't allow scripts to jettison non-existent cargo (#430)
+    * Fix crash when selecting own hyperspace cloud remnant (#427)
+    * Fix occasional autopilot crash into planet (#424)
+    * Fix buy/sell message output (#452, #288)
+
+  * Internal changes
+    * Lots of internal cleanups; silences many warnings under GCC (#373, #375,
+      #389, #392, #383, #399) and MSVC (#434, #435, #436)
+    * New utility functions for floating-point comparisons (#389)
+    * Dump Lua engine state to file on exception in Lua module (#370)
+    * Lua documentation fixes (#380, #403, #475)
+    * Abstracted the HDR rendering pipeline into discrete components (#396)
+    * New string formatting system for translations and other strings (#405, #449)
+    * Gracefully handle attempts to load old savefiles (#428)
+    * Redirect stdio output streams to files in user dir. Do this by default
+      on Windows builds.
+    * Use SDL mouse button defines instead of hardcoded numbers (#446)
+
+Alpha 13
+
+  * New features
+    * New song 'spacegroove' (#267)
+    * Caching of models and textures on startup, reduces loading times (#271)
+    * Separate hyperspace target from selected system in sector view (#269)
+    * Charon a moon of pluto (#276)
+    * Gas giants overhaul, 5 new gas giant colours/terrains implemented (#276)
+    * Atmosphere selection changed, planets can have a more varied atmospheric
+      composition (#276)
+    * Planetary rings are more varied and come in various colours (#276)
+    * Fractal texture to increase terrain detail and simulate planet surface
+      materials (#291)
+    * Mute buttons for each volume setting that actually stop the sounds
+      instead of just playing them quietly (#284, #270)
+    * New Lua events onShipLanded and onShipTakeOff to inform scripts when a
+      ship lands and takes off from a planet's surface (rough landing) (#295, #297)
+    * New Lua method StarSystem.GetBodyPaths to get paths to all bodies in a
+      system (#313)
+    * Outline overlay text (eg world labels) for improved visibility (#325,
+      #314, #258, #39, #349)
+    * Make the "video link established" text disappear after a few seconds
+      instead of flashing constantly (#319, #326)
+    * Support for translated strings; first language is German (#332)
+    * Name & title/occupation overlaid on station faces (#346)
+    * Added 'Inconsolata' font for debug and (later) console text (#343)
+
+  * Fixes
+    * Move sector view to current system on first open (#262)
+    * Check hyperspace validity at hyperspace time, fixes erroneous jumps to
+      Sol (#269)
+    * All sounds effects now honour the sound effects volume slider (#256, #280)
+    * Don't play ambient sounds if sound is disabled (#286)
+    * Fix supermassive black hole mass & radius (#303, #112)
+    * Reorder the star type list such that white dwarf stars will only ever be
+      paired with white and brown dwarfs (#304)
+    * Lua methods Ship.GetEquip and Ship.CanHyperspaceTo now return string
+      constants as documented (#305)
+    * Lua method Ship.AddEquip now adds as many items as possible if there is
+      not enough room for the requested amount, as documented (#309)
+    * Use of Lua method SystemPath.GetSystemBody would result in a crash on
+      exit (#311, #312)
+    * Fix occasional crash when station menus are still live in memory after
+      launch (#259)
+    * Enable GL extensions earlier in shader compilation to conform to shader
+      spec (#329, #330)
+    * Fix occasional crash on game load (#331)
+    * Fix terrain jitter (#179)
+    * Support extended ASCII characters in texture fonts (#338)
+    * Make sure all bodies have a minimum radius of at least 10km (#321, #301)
+    * All city models checked and proper collision meshes added, drastically
+      improving city rendering performance (#348)
+    * Fix crash when music changes while in hyperspace (#345)
+
+  * Internal changes
+    * Merged SysLoc and SBodyPath into a single SystemPath class (#261)
+    * Refactored SectorView to use SystemPath internally (#262)
+    * Tweaks and improvements to several terrains (#276, #291)
+    * GUI widgets now have a minimum size, used for better dynamic layout with
+      variable-size containers and widgets (#279)
+    * Rewrote station menus and refactored several GUI elements to have better
+      abstraction and consistency (306)
+    * Debug output now shows terrain vertices and font glyphs per second
+
+Alpha 12
+
+  * New features
+    * Music! 17 songs and scriptable music engine and control script
+      (#233, #250, #171, #267)
+    * New star and planet images in system info view (#167)
+    * 'Home' key resets camera in external view (#199)
+    * Re-implemented and re-enabled old hill, mountain, volcano, desert and
+      river terrains for Earth and Mars-like worlds (#211)
+    * New "dunes" terrain for Mars-like worlds (#211)
+    * Earth terrain tweaks: more noise variations and reduced mountain
+      height (#211)
+    * System information (F7) button cycles through info tabs in system info
+      view (#212)
+    * Pause buttons now toggles game settings if game is already
+      paused (#217, #221)
+    * Can now set navigation target by clicking on bodies in the system info
+      view. Navigation target will be highlighted in the info view. Body info
+      is displayed on mouse hover (#220, #255)
+    * Lots of new and updated parts for facegen (#213)
+    * User configurable FOV support in the config file (#219)
+    * Distance and fuel required text in sector view now colourised to
+      indicate if jump is possible (#227)
+    * Highlight populated systems in sector view (#242)
+    * Mouse can now control ship rotation in ship info and shipyard (#243)
+    * New Lua event onFrameChanged and dynamic body frame attributes to help
+      determine which planet/station/etc a ship is near (#249)
+
+  * Fixes
+    * Lua model args passed as doubles to avoid loss of precision (eg
+      time) (#174, #176)
+    * Removed misleading F7/F8 text from zoom icons (#201)
+    * Pass alert state to Lua onShipAlertChanged event (#191, #195)
+    * Avoid loss of precision when calculating radius of very tiny bodies (#189)
+    * Hyperspace range is displayed correctly again (#222)
+    * Occasional crash in system cache pruning (#230, #237)
+    * Crash due to buffer overrun in sound player (#253)
+    * Fixed HDR lighting on Radeon (#87, #263)
+    * Replace broken hill/dune terrain with something that works
+    * Adjust Saturn, Uranus and Neptune so they have rings as appropriate
+
+  * Internal changes
+    * All model timing now based of game time (#175, #178)
+    * City models are now loaded at startup (#71)
+    * All terrains optimised (octave count reduced) (#211)
+    * Optionally use ccache to speed up builds (#235)
+    * New HYPERSPACE and DOCKED flight states to explicitly describe some
+      conditions instead of having to infer from other data (#89, #252)
+
+Alpha 11
+
+  * New features
+    * Visual refresh: new panel graphics, UI font (Titillium Text) and model
+      font (Cousine Bold) (#105, #114, #115, #138)
+    * New star images in system info view (#159)
+    * Manual thruster adjustments can now be made in set-speed mode (#118)
+    * 5 new ground based starports (1, 2, 3, 4 landing pad configs. 
+      1 Airport config) (#120)
+    * Major upgrade to coriolis station model (#158)
+    * Clicking on the hyperspace icon a second time after a hyperspace is
+      initiated cancels the jump (#25)
+    * Screenshots are now in PNG format (#91, #140)
+
+  * Fixes
+    * Orbital stations create a small amount of population (#85, #96)
+    * Terrain colour changes based on temperature now works properly (makes
+      Earth look correct again)
+    * Crash when using an illegal goods trader that is a police front (#88)
+    * Crash when restoring bulleting board ads after loading a game (#86)
+    * Crash in AI collision detection in ternary systems
+    * Discovery Base (Sol) orbit too close to its parent (#116)
+    * Don't create illegal goods traders in systems with no illegal goods (#109)
+    * Better layout for hyperdrive ranges in ship purchase screen (#94)
+    * Use power-of-two texture for facegen to support more graphics cards (#83)
+    * Remove duplicate system 'EI Cancri' [2,0]
+    * Crash on call to Lua method Player.AddCrime
+    * Crash on any mission failure (#144)
+    * Mission status screen layout tweaks (#145)
+
+  * Internal changes
+    * Lots of code cleanups, warnings silenced, etc
+    * Fonts rendering controlled by per-font config files (#106, #113)
+    * Background stars & Milky Way use a VBO (#164)
+    * Remove non-VBO code paths in the terrain renderer
+
+Alpha 10
+
+  * New stuff
+    * Over 1200 real stars
+    * Supergiant stars
+    * Many new and more complex terrains
+    * Nearby ship and firing alerts
+    * Bulk freight ships outside starports
+    * More station backgrounds
+    * Mac OS X port
+
+  * Little things
+    * Prettier background stars and hyperspace effects
+    * Reworked hyperspace ranges and durations
+    * Wide variation of faces in bulletin board ads
+    * Combat AI will give chase if the target tries to escape
+    * Velocity measured relative to the frame rather than the target
+    * Improved targetting squares and velocity indicators
+    * Ships and other small objects not shown beyond a certain range
+    * Unguided missiles work again
+    * Option to invert mouse look
+ 
+  * Under the hood
+    * Rewritten Lua module API (with documentation!)
+    * Hundreds of bugfixes and code cleanups
+
+Alpha 9
+
+  * New stuff
+    * Completely rewritten autopilot. Its now far more likely to get you
+      where you're going without flying into things on the way.
+    * Rewritten combat AI.
+    * Rewritten mouse control.
+    * New combat target HUD with lead indicator and colour-coded closing
+      rate.
+    * New planetary terrains.
+    * Identikit faces in starport screens.
+    * New HUD for radar mapper and hyperspace cloud analyser.
+    * Navigation computer to help you find your way around.
+    * Trade ships (ie large non-combat ships) spawned when you enter a
+      system.
+    * Unexplored systems beyond about 500 light years from Sol.
+
+  * Under the hood
+    * All ships checked and cleaned up for consistency and speed.
+    * Custom systems now defined in Lua scripts.
+    * Number of planet types reduced. Planets now have composition
+      attributes that define atmosphere, ground metal content, water
+      coverage, etc.
+
+  * Little things
+    * Start ship is now sane.
+    * Ambient light when close to a planet to make the dark side visible.
+    * Mouse wheel support in scroll views.
+    * Press 'C' to return the sector view to the current system.
+    * Setting to enable/disable joystick support.
+    * Support for building with MSVC2010.
+    * Loads of bugfixes, optimisations and other bits.
+
+Alpha 8
+
+    * Temporal aliasing fixed so framerates above 60fps do look smoother.
+    * Joystick support
+    * New adverts and textures on space stations
+    * Some system generation fixes
+    * Red giant stars
+    * New ships
+    * Model viewer lets you change model by hitting escape
+    * New ship definition syntax
+
+Alpha 7
+
+    * Planets now have Axial tilt.
+    * Planetary descriptions now show the axial tilt.
+    * Many planets, even habitable ones, now have some volcanoes.
+    * Some planets will contain a super-volcano or two, like Mars.
+    * Standard rock worlds have been reworked somewhat, terrain was
+      modified as well as many new colours added.
+    * Asteroid terrain and colour has been tinkered with slightly, there
+      is more height variation but less jagged areas too and the colours
+      should consist mainly of grey and brown with some variation
+      occasionally.
+
+Alpha 6
+
+    * More AI work (the AI can complete a full journey, taking off,
+      hyperspacing, flying to destination and landing -- although the
+      player can't access this since it would make the game dull, but
+      NPCs will use it)
+    * space stations with multiple docking ports but only one door (I
+      have made one very ugly example station of this type, and welcome
+      modellers to have a bash at making stations)
+    * local lights for station models
+
+Alpha 5
+
+    * Autopilot will now fly around planets instead of plowing into them
+    * Some more new ships
+    * Improved error reporting for model and shader development.
+    * Faster framerate in cities, particularly when shaders are enabled.
+    * Fixed annoying disappearing terrain glitch
+    * Reduced field of view from 90 to 83 degrees
+    * Fixed random in-game crashes caused when ambient sounds are started
+
+Alpha 4
+
+    * Fix terrible bug (after you had looked at the bulletin board, there
+      was a chance of a crash at almost any time until you leave the
+      system)
+    * Milkyway background in space. looks nice
+    * Autopilot can now dock with space stations
+    * Some new ship models
+    * Various other wee fixes
+
+Alpha 3
+
+    * ogg vorbis sound effects supported
+    * A few improvements to missing scripting
+    * Some lovely new space ship models curtesy of Gernot
+    * Screen resolution, shaders, sound volume and keyboard bindings are
+      configurable from the game
+    * Better terrain colouring (colour function gets surface normal now)
+    * More sound effects from Staniol
+    * Saved game file format should be forward-compatible now (but
+      pre-alpha3 savefiles will not load).
+
+Alpha 2
+
+    * Lua missions system. The documentation on the wiki
+      (http://pioneerspacesim.net/wiki) isn't 100% up-to-date and
+      this needs to be worked on.
+    * Much improved docking animation support.
+    * Some UI improvements and mouse wheel support.
+    * Ground-based starport docking sequences
+    * Minor rework of shader support
+    * Interface improvements and mouse wheel support
+    * Wavefront obj file loader, and support for textured models
+    * Police!