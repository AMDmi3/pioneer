--- conflicted
+++ resolved
@@ -390,7 +390,6 @@
 		for (Uint16 i=0; i<65535; i++) g_index[i] = i;
 	}
 
-<<<<<<< HEAD
 	FT_F26Dot6 points = FT_F26Dot6(GetConfig().Float("PointSize") * 64.0);
 
 	FT_Set_Char_Size(m_face, points, 0, 72, 0);
@@ -399,53 +398,6 @@
 			printf("Couldn't load glyph\n");
 			continue;
 		}
-=======
-	std::string filename_ttf = GetConfig().String("FontFile");
-	if (filename_ttf.length() == 0) {
-		fprintf(stderr, "'%s' does not name a FontFile to use\n", GetConfig().GetFilename().c_str());
-		abort();
-	}
-
-	FT_F26Dot6 points = FT_F26Dot6(GetConfig().Float("PointSize") * 64.0);
-
-	int err;
-	if (0 != (err = FT_New_Face(GetFreeTypeLibrary(), std::string(PIONEER_DATA_DIR "/fonts/" + filename_ttf).c_str(), 0, &m_face))) {
-		fprintf(stderr, "Terrible error! Couldn't load '%s'; error %d.\n", filename_ttf.c_str(), err);
-	} else {
-		FT_Set_Char_Size(m_face, points, 0, 72, 0);
-		for (int chr=32; chr<127; chr++) {
-			if (0 != FT_Load_Char(m_face, chr, FT_LOAD_DEFAULT)) {
-				printf("Couldn't load glyph\n");
-				continue;
-			}
-			
-			assert(m_face->glyph->format == FT_GLYPH_FORMAT_OUTLINE);
-			FT_Outline *outline = &m_face->glyph->outline;
-
-			std::vector<double> temppts;
-			std::vector<Uint16> indices;
-			std::vector<double> pts;
-			int nv = 0;
-
-			TessData tessdata;
-			tessdata.pts = &pts;
-
-			gluTessNormal (tobj, 0, 0, 1);
-			gluTessProperty(tobj, GLU_TESS_WINDING_RULE, GLU_TESS_WINDING_ODD);
-			gluTessBeginPolygon (tobj, &tessdata);
-			for (int contour=0; contour < outline->n_contours; contour++)
-			{
-				gluTessBeginContour (tobj);
-				temppts.clear();
-				GenContourPoints(chr, outline, contour, BEZIER_STEPS, &temppts);
-				for (size_t i=0; i<temppts.size(); i++) pts.push_back(temppts[i]);
-				for (size_t i=0; i<temppts.size(); i+=3, nv++)
-					gluTessVertex(tobj,&pts[nv*3],&g_index[nv]);
-				gluTessEndContour(tobj);
-			}
-			tessdata.numvtx = nv;
-			gluTessEndPolygon(tobj);
->>>>>>> e1f9b6b2
 
 		assert(m_face->glyph->format == FT_GLYPH_FORMAT_OUTLINE);
 		FT_Outline *outline = &m_face->glyph->outline;
