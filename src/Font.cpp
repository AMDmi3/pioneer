--- conflicted
+++ resolved
@@ -1,16 +1,17 @@
 #include "Font.h"
-<<<<<<< HEAD
 #include "FileSystem.h"
 
-Font::Font(FontManager &fm, const std::string &config_file) : m_fontManager(fm)
+Font::Font(const FontConfig &fc) : m_config(fc)
 {
-	RefCountedPtr<FileSystem::FileData> config_data = FileSystem::gameDataFiles.ReadFile(config_file);
-	m_config.Load(*config_data);
-	config_data.Reset();
+	FT_Error err = FT_Init_FreeType(&m_freeTypeLibrary);
+	if (err != 0) {
+		fprintf(stderr, "Couldn't create FreeType library context (%d)\n", err);
+		abort();
+	}
 
 	std::string filename_ttf = m_config.String("FontFile");
 	if (filename_ttf.length() == 0) {
-		fprintf(stderr, "'%s' does not name a FontFile to use\n", config_file.c_str());
+		fprintf(stderr, "'%s' does not name a FontFile to use\n", m_config.GetFilename().c_str());
 		abort();
 	}
 
@@ -20,29 +21,16 @@
 		abort();
 	}
 
-	int err;
-	if (0 != (err = FT_New_Memory_Face(
-			GetFontManager().GetFreeTypeLibrary(),
+	if (0 != (err = FT_New_Memory_Face(m_freeTypeLibrary,
 			reinterpret_cast<const FT_Byte*>(m_fontFileData->GetData()),
 			m_fontFileData->GetSize(), 0, &m_face))) {
 		fprintf(stderr, "Terrible error! Couldn't understand '%s'; error %d.\n", filename_ttf.c_str(), err);
-=======
-
-Font::Font(const FontConfig &fc) : m_config(fc)
-{
-	FT_Error err = FT_Init_FreeType(&m_freeTypeLibrary);
-	if (err != 0) {
-		fprintf(stderr, "Couldn't create FreeType library context (%d)\n", err);
->>>>>>> e1f9b6b2
 		abort();
 	}
 }
 
 Font::~Font()
 {
-<<<<<<< HEAD
 	FT_Done_Face(m_face);
-=======
 	FT_Done_FreeType(m_freeTypeLibrary);
->>>>>>> e1f9b6b2
 }