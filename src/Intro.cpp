// Copyright © 2008-2014 Pioneer Developers. See AUTHORS.txt for details
// Licensed under the terms of the GPL v3. See licenses/GPL-3.txt

#include "Intro.h"
#include "Pi.h"
#include "Lang.h"
#include "Easing.h"
#include "graphics/Renderer.h"
#include "graphics/TextureBuilder.h"
#include "graphics/Graphics.h"
#include "scenegraph/SceneGraph.h"
#include "scenegraph/ModelSkin.h"
#include <algorithm>

struct PiRngWrapper {
	unsigned int operator()(unsigned int n) {
		return Pi::rng.Int32(n);
	}
};

Intro::Intro(Graphics::Renderer *r, int width, int height)
: Cutscene(r, width, height)
{
	using Graphics::Light;

	m_background.reset(new Background::Container(r, UNIVERSE_SEED));
	m_ambientColor = Color(0);

	const Color one = Color::WHITE;
	const Color two = Color(77, 77, 204, 0);
	m_lights.push_back(Light(Graphics::Light::LIGHT_DIRECTIONAL, vector3f(0.f, 0.3f, 1.f), one, one));
	m_lights.push_back(Light(Graphics::Light::LIGHT_DIRECTIONAL, vector3f(0.f, -1.f, 0.f), two, Color::BLACK));

	SceneGraph::ModelSkin skin;
	skin.SetDecal("pioneer");
	skin.SetLabel(Lang::PIONEER);

	for (std::vector<ShipType::Id>::const_iterator i = ShipType::player_ships.begin(); i != ShipType::player_ships.end(); ++i) {
		SceneGraph::Model *model = Pi::FindModel(ShipType::types[*i].modelName)->MakeInstance();
		skin.SetRandomColors(Pi::rng);
		skin.Apply(model);
		model->SetThrust(vector3f(0.f, 0.f, -0.6f), vector3f(0.f));
<<<<<<< HEAD
		
		Shields *pShield = new Shields(model);
		pShield->SetEnabled(false);

		m_models.push_back( std::make_pair(model,pShield) );
=======
		const Uint32 numMats = model->GetNumMaterials();
		for( Uint32 m=0; m<numMats; m++ ) {
			RefCountedPtr<Graphics::Material> mat = model->GetMaterialByIndex(m);
			mat->specialParameter0 = nullptr;
		}
		m_models.push_back(model);
>>>>>>> 11cdef15
	}

	PiRngWrapper rng;
	std::random_shuffle(m_models.begin(), m_models.end(), rng);

	m_state = STATE_SELECT;
	m_modelIndex = 0;
}

Intro::~Intro()
{
	for (TModelShieldsIter i = m_models.begin(); i != m_models.end(); ++i) {
		delete (*i).first;
		delete (*i).second;
	}
	
}

void Intro::Draw(float _time)
{
	switch (m_state) {
		case STATE_SELECT:
			m_model = m_models[m_modelIndex].first;
			m_shield = m_models[m_modelIndex].second;
			m_modelIndex++;
			if (m_modelIndex == m_models.size()) m_modelIndex = 0;
			m_zoomBegin = -10000.0f;
			m_zoomEnd = -m_model->GetDrawClipRadius()*1.7f;
			m_dist = m_zoomBegin;
			m_state = STATE_ZOOM_IN;
			m_startTime = _time;
			break;

		case STATE_ZOOM_IN:
			m_dist = Clamp(Easing::Quad::EaseOut(_time-m_startTime, m_zoomBegin, m_zoomEnd-m_zoomBegin, 2.0f), m_zoomBegin, m_zoomEnd);
			if (_time-m_startTime > 2.0f) {
				m_state = STATE_WAIT;
				m_startTime = _time;
			}
			break;

		case STATE_WAIT:
			if (_time - m_startTime > 10.0f) {
				m_state = STATE_ZOOM_OUT;
				m_startTime = _time;
			}
			break;

		case STATE_ZOOM_OUT:
			m_dist = Clamp(Easing::Quad::EaseIn(_time-m_startTime, m_zoomEnd, m_zoomBegin-m_zoomEnd, 2.0f), m_zoomBegin, m_zoomEnd);
			if (_time-m_startTime > 2.0f) {
				m_state = STATE_SELECT;
				m_startTime = _time;
			}
			break;
	}

	m_renderer->SetPerspectiveProjection(75, m_aspectRatio, 1.f, 10000.f);
	m_renderer->SetTransform(matrix4x4f::Identity());

	m_renderer->SetDepthTest(true);
	m_renderer->SetDepthWrite(true);

	glPushAttrib(GL_ALL_ATTRIB_BITS & (~GL_POINT_BIT));

	const Color oldSceneAmbientColor = m_renderer->GetAmbientColor();
	m_renderer->SetAmbientColor(m_ambientColor);
	m_renderer->SetLights(m_lights.size(), &m_lights[0]);

	// XXX all this stuff will be gone when intro uses a Camera
	// rotate background by time, and a bit extra Z so it's not so flat
	matrix4x4d brot = matrix4x4d::RotateXMatrix(-0.25*_time) * matrix4x4d::RotateZMatrix(0.6);
	m_background->Draw(m_renderer, brot);

	const float w = Graphics::GetScreenWidth()*(2.0/3.0);
	const float h = Graphics::GetScreenHeight();
	const float ratio = w/h;
	m_renderer->SetViewport(0, 0, w, h);
	m_renderer->SetPerspectiveProjection(75, ratio, 1.f, 10000.f);

	if (m_shield) {
		m_shield->SetEnabled(false);
		m_shield->Update(0.0f, 0.0f);
	}

	matrix4x4f trans =
		matrix4x4f::Translation(0, 0, m_dist) *
		matrix4x4f::RotateYMatrix(_time) *
		matrix4x4f::RotateZMatrix(0.6f*_time) *
		matrix4x4f::RotateXMatrix(_time*0.7f);
	m_model->Render(trans);

	m_renderer->SetAmbientColor(oldSceneAmbientColor);

	m_renderer->SetViewport(0, 0, Graphics::GetScreenWidth(), Graphics::GetScreenHeight());

	glPopAttrib();
}<|MERGE_RESOLUTION|>--- conflicted
+++ resolved
@@ -40,20 +40,16 @@
 		skin.SetRandomColors(Pi::rng);
 		skin.Apply(model);
 		model->SetThrust(vector3f(0.f, 0.f, -0.6f), vector3f(0.f));
-<<<<<<< HEAD
+		const Uint32 numMats = model->GetNumMaterials();
+		for( Uint32 m=0; m<numMats; m++ ) {
+			RefCountedPtr<Graphics::Material> mat = model->GetMaterialByIndex(m);
+			mat->specialParameter0 = nullptr;
+		}
 		
 		Shields *pShield = new Shields(model);
 		pShield->SetEnabled(false);
 
 		m_models.push_back( std::make_pair(model,pShield) );
-=======
-		const Uint32 numMats = model->GetNumMaterials();
-		for( Uint32 m=0; m<numMats; m++ ) {
-			RefCountedPtr<Graphics::Material> mat = model->GetMaterialByIndex(m);
-			mat->specialParameter0 = nullptr;
-		}
-		m_models.push_back(model);
->>>>>>> 11cdef15
 	}
 
 	PiRngWrapper rng;
