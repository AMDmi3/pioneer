--- conflicted
+++ resolved
@@ -1,7 +1,6 @@
 #include "EquipType.h"
 #include "Lang.h"
 
-<<<<<<< HEAD
 // star-system economy types
 // (putting this here avoids pulling in StarSystem.h)
 enum {
@@ -9,10 +8,6 @@
 #include "StarSystemEnums.h"
 };
 
-const EquipType *EquipType::types = Equip::types;
-
-=======
->>>>>>> be2ee253
 const EquipType Equip::types[Equip::TYPE_MAX] = {
 	{ Lang::NONE, 0,
 	  Equip::SLOT_CARGO, -1, {},
