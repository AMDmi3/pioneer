--- conflicted
+++ resolved
@@ -133,11 +133,8 @@
 	void AddCachedTexture(const std::string &type, const std::string &name, Texture *texture);
 	void RemoveCachedTexture(const std::string &type, const std::string &name);
 
-<<<<<<< HEAD
 	virtual Material *CreateMaterial(const MaterialDescriptor &descriptor) = 0;
- 
-=======
->>>>>>> 23990e4b
+
 	// output human-readable debug info to the given stream
 	virtual bool PrintDebugInfo(std::ostream &out) { return false; }
 
