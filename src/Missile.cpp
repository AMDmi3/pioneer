--- conflicted
+++ resolved
@@ -11,24 +11,15 @@
 #include "Game.h"
 #include "LuaEvent.h"
 
-<<<<<<< HEAD
-Missile::Missile(ShipType::Id shipId, Body *owner, Body *target): Ship(shipId)
-{
-	m_power = 0;
-	if (shipId == ShipType::MISSILE_GUIDED) m_power = 1;
-	if (shipId == ShipType::MISSILE_SMART) m_power = 2;
-	if (shipId == ShipType::MISSILE_NAVAL) m_power = 3;
-=======
-Missile::Missile(ShipType::Type type, Body *owner, Body *target, int power): Ship(type)
+Missile::Missile(ShipType::Id shipId, Body *owner, Body *target, int power): Ship(shipId)
 {
 	if (power < 0) {
 		m_power = 0;
-		if (type == ShipType::MISSILE_GUIDED) m_power = 1;
-		if (type == ShipType::MISSILE_SMART) m_power = 2;
-		if (type == ShipType::MISSILE_NAVAL) m_power = 3;
+		if (shipId == ShipType::MISSILE_GUIDED) m_power = 1;
+		if (shipId == ShipType::MISSILE_SMART) m_power = 2;
+		if (shipId == ShipType::MISSILE_NAVAL) m_power = 3;
 	} else
 		m_power = power;
->>>>>>> a94a98dd
 
 	m_owner = owner;
 	m_target = target;
