#include "libs.h"
#include <map>
#include "FontManager.h"
#include "VectorFont.h"
#include "LmrModel.h"
#include "collider/collider.h"
#include "perlin.h"
#include "Render.h"
#include "BufferObject.h"
#include "LuaUtils.h"
#include "TextureManager.h"
#include <set>
#include <algorithm>

#define MODEL "Model"
struct RenderState {
	/* For the root model this will be identity matrix.
	 * For sub-models called with call_model() then this will be the
	 * transform from sub-model coords to root-model coords.
	 * It is needed by the RenderThruster stuff so we know the centre of
	 * the root model and orientation when rendering thrusters on
	 * sub-models */
	matrix4x4f subTransform;
	// combination of model scale, call_model scale, and all parent scalings
	float combinedScale;
};
struct LmrUnknownMaterial {};

namespace ShipThruster {
	struct Thruster
	{
		Thruster() : pos(0.0), dir(0.0), power(0) {}	// zero this shit to stop denormal-copying on resize
		// cannot be used as an angular thruster
		bool linear_only;
		vector3f pos;
		vector3f dir;
		float power;
	};

	
	static vector3f ResolveHermiteSpline (const vector3f &p0, const vector3f &p1, const vector3f &n0, const vector3f &n1, float t)
	{
		float t2 = t*t, t3 = t*t*t;
		vector3f tv1, tv2, tv;
		tv1 = p0 * (2*t3-3*t2+1);
		tv = n0 * (t3-2*t2+t);
		tv1 = tv+tv1;
		tv2 = p1 * (-2*t3+3*t2);
		tv = n1 *  (t3-t2);
		tv2 = tv + tv2;
		return tv1 + tv2;
	}

	static const int pNumIndex[3] =
		{ (2*4+1*8)*3, (2*8+5*16)*3, (2*16+13*32)*3 };

	static vector3f pTVertex4pt[2*4+2];
	static vector3f pTVertex8pt[6*8+2];
	static vector3f pTVertex16pt[14*16+2];

	static Uint16 pTIndex4pt[(2*4+1*8)*3];
	static Uint16 pTIndex8pt[(2*8+5*16)*3];
	static Uint16 pTIndex16pt[(2*16+13*32)*3];

	static vector3f *ppTVertex[3] =
		{ pTVertex4pt, pTVertex8pt, pTVertex16pt };

	static Uint16 *ppTIndex[3] =
		{ pTIndex4pt, pTIndex8pt, pTIndex16pt };


	static void GenerateThrusters ()
	{
		vector3f pos0 = vector3f(0.0f, 0.0f, 0.0f);
		vector3f pos1 = vector3f(0.0f, 0.0f, 1.0f);
		vector3f tan0 = vector3f(0.0f, 1.0f, 0.2f);
		vector3f tan1 = vector3f(0.0f, -0.2f, 1.0f);

		int j, n;
		for (j=0, n=4; j<3; j++, n<<=1)
		{
			vector3f *pCur = ppTVertex[j];
			float t, incstep = 1.0f / (n-1);
			int i; for (i=0, t=incstep; i<n-2; i++, t+=incstep)
			{
				vector3f *pos = pCur;
				*pos = ResolveHermiteSpline (pos0, pos1, tan0, tan1, t);
				pCur++;

				float angstep = 2.0f * 3.141592f / n, ang = angstep;
				for (int k=1; k<n; k++, ang+=angstep, pCur++)
				{
					pCur->x = sin(ang) * pos->y;
					pCur->y = cos(ang) * pos->y;
					pCur->z = pos->z;
				}
			}
			*pCur = pos0; pCur++;
			*pCur = pos1; pCur++;

			int ni=0, k;
			Uint16 *pIndex = ppTIndex[j];

			for (k=0; k<n; k++) {
				int k1 = k+1==n ? 0 : k+1;
				pIndex[ni++] = (n-2)*n; pIndex[ni++] = k; pIndex[ni++] = k1;
				pIndex[ni++] = (n-2)*n+1; pIndex[ni++] = k1+(n-3)*n; pIndex[ni++] = k+(n-3)*n;
			}
			for (i=0; i<n-3; i++)
			{
				for (k=0; k<n; k++) {
					int k1 = k+1==n ? 0 : k+1;
					pIndex[ni++] = k+i*n; pIndex[ni++] = k+i*n+n; pIndex[ni++] = k1+i*n;
					pIndex[ni++] = k1+i*n; pIndex[ni++] = k+i*n+n;	pIndex[ni++] = k1+i*n+n;
				}
			}
		}
	}

	static const float s_black[4] = { 0, 0, 0, 0 };
	static const float s_alpha[4] = { 0, 0, 0, 0.6 };
	static bool inittted = false;

	static void RenderThruster(const RenderState *rstate, const LmrObjParams *params, Thruster *pThruster)
	{
		if (!inittted) GenerateThrusters();
		inittted = true;
		const float scale = 1.0;
		// to find v(0,0,0) position of root model (when putting thrusters on sub-models)
		vector3f compos = vector3f(rstate->subTransform[12], rstate->subTransform[13], rstate->subTransform[14]);
		matrix4x4f invSubModelMat = matrix4x4f::MakeRotMatrix(
					vector3f(rstate->subTransform[0], rstate->subTransform[1], rstate->subTransform[2]),
					vector3f(rstate->subTransform[4], rstate->subTransform[5], rstate->subTransform[6]),
					vector3f(rstate->subTransform[8], rstate->subTransform[9], rstate->subTransform[10]));

		vector3f start, end, dir = pThruster->dir;
		start = pThruster->pos * scale;
		float power = -dir.Dot(invSubModelMat * vector3f(params->linthrust));

		if (!pThruster->linear_only) {
			vector3f angdir, cpos;
			const vector3f at = invSubModelMat * vector3f(params->angthrust);
			cpos = compos + start;
			angdir = cpos.Cross(dir);
			float xp = angdir.x * at.x;
			float yp = angdir.y * at.y;
			float zp = angdir.z * at.z;
			if (xp+yp+zp > 0) {
				if (xp > yp && xp > zp && fabs(at.x) > power) power = fabs(at.x);
				else if (yp > xp && yp > zp && fabs(at.y) > power) power = fabs(at.y);
				else if (zp > xp && zp > yp && fabs(at.z) > power) power = fabs(at.z);
			}
		}

		if (power <= 0.001f) return;
		power *= scale;
		float width = sqrt(power)*pThruster->power*0.6f;
		float len = power*pThruster->power;
		end = dir * len;
		end += start;

		vector3f v1, v2, pos;
		matrix4x4f m2;
		matrix4x4f m = matrix4x4f::Identity();
		v1.x = dir.y; v1.y = dir.z; v1.z = dir.x;
		v2 = v1.Cross(dir).Normalized();
		v1 = v2.Cross(dir);
		m[0] = v1.x; m[4] = v2.x; m[8] = dir.x;
		m[1] = v1.y; m[5] = v2.y; m[9] = dir.y;
		m[2] = v1.z; m[6] = v2.z; m[10] = dir.z;
		m2 = /*objorient **/ m;

		pos = /*objorient **/ start;

		m2[12] = pos.x;
		m2[13] = pos.y;
		m2[14] = pos.z;
		
		glPushMatrix ();
		glMultMatrixf (&m2[0]);

		glScalef (width*0.5f, width*0.5f, len*0.666f);
		
		glMaterialfv (GL_FRONT, GL_AMBIENT_AND_DIFFUSE, s_alpha);
		glMaterialfv (GL_FRONT, GL_SPECULAR, s_black);
		if (Render::IsHDREnabled()) {
			float col[4] = { 0.0f, 4.0f, 10.0f, 1.0f };
			glMaterialfv (GL_FRONT, GL_EMISSION, col);
		} else {
			float col[4] = { 0.0f, 0.4f, 1.0f, 1.0f };
			glMaterialfv (GL_FRONT, GL_EMISSION, col);
		}

		glVertexPointer (3, GL_FLOAT, sizeof(vector3f), pTVertex8pt);
		glDrawElements (GL_TRIANGLES, pNumIndex[1], GL_UNSIGNED_SHORT, pTIndex8pt);

		glScalef (2.0f, 2.0f, 1.5f);
		if (Render::IsHDREnabled()) {
			float col[4] = { 4.0f, 0.0f, 10.0f, 1.0f };
			glMaterialfv (GL_FRONT, GL_EMISSION, col);
		} else {
			float col[4] = { 0.4f, 0.0f, 1.0f, 1.0f };
			glMaterialfv (GL_FRONT, GL_EMISSION, col);
		}
		glVertexPointer (3, GL_FLOAT, sizeof(vector3f), pTVertex8pt);
		glDrawElements (GL_TRIANGLES, pNumIndex[1], GL_UNSIGNED_SHORT, pTIndex8pt);

		glPopMatrix ();
	}

	struct CameraDistance {
		Thruster *thruster;
		float dist;
	};
	struct CameraDistanceCompare : public std::binary_function<CameraDistance, CameraDistance, bool> {
		bool operator()(CameraDistance a, CameraDistance b)
		{
			return a.dist > b.dist;
		}
	};
}

class LmrGeomBuffer;

SHADER_CLASS_BEGIN(LmrShader)
	SHADER_UNIFORM_INT(usetex)
	SHADER_UNIFORM_SAMPLER(tex)
SHADER_CLASS_END()

static LmrShader *s_sunlightShader[4];
static LmrShader *s_pointlightShader[4];
static float s_scrWidth = 800.0f;
static bool s_buildDynamic;
static FontManager s_fontManager;
static VectorFont *s_font;
static float NEWMODEL_ZBIAS = 0.0002f;
static LmrGeomBuffer *s_curBuf;
static const LmrObjParams *s_curParams;
static std::map<std::string, LmrModel*> s_models;
static lua_State *sLua;
static int s_numTrisRendered;
static std::string s_cacheDir;
static bool s_recompileAllModels = true;

struct Vertex {
	Vertex() : v(0.0), n(0.0), tex_u(0.0), tex_v(0.0) {}		// zero this shit to stop denormal-copying on resize
	Vertex(const vector3f &v_, const vector3f &n_, const GLfloat tex_u_, const GLfloat tex_v_): v(v_), n(n_), tex_u(tex_u_), tex_v(tex_v_) {}
	vector3f v, n;
	GLfloat tex_u, tex_v;
};

static BufferObjectPool<sizeof(Vertex)> *s_staticBufferPool;

lua_State *LmrGetLuaState() { return sLua; }

void LmrNotifyScreenWidth(float width)
{
	s_scrWidth = width;
}

int LmrModelGetStatsTris() { return s_numTrisRendered; }
void LmrModelClearStatsTris() { s_numTrisRendered = 0; }
	
void UseProgram(LmrShader *shader, bool Textured = false) {
	if (Render::AreShadersEnabled()) {
		Render::State::UseProgram(shader);
		if (Textured) shader->set_tex(0);
		shader->set_usetex(Textured ? 1 : 0);
	}
}

#define BUFFER_OFFSET(i) (reinterpret_cast<const GLvoid *>(i))

static void _fwrite_string(const std::string &str, FILE *f)
{
	int len = str.size()+1;
	fwrite(&len, sizeof(len), 1, f);
	fwrite(str.c_str(), sizeof(char), len, f);
}

static std::string _fread_string(FILE *f)
{
	int len = 0;
<<<<<<< HEAD
	fread_or_die((void*)&len, 1, 4, f);
	char *buf = new char[len];
	fread_or_die((void*)buf, 1, len, f);
=======
	fread(&len, sizeof(len), 1, f);
	char *buf = new char[len];
	fread(buf, sizeof(char), len, f);
>>>>>>> c19021b2
	std::string str = std::string(buf);
	delete buf;
	return str;
}
	
class LmrGeomBuffer {
public:
	LmrGeomBuffer(LmrModel *model, bool isStatic) {
		curOp.type = OP_NONE;
		curTriFlag = 0;
		curTexture = 0;
		curTexMatrix = matrix4x4f::Identity();
		m_model = model;
		m_isStatic = isStatic;
		m_bo = 0;
		m_putGeomInsideout = false;
	}
	int GetIndicesPos() const {
		return m_indices.size();
	}
	int GetVerticesPos() const {
		return m_vertices.size();
	}
	void SetGeomFlag(Uint16 flag) {
		curTriFlag = flag;
	}
	Uint16 GetGeomFlag() const {
		return curTriFlag;
	}
	void PreBuild() {
		FreeGeometry();
		curTriFlag = 0;
	}
	void PostBuild() {
		PushCurOp();
		//printf("%d vertices, %d indices, %s\n", m_vertices.size(), m_indices.size(), m_isStatic ? "static" : "dynamic");
		if (m_isStatic && m_indices.size()) {
			s_staticBufferPool->AddGeometry(m_vertices.size(), &m_vertices[0], m_indices.size(), &m_indices[0],
					&m_boIndexBase, &m_bo);
		}
		curOp.type = OP_NONE;
	}
	void FreeGeometry() {
		m_vertices.clear();
		m_indices.clear();
		m_triflags.clear();
		m_ops.clear();
		m_thrusters.clear();
		m_putGeomInsideout = false;
	}

	void Render(const RenderState *rstate, const vector3f &cameraPos, const LmrObjParams *params) {
		int activeLights = 0;
		s_numTrisRendered += m_indices.size()/3;
		
		LmrShader *curShader = s_sunlightShader[Render::State::GetNumLights()-1];

		BindBuffers();

		glDepthRange(0.0, 1.0);

		const unsigned int opEndIdx = m_ops.size();
		for (unsigned int i=0; i<opEndIdx; i++) {
			const Op &op = m_ops[i];
			switch (op.type) {
			case OP_DRAW_ELEMENTS:
				if (op.elems.texture != 0 ) {
					UseProgram(curShader, true);
					glEnable(GL_TEXTURE_2D);
					op.elems.texture->BindTexture();
				} else {
					UseProgram(curShader, false);
				}
				if (m_isStatic) {
					// from static VBO
					glDrawElements(GL_TRIANGLES, 
							op.elems.count, GL_UNSIGNED_SHORT,
							BUFFER_OFFSET((op.elems.start+m_boIndexBase)*sizeof(Uint16)));
					//glDrawRangeElements(GL_TRIANGLES, m_boIndexBase + op.elems.elemMin,
					//		m_boIndexBase + op.elems.elemMax, op.elems.count, GL_UNSIGNED_SHORT,
					//		BUFFER_OFFSET((op.elems.start+m_boIndexBase)*sizeof(Uint16)));
				//	glDrawRangeElements(GL_TRIANGLES, op.elems.elemMin, op.elems.elemMax, 
				//		op.elems.count, GL_UNSIGNED_SHORT, BUFFER_OFFSET(op.elems.start*sizeof(Uint16)));
				} else {
					// otherwise regular index vertex array
					glDrawElements(GL_TRIANGLES, op.elems.count, GL_UNSIGNED_SHORT, &m_indices[op.elems.start]);
				}
				if ( op.elems.texture != 0 ) {
					glDisable(GL_TEXTURE_2D);
				}
				break;
			case OP_DRAW_BILLBOARDS:
				// XXX not using vbo yet
				Render::UnbindAllBuffers();
				op.billboards.texture->BindTexture();
				Render::PutPointSprites(op.billboards.count, &m_vertices[op.billboards.start].v, op.billboards.size,
						op.billboards.col, sizeof(Vertex));
				BindBuffers();
				break;
			case OP_SET_MATERIAL:
				{
					const LmrMaterial &m = m_model->m_materials[op.col.material_idx];
					glMaterialfv (GL_FRONT, GL_AMBIENT_AND_DIFFUSE, m.diffuse);
					glMaterialfv (GL_FRONT, GL_SPECULAR, m.specular);
					glMaterialfv (GL_FRONT, GL_EMISSION, m.emissive);
					glMaterialf (GL_FRONT, GL_SHININESS, m.shininess);
					if (m.diffuse[3] == 1.0) {
						glDisable(GL_BLEND);
					} else {
						glEnable(GL_BLEND);
					}
				}
				break;
			case OP_ZBIAS:
				if (op.zbias.amount == 0) {
					glDepthRange(0.0, 1.0);
				} else {
					vector3f tv = cameraPos - vector3f(op.zbias.pos);
				//	if (vector3f::Dot(tv, vector3f(op.zbias.norm)) < 0.0f) {
						glDepthRange(0.0, 1.0 - op.zbias.amount*NEWMODEL_ZBIAS);
				//	} else {
				//		glDepthRange(0.0, 1.0);
				//	}
				}
				break;
			case OP_CALL_MODEL:
				{
				// XXX materials fucked up after this
				const matrix4x4f trans = matrix4x4f(op.callmodel.transform);
				vector3f cam_pos = trans.InverseOf() * cameraPos;
				RenderState rstate2;
				rstate2.subTransform = rstate->subTransform * trans;
				rstate2.combinedScale = rstate->combinedScale * op.callmodel.scale * op.callmodel.model->m_scale;
				op.callmodel.model->Render(&rstate2, cam_pos, trans, params);
				// XXX re-binding buffer may not be necessary
				BindBuffers();
				}
				break;
			case OP_LIGHTING_TYPE:
				if (op.lighting_type.local) {
					glDisable(GL_LIGHT0);
					glDisable(GL_LIGHT1);
					glDisable(GL_LIGHT2);
					glDisable(GL_LIGHT3);
					float zilch[4] = { 0.0f,0.0f,0.0f,0.0f };
					for (int j=4; j<8; j++) {
						// so why are these set each
						// time? because the shader
						// path does not know if
						// lightsources are active and
						// uses them all (4-8)
						glLightfv(GL_LIGHT0+j, GL_DIFFUSE, zilch);
						glLightfv(GL_LIGHT0+j, GL_SPECULAR, zilch);
					}
					activeLights = 0;
				} else {
					int numLights = Render::State::GetNumLights();
					for (int j=0; j<numLights; j++) glEnable(GL_LIGHT0 + j);
					for (int j=4; j<8; j++) glDisable(GL_LIGHT0 + j);
					curShader = s_sunlightShader[Render::State::GetNumLights()-1];
				}
				break;
			case OP_USE_LIGHT:
				{
					if (m_model->m_lights.size() <= unsigned(op.light.num)) {
						m_model->m_lights.resize(op.light.num+1);
					}
					LmrLight &l = m_model->m_lights[op.light.num];
					glEnable(GL_LIGHT0 + 4 + activeLights);
					glLightf(GL_LIGHT0 + 4 + activeLights, GL_QUADRATIC_ATTENUATION, l.quadraticAttenuation);
					glLightfv(GL_LIGHT0 + 4 + activeLights, GL_POSITION, l.position);
					glLightfv(GL_LIGHT0 + 4 + activeLights, GL_DIFFUSE, l.color);
					glLightfv(GL_LIGHT0 + 4 + activeLights, GL_SPECULAR, l.color);
					curShader = s_pointlightShader[activeLights++];
					if (activeLights > 4) {
						Error("Too many active lights in model '%s' (maximum 4)", m_model->GetName());
					}
				}
				break;
			case OP_NONE:
				break;
			}
		}
		
		glDisableClientState (GL_VERTEX_ARRAY);
		glDisableClientState (GL_NORMAL_ARRAY);
		glDisableClientState (GL_TEXTURE_COORD_ARRAY);

		if (m_thrusters.size()) {
			Render::UnbindAllBuffers();
			UseProgram(s_sunlightShader[Render::State::GetNumLights()-1], false);
			RenderThrusters(rstate, cameraPos, params);
		}
	}

	void RenderThrusters(const RenderState *rstate, const vector3f &cameraPos, const LmrObjParams *params) {
		// depth sort thrusters so alpha doesn't look fucked up!!!
		ShipThruster::CameraDistance *dists = static_cast<ShipThruster::CameraDistance*>(alloca (m_thrusters.size() * sizeof(ShipThruster::CameraDistance)));

		for (unsigned int i=0; i<m_thrusters.size(); i++) {
			dists[i].thruster = &m_thrusters[i];
			dists[i].dist = (m_thrusters[i].pos - cameraPos).Length();
		}
		sort(dists, dists + m_thrusters.size(), ShipThruster::CameraDistanceCompare());

		glBlendFunc(GL_SRC_ALPHA, GL_ONE);	
		glEnableClientState (GL_VERTEX_ARRAY);
		glDisableClientState (GL_NORMAL_ARRAY);
		glDisableClientState (GL_TEXTURE_COORD_ARRAY);
		glEnable (GL_BLEND);
		for (unsigned int i=0; i<m_thrusters.size(); i++) {
			ShipThruster::RenderThruster (rstate, params, dists[i].thruster);
		}
		glDisable (GL_BLEND);
		glDisableClientState (GL_VERTEX_ARRAY);
		glBlendFunc(GL_SRC_ALPHA, GL_ONE_MINUS_SRC_ALPHA);	
	}
	void PushThruster(const vector3f &pos, const vector3f &dir, const float power, bool linear_only) {
		unsigned int i = m_thrusters.size();
		m_thrusters.resize(i+1);
		m_thrusters[i].pos = pos;
		m_thrusters[i].dir = dir;
		m_thrusters[i].power = power;
		m_thrusters[i].linear_only = linear_only;
	}
	int PushVertex(const vector3f &pos, const vector3f &normal) {
		vector3d tex = curTexMatrix * pos;
		return PushVertex(pos, normal, tex.x, tex.y);
	}
	void SetVertex(int idx, const vector3f &pos, const vector3f &normal) {
		vector3d tex = curTexMatrix * pos;
		SetVertex(idx, pos, normal, tex.x, tex.y);
	}
	int PushVertex(const vector3f &pos, const vector3f &normal, GLfloat tex_u, GLfloat tex_v) {
		if (m_putGeomInsideout) {
			m_vertices.push_back(Vertex(pos, -normal, tex_u, tex_v));
		} else {
			m_vertices.push_back(Vertex(pos, normal, tex_u, tex_v));
		}
		return m_vertices.size() - 1;
	}
	void SetVertex(int idx, const vector3f &pos, const vector3f &normal, GLfloat tex_u, GLfloat tex_v) {
		if (m_putGeomInsideout) {
			m_vertices[idx] = Vertex(pos, -normal, tex_u, tex_v);
		} else {
			m_vertices[idx] = Vertex(pos, normal, tex_u, tex_v);
		}
	}
	void SetTexture(const char *tex) {
		if (tex) {
			curTexture = TextureManager::GetTexture(tex);
		} else {
			curTexture = 0;
		}
	}
	void SetTexMatrix(const matrix4x4f &texMatrix) { curTexMatrix = texMatrix; } 
	void PushTri(int i1, int i2, int i3) {
		OpDrawElements(3);
		if (m_putGeomInsideout) {
			PushIdx(i1);
			PushIdx(i3);
			PushIdx(i2);
		} else {
			PushIdx(i1);
			PushIdx(i2);
			PushIdx(i3);
		}
		m_triflags.push_back(curTriFlag);
	}
	void SetInsideOut(bool a) {
		m_putGeomInsideout = a;
	}
	
	void PushZBias(float amount, const vector3f &pos, const vector3f &norm) {
		if (curOp.type) m_ops.push_back(curOp);
		curOp.type = OP_ZBIAS;
		curOp.zbias.amount = amount;
		memcpy(curOp.zbias.pos, &pos.x, 3*sizeof(float));
		memcpy(curOp.zbias.norm, &norm.x, 3*sizeof(float));
	}

	void PushSetLocalLighting(bool enable) {
		if (curOp.type) m_ops.push_back(curOp);
		curOp.type = OP_LIGHTING_TYPE;
		curOp.lighting_type.local = enable;
	}

	void SetLight(int num, float quadratic_attenuation, const vector3f &pos, const vector3f &col) {
		if (m_model->m_lights.size() <= unsigned(num)) {
			m_model->m_lights.resize(num+1);
		}
		LmrLight &l = m_model->m_lights[num];
		memcpy(l.position, &pos, sizeof(vector3f));
		memcpy(l.color, &col, sizeof(vector3f));
		l.position[3] = l.color[3] = 1.0;
		l.quadraticAttenuation = quadratic_attenuation;
	}

	void PushUseLight(int num) {
		if (curOp.type) m_ops.push_back(curOp);
		curOp.type = OP_USE_LIGHT;
		curOp.light.num = num;
	}

	void PushCallModel(LmrModel *m, const matrix4x4f &transform, float scale) {
		if (curOp.type) m_ops.push_back(curOp);
		curOp.type = OP_CALL_MODEL;
		memcpy(curOp.callmodel.transform, &transform[0], 16*sizeof(float));
		curOp.callmodel.model = m;
		curOp.callmodel.scale = scale;
	}

	void PushInvisibleTri(int i1, int i2, int i3) {
		if (curOp.type != OP_NONE) m_ops.push_back(curOp);
		curOp.type = OP_NONE;
		PushIdx(i1);
		PushIdx(i2);
		PushIdx(i3);
		m_triflags.push_back(curTriFlag);
	}
	
	void PushBillboards(const char *texname, const float size, const vector3f &color, const int numPoints, const vector3f *points)
	{
		char buf[256];
		snprintf(buf, sizeof(buf), PIONEER_DATA_DIR"/textures/%s", texname);

		if (curOp.type) m_ops.push_back(curOp);
		curOp.type = OP_DRAW_BILLBOARDS;
		curOp.billboards.start = m_vertices.size();
		curOp.billboards.count = numPoints;
		curOp.billboards.texture = TextureManager::GetTexture(buf, true);
		curOp.billboards.size = size;
		curOp.billboards.col[0] = color.x;
		curOp.billboards.col[1] = color.y;
		curOp.billboards.col[2] = color.z;
		curOp.billboards.col[3] = 1.0f;

		for (int i=0; i<numPoints; i++)
			PushVertex(points[i], vector3f());
	}

	void SetMaterial(const char *mat_name, const float mat[11]) {
		std::map<std::string, int>::iterator i = m_model->m_materialLookup.find(mat_name);
		if (i != m_model->m_materialLookup.end()) {
			LmrMaterial &m = m_model->m_materials[(*i).second];
			m.diffuse[0] = mat[0];
			m.diffuse[1] = mat[1];
			m.diffuse[2] = mat[2];
			m.diffuse[3] = mat[3];
			m.specular[0] = mat[4];
			m.specular[1] = mat[5];
			m.specular[2] = mat[6];
			m.specular[3] = 1.0f;
			m.shininess = Clamp(mat[7], 1.0f, 100.0f);
			m.emissive[0] = mat[8];
			m.emissive[1] = mat[9];
			m.emissive[2] = mat[10];
			m.emissive[3] = 1.0f;
		} else {
			luaL_error(sLua, "Unknown material name '%s'.", mat_name);
			exit(0);
		}
	}

	void PushUseMaterial(const char *mat_name) {
		std::map<std::string, int>::iterator i = m_model->m_materialLookup.find(mat_name);
		if (i != m_model->m_materialLookup.end()) {
			if (curOp.type) m_ops.push_back(curOp);
			curOp.type = OP_SET_MATERIAL;
			curOp.col.material_idx = (*i).second;
		} else {
			throw LmrUnknownMaterial();
		}
	}

	/* return start vertex index */
	int AllocVertices(int num) {
		int start = m_vertices.size();
		m_vertices.resize(start + num);
		return start;
	}

	const vector3f &GetVertex(int num) const {
		return m_vertices[num].v;
	}

	void GetCollMeshGeometry(LmrCollMesh *c, const matrix4x4f &transform, const LmrObjParams *params) {
		const int vtxBase = c->nv;
		const int idxBase = c->ni;
		const int flagBase = c->nf;
		c->nv += m_vertices.size();
		c->ni += m_indices.size();
		c->nf += m_indices.size()/3;
		assert(m_triflags.size() == m_indices.size()/3);
		c->m_numTris += m_triflags.size();

		if (m_vertices.size()) {
			c->pVertex = static_cast<float*>(realloc(c->pVertex, 3*sizeof(float)*c->nv));
		
			for (unsigned int i=0; i<m_vertices.size(); i++) {
				const vector3f v = transform * m_vertices[i].v;
				c->pVertex[3*vtxBase + 3*i] = v.x;
				c->pVertex[3*vtxBase + 3*i+1] = v.y;
				c->pVertex[3*vtxBase + 3*i+2] = v.z;
				c->m_aabb.Update(v);
			}
		}
		if (m_indices.size()) {
			c->pIndex = static_cast<int*>(realloc(c->pIndex, sizeof(int)*c->ni));
			c->pFlag = static_cast<unsigned int*>(realloc(c->pFlag, sizeof(unsigned int)*c->nf));
			for (unsigned int i=0; i<m_indices.size(); i++) {
				c->pIndex[idxBase + i] = vtxBase + m_indices[i];
			}
			for (unsigned int i=0; i<m_triflags.size(); i++) {
				c->pFlag[flagBase + i] = m_triflags[i];
			}
		}
		
		// go through Ops to see if we call other models
		const unsigned int opEndIdx = m_ops.size();
		for (unsigned int i=0; i<opEndIdx; i++) {
			const Op &op = m_ops[i];
			if (op.type == OP_CALL_MODEL) {
				matrix4x4f _trans = transform * matrix4x4f(op.callmodel.transform);
				op.callmodel.model->GetCollMeshGeometry(c, _trans, params);
			}
		}
	}

private:
	void BindBuffers() {
		glEnableClientState (GL_VERTEX_ARRAY);
		glEnableClientState (GL_NORMAL_ARRAY);
		glEnableClientState (GL_TEXTURE_COORD_ARRAY);

		if (m_isStatic) {
			if (m_bo) m_bo->BindBuffersForDraw();
		} else {
			Render::UnbindAllBuffers();
			if (m_vertices.size()) {
				glNormalPointer(GL_FLOAT, sizeof(Vertex), &m_vertices[0].n);
				glVertexPointer(3, GL_FLOAT, sizeof(Vertex), &m_vertices[0].v);
				glTexCoordPointer(2, GL_FLOAT, sizeof(Vertex), &m_vertices[0].tex_u);
			}
		}
	}

	void OpDrawElements(int numIndices) {
		if ((curOp.type != OP_DRAW_ELEMENTS) || (curOp.elems.texture != curTexture)) {
			if (curOp.type) m_ops.push_back(curOp);
			curOp.type = OP_DRAW_ELEMENTS;
			curOp.elems.start = m_indices.size();
			curOp.elems.count = 0;
			curOp.elems.elemMin = 1<<30;
			curOp.elems.elemMax = 0;
			curOp.elems.texture = curTexture;
		}
		curOp.elems.count += numIndices;
	}
	void PushCurOp() {
		m_ops.push_back(curOp);
	}
	void PushIdx(Uint16 v) {
		curOp.elems.elemMin = std::min<int>(v, curOp.elems.elemMin);
		curOp.elems.elemMax = std::max<int>(v, curOp.elems.elemMax);
		m_indices.push_back(v);
	}

	enum OpType { OP_NONE, OP_DRAW_ELEMENTS, OP_DRAW_BILLBOARDS, OP_SET_MATERIAL, OP_ZBIAS,
			OP_CALL_MODEL, OP_LIGHTING_TYPE, OP_USE_LIGHT };

	struct Op {
		enum OpType type;
		union {
			struct { Texture *texture; int start, count, elemMin, elemMax; } elems;
			struct { int material_idx; } col;
			struct { float amount; float pos[3]; float norm[3]; } zbias;
			struct { LmrModel *model; float transform[16]; float scale; } callmodel;
			struct { Texture *texture; int start, count; float size; float col[4]; } billboards;
			struct { bool local; } lighting_type;
			struct { int num; float quadratic_attenuation; float pos[4], col[4]; } light;
		};
	};
	/* this crap is only used at build time... could move this elsewhere */
	Op curOp;
	Uint16 curTriFlag;
	Texture *curTexture;
	matrix4x4f curTexMatrix;
	// 
	std::vector<Vertex> m_vertices;
	std::vector<Uint16> m_indices;
	std::vector<Uint16> m_triflags;
	std::vector<Op> m_ops;
	std::vector<ShipThruster::Thruster> m_thrusters;
	LmrModel *m_model;
	int m_boIndexBase;
	BufferObject<sizeof(Vertex)> *m_bo;
	bool m_isStatic;
	bool m_putGeomInsideout;

public:
	void SaveToCache(FILE *f) {
		int numVertices = m_vertices.size();
		int numIndices = m_indices.size();
		int numTriflags = m_triflags.size();
		int numThrusters = m_thrusters.size();
		int numOps = m_ops.size();
		fwrite(&numVertices, sizeof(numVertices), 1, f);
		fwrite(&numIndices, sizeof(numIndices), 1, f);
		fwrite(&numTriflags, sizeof(numTriflags), 1, f);
		fwrite(&numThrusters, sizeof(numThrusters), 1, f);
		fwrite(&numOps, sizeof(numOps), 1, f);
		if (numVertices) fwrite(&m_vertices[0], sizeof(Vertex), numVertices, f);
		if (numIndices) fwrite(&m_indices[0], sizeof(Uint16), numIndices, f);
		if (numTriflags) fwrite(&m_triflags[0], sizeof(Uint16), numTriflags, f);
		if (numThrusters) fwrite(&m_thrusters[0], sizeof(ShipThruster::Thruster), numThrusters, f);
		if (numOps) {
			for (int i=0; i<numOps; i++) {
				fwrite(&m_ops[i], sizeof(Op), 1, f);
				if (m_ops[i].type == OP_CALL_MODEL) {
					_fwrite_string(m_ops[i].callmodel.model->GetName(), f);
				}
				else if ((m_ops[i].type == OP_DRAW_ELEMENTS) && (m_ops[i].elems.texture)) {
					_fwrite_string(m_ops[i].elems.texture->GetFilename(), f);
				}
				else if ((m_ops[i].type == OP_DRAW_BILLBOARDS) && (m_ops[i].billboards.texture)) {
					_fwrite_string(m_ops[i].billboards.texture->GetFilename(), f);
				}
			}
		}
	}
	void LoadFromCache(FILE *f) {
<<<<<<< HEAD
		int numVertices, numIndices, numTriflags, numOps, numThrusters;
		fread_or_die((void*)&numVertices, 1, 4, f);
		fread_or_die((void*)&numIndices, 1, 4, f);
		fread_or_die((void*)&numTriflags, 1, 4, f);
		fread_or_die((void*)&numThrusters, 1, 4, f);
		fread_or_die((void*)&numOps, 1, 4, f);
=======
		int numVertices, numIndices, numTriflags, numThrusters, numOps;
		fread(&numVertices, sizeof(numVertices), 1, f);
		fread(&numIndices, sizeof(numIndices), 1, f);
		fread(&numTriflags, sizeof(numTriflags), 1, f);
		fread(&numThrusters, sizeof(numThrusters), 1, f);
		fread(&numOps, sizeof(numOps), 1, f);
>>>>>>> c19021b2
		assert(numVertices <= 65536);
		assert(numIndices < 1000000);
		assert(numTriflags < 1000000);
		assert(numThrusters < 1000);
		assert(numOps < 1000);
		if (numVertices) {
			m_vertices.resize(numVertices);
			fread_or_die(&m_vertices[0], sizeof(Vertex), numVertices, f);
		}
		if (numIndices) {
			m_indices.resize(numIndices);
			fread_or_die(&m_indices[0], sizeof(Uint16), numIndices, f);
		}
		if (numTriflags) {
			m_triflags.resize(numTriflags);
			fread_or_die(&m_triflags[0], sizeof(Uint16), numTriflags, f);
		}
		if (numThrusters) {
			m_thrusters.resize(numThrusters);
			fread_or_die(&m_thrusters[0], sizeof(ShipThruster::Thruster), numThrusters, f);
		}
		m_ops.resize(numOps);
		for (int i=0; i<numOps; i++) {
			fread_or_die(&m_ops[i], sizeof(Op), 1, f);
			if (m_ops[i].type == OP_CALL_MODEL) {
				m_ops[i].callmodel.model = s_models[_fread_string(f)];
			}
			else if ((m_ops[i].type == OP_DRAW_ELEMENTS) && (m_ops[i].elems.texture)) {
				m_ops[i].elems.texture = TextureManager::GetTexture(_fread_string(f));
			}
			else if ((m_ops[i].type == OP_DRAW_BILLBOARDS) && (m_ops[i].billboards.texture)) {
				m_ops[i].billboards.texture = TextureManager::GetTexture(_fread_string(f));
			}
		}
	}
};

LmrModel::LmrModel(const char *model_name)
{
	m_name = model_name;
	m_drawClipRadius = 1.0f;
	m_scale = 1.0f;

	char buf[256];
	snprintf(buf, sizeof(buf), "%s_info", model_name);
	lua_getglobal(sLua, buf);
	if (lua_istable(sLua, -1)) {
		m_numLods = 0;

		lua_getfield(sLua, -1, "bounding_radius");
		if (lua_isnumber(sLua, -1)) m_drawClipRadius = luaL_checknumber(sLua, -1);
		else luaL_error(sLua, "model %s_info missing bounding_radius=", model_name);
		lua_pop(sLua, 1);

		lua_getfield(sLua, -1, "lod_pixels");
		if (lua_istable(sLua, -1)) {
			for(int i=1;; i++) {
				lua_pushinteger(sLua, i);
				lua_gettable(sLua, -2);
				bool is_num = lua_isnumber(sLua, -1) != 0;
				if (is_num) {
					m_lodPixelSize[i-1] = luaL_checknumber(sLua, -1);
					m_numLods++;
				}
				lua_pop(sLua, 1);
				if (!is_num) break;
				if (i > LMR_MAX_LOD) {
					luaL_error(sLua, "Too many LODs (maximum %d)", LMR_MAX_LOD);
				}
			}
		} else {
			m_numLods = 1;
			m_lodPixelSize[0] = 0;
		}
		lua_pop(sLua, 1);

		lua_getfield(sLua, -1, "materials");
		if (lua_istable(sLua, -1)) {
			for(int i=1;; i++) {
				lua_pushinteger(sLua, i);
				lua_gettable(sLua, -2);
				bool is_string = lua_isstring(sLua, -1) != 0;
				if (is_string) {
					const char *mat_name = luaL_checkstring(sLua, -1);
					m_materialLookup[mat_name] = m_materials.size();
					m_materials.push_back(LmrMaterial());
				}
				lua_pop(sLua, 1);
				if (!is_string) break;
			}
		}
		lua_pop(sLua, 1);

		lua_getfield(sLua, -1, "scale");
		if (lua_isnumber(sLua, -1)) {
			m_scale = lua_tonumber(sLua, -1);
		}
		lua_pop(sLua, 1);

		/* pop model_info table */
		lua_pop(sLua, 1);
	} else {
		luaL_error(sLua, "Could not find function %s_info()", model_name);
	}
	
	snprintf(buf, sizeof(buf), "%s_dynamic", model_name);
	lua_getglobal(sLua, buf);
	m_hasDynamicFunc = lua_isfunction(sLua, -1);
	lua_pop(sLua, 1);

	for (int i=0; i<m_numLods; i++) {
		m_staticGeometry[i] = new LmrGeomBuffer(this, true);
		m_dynamicGeometry[i] = new LmrGeomBuffer(this, false);
	}

	const std::string cache_file = join_path(s_cacheDir.c_str(), model_name, 0) + ".bin";

	if (!s_recompileAllModels) {
		// load cached model
		FILE *f = fopen(cache_file.c_str(), "rb");
		if (!f) goto rebuild_model;

		for (int i=0; i<m_numLods; i++) {
			m_staticGeometry[i]->PreBuild();
			m_staticGeometry[i]->LoadFromCache(f);
			m_staticGeometry[i]->PostBuild();
		}
		int numMaterials;
<<<<<<< HEAD
		fread_or_die((void*)&numMaterials, 1, 4, f);
=======
		fread(&numMaterials, sizeof(numMaterials), 1, f);
>>>>>>> c19021b2
		if (numMaterials != m_materials.size()) {
			fclose(f);
			goto rebuild_model;
		}
<<<<<<< HEAD
		if (numMaterials) fread_or_die((void*)&m_materials[0], sizeof(LmrMaterial), numMaterials, f);

		int numLights;
		fread_or_die((void*)&numLights, 1, 4, f);
=======
		if (numMaterials) fread(&m_materials[0], sizeof(LmrMaterial), numMaterials, f);

		int numLights;
		fread(&numLights, sizeof(numLights), 1, f);
>>>>>>> c19021b2
		if (numLights != m_lights.size()) {
			fclose(f);
			goto rebuild_model;
		}
<<<<<<< HEAD
		if (numLights) fread_or_die((void*)&m_lights[0], sizeof(LmrLight), numLights, f);
=======
		if (numLights) fread(&m_lights[0], sizeof(LmrLight), numLights, f);
>>>>>>> c19021b2

		fclose(f);
	} else {
rebuild_model:
		// run static build for each LOD level
		FILE *f = fopen(cache_file.c_str(), "wb");
		
		for (int i=0; i<m_numLods; i++) {
			m_staticGeometry[i]->PreBuild();
			s_curBuf = m_staticGeometry[i];
			lua_pushcfunction(sLua, pi_lua_panic);
			// call model static building function
			lua_getfield(sLua, LUA_GLOBALSINDEX, (m_name+"_static").c_str());
			// lod as first argument
			lua_pushnumber(sLua, i+1);
			lua_pcall(sLua, 1, 0, -3);
			lua_pop(sLua, 1);  // remove panic func
			s_curBuf = 0;
			m_staticGeometry[i]->PostBuild();
			m_staticGeometry[i]->SaveToCache(f);
		}
		
		const int numMaterials = m_materials.size();
		fwrite(&numMaterials, sizeof(numMaterials), 1, f);
		if (numMaterials) fwrite(&m_materials[0], sizeof(LmrMaterial), numMaterials, f);
		const int numLights = m_lights.size();
		fwrite(&numLights, sizeof(numLights), 1, f);
		if (numLights) fwrite(&m_lights[0], sizeof(LmrLight), numLights, f);
		
		fclose(f);
	}
}

LmrModel::~LmrModel()
{
	for (int i=0; i<m_numLods; i++) {
		delete m_staticGeometry[i];
		delete m_dynamicGeometry[i];
	}
}

//static std::map<std::string, LmrModel*> s_models;
void LmrGetModelsWithTag(const char *tag, std::vector<LmrModel*> &outModels)
{
	for (std::map<std::string, LmrModel*>::iterator i = s_models.begin();
			i != s_models.end(); ++i) {
		LmrModel *model = (*i).second;
		
		char buf[256];
		snprintf(buf, sizeof(buf), "%s_info", model->GetName());
		lua_getglobal(sLua, buf);
		lua_getfield(sLua, -1, "tags");
		if (lua_istable(sLua, -1)) {
			for(int j=1;; j++) {
				lua_pushinteger(sLua, j);
				lua_gettable(sLua, -2);
				if (lua_isstring(sLua, -1)) {
					const char *s = luaL_checkstring(sLua, -1);
					if (0 == strcmp(tag, s)) {
						outModels.push_back(model);
						lua_pop(sLua, 1);
						break;
					}
				} else if (lua_isnil(sLua, -1)) {
					lua_pop(sLua, 1);
					break;
				}
				lua_pop(sLua, 1);
			}
		}
		lua_pop(sLua, 2);
	}
}

float LmrModel::GetFloatAttribute(const char *attr_name) const
{
	char buf[256];
	snprintf(buf, sizeof(buf), "%s_info", m_name.c_str());
	lua_getglobal(sLua, buf);
	lua_getfield(sLua, -1, attr_name);
	float result = luaL_checknumber(sLua, -1);
	lua_pop(sLua, 2);
	return result;
}

int LmrModel::GetIntAttribute(const char *attr_name) const
{
	char buf[256];
	snprintf(buf, sizeof(buf), "%s_info", m_name.c_str());
	lua_getglobal(sLua, buf);
	lua_getfield(sLua, -1, attr_name);
	int result = luaL_checkinteger(sLua, -1);
	lua_pop(sLua, 2);
	return result;
}

bool LmrModel::GetBoolAttribute(const char *attr_name) const
{
	char buf[256];
	snprintf(buf, sizeof(buf), "%s_info", m_name.c_str());
	lua_getglobal(sLua, buf);
	lua_getfield(sLua, -1, attr_name);
	bool result;
	if (lua_isnil(sLua, -1)) {
		result = false;
	} else {
		result = lua_toboolean(sLua, -1) != 0;
	}	
	lua_pop(sLua, 2);
	return result;
}

void LmrModel::PushAttributeToLuaStack(const char *attr_name) const
{
	char buf[256];
	snprintf(buf, sizeof(buf), "%s_info", m_name.c_str());
	lua_getglobal(sLua, buf);
	lua_getfield(sLua, -1, attr_name);
}

void LmrModel::Render(const matrix4x4f &trans, const LmrObjParams *params)
{
	RenderState rstate;
	rstate.subTransform = matrix4x4f::Identity();
	rstate.combinedScale = m_scale;
	Render(&rstate, vector3f(-trans[12], -trans[13], -trans[14]), trans, params);
}

void LmrModel::Render(const RenderState *rstate, const vector3f &cameraPos, const matrix4x4f &trans, const LmrObjParams *params)
{
	glPushMatrix();
	glMultMatrixf(&trans[0]);
	glScalef(m_scale, m_scale, m_scale);
	glEnable(GL_NORMALIZE);
	glEnable(GL_LIGHTING);
	glBlendFunc(GL_SRC_ALPHA, GL_ONE_MINUS_SRC_ALPHA);	

	float pixrad = 0.5f * s_scrWidth * rstate->combinedScale * m_drawClipRadius / cameraPos.Length();
	//printf("%s: %fpx\n", m_name.c_str(), pixrad);

	int lod = m_numLods-1;
	for (int i=lod-1; i>=0; i--) {
		if (pixrad < m_lodPixelSize[i]) lod = i;
	}
	//printf("%s: lod %d\n", m_name.c_str(), lod);

	Build(lod, params);

	const vector3f modelRelativeCamPos = trans.InverseOf() * cameraPos;

	m_staticGeometry[lod]->Render(rstate, modelRelativeCamPos, params);
	if (m_hasDynamicFunc) {
		m_dynamicGeometry[lod]->Render(rstate, modelRelativeCamPos, params);
	}
	s_curBuf = 0;

	glDisable(GL_NORMALIZE);
	glDisable(GL_BLEND);
	glPopMatrix();
}

void LmrModel::Build(int lod, const LmrObjParams *params)
{
	if (m_hasDynamicFunc) {
		m_dynamicGeometry[lod]->PreBuild();
		s_curBuf = m_dynamicGeometry[lod];
		s_curParams = params;
		lua_pushcfunction(sLua, pi_lua_panic);
		// call model dynamic bits
		lua_getfield(sLua, LUA_GLOBALSINDEX, (m_name+"_dynamic").c_str());
		// lod as first argument
		lua_pushnumber(sLua, lod+1);
		lua_pcall(sLua, 1, 0, -3);
		lua_pop(sLua, 1);  // remove panic func
		s_curBuf = 0;
		s_curParams = 0;
		m_dynamicGeometry[lod]->PostBuild();
	}
}

void LmrModel::GetCollMeshGeometry(LmrCollMesh *mesh, const matrix4x4f &transform, const LmrObjParams *params)
{
	// use lowest LOD
	Build(0, params);
	matrix4x4f m = transform * matrix4x4f::ScaleMatrix(m_scale);
	m_staticGeometry[0]->GetCollMeshGeometry(mesh, m, params);
	if (m_hasDynamicFunc) m_dynamicGeometry[0]->GetCollMeshGeometry(mesh, m, params);
}

LmrCollMesh::LmrCollMesh(LmrModel *m, const LmrObjParams *params)
{
	memset(this, 0, sizeof(LmrCollMesh));
	m_aabb.min = vector3f(FLT_MAX, FLT_MAX, FLT_MAX);
	m_aabb.max = vector3f(-FLT_MAX, -FLT_MAX, -FLT_MAX);
	m->GetCollMeshGeometry(this, matrix4x4f::Identity(), params);
	m_radius = m_aabb.GetBoundingRadius();
	geomTree = new GeomTree(nv, m_numTris, pVertex, pIndex, pFlag);
}

/** returns number of tris found (up to 'num') */
int LmrCollMesh::GetTrisWithGeomflag(unsigned int flags, int num, vector3d *outVtx) const
{
	int found = 0;
	for (int i=0; (i<m_numTris) && (found<num); i++) {
		if (pFlag[i] == flags) {
			*(outVtx++) = vector3d(&pVertex[3*pIndex[3*i]]);
			*(outVtx++) = vector3d(&pVertex[3*pIndex[3*i+1]]);
			*(outVtx++) = vector3d(&pVertex[3*pIndex[3*i+2]]);
			found++;
		}
	}
	return found;
}

LmrCollMesh::~LmrCollMesh()
{
	// nice. mixed allocation. for the love of realloc...
	delete geomTree;
	free(pVertex);
	free(pIndex);
	free(pFlag);
}

LmrModel *LmrLookupModelByName(const char *name) throw (LmrModelNotFoundException)
{
	std::map<std::string, LmrModel*>::iterator i = s_models.find(name);

	if (i == s_models.end()) {
		throw LmrModelNotFoundException();
	}
	return (*i).second;
}	

namespace ModelFuncs {
	static int call_model(lua_State *L)
	{
		const char *obj_name = luaL_checkstring(L, 1);
//	subobject(object_name, vector pos, vector xaxis, vector yaxis [, scale=float, onflag=])
		if (!obj_name) return 0;
		if (!obj_name[0]) return 0;
		LmrModel *m = s_models[obj_name];
		if (!m) {
			luaL_error(L, "call_model() to undefined model '%s'. Referenced model must be registered before calling model", obj_name);
		} else {
			const vector3f *pos = MyLuaVec::checkVec(L, 2);
			const vector3f *_xaxis = MyLuaVec::checkVec(L, 3);
			const vector3f *_yaxis = MyLuaVec::checkVec(L, 4);
			float scale = luaL_checknumber(L, 5);

			vector3f zaxis = _xaxis->Cross(*_yaxis).Normalized();
			vector3f xaxis = _yaxis->Cross(zaxis).Normalized();
			vector3f yaxis = zaxis.Cross(xaxis);

			matrix4x4f trans = matrix4x4f::MakeInvRotMatrix(scale*xaxis, scale*yaxis, scale*zaxis);
			trans[12] = pos->x;
			trans[13] = pos->y;
			trans[14] = pos->z;

			s_curBuf->PushCallModel(m, trans, scale);
		}
		return 0;
	}

	static int set_light(lua_State *L)
	{
		int num = luaL_checkinteger(L, 1)-1;
		if ((num < 0) || (num > 3)) {
			luaL_error(L, "set_light should have light number from 1 to 4.");
		}
		const float quadratic_attenuation = luaL_checknumber(L, 2);
		const vector3f *pos = MyLuaVec::checkVec(L, 3);
		const vector3f *col = MyLuaVec::checkVec(L, 4);
		s_curBuf->SetLight(num, quadratic_attenuation, *pos, *col);
		return 0;
	}

	static int use_light(lua_State *L)
	{
		int num = luaL_checkinteger(L, 1)-1;
		s_curBuf->PushUseLight(num);
		return 0;
	}

	static int set_local_lighting(lua_State *L)
	{
		const bool doIt = lua_toboolean(L, 1) != 0;
		s_curBuf->PushSetLocalLighting(doIt);
		return 0;
	}

	static int insideout(lua_State *L)
	{
		const bool doIt = lua_toboolean(L, 1) != 0;
		s_curBuf->SetInsideOut(doIt);
		return 0;
	}

	static int lathe(lua_State *L)
	{
		const int steps = luaL_checknumber(L, 1);
		const vector3f *start = MyLuaVec::checkVec(L, 2);
		const vector3f *end = MyLuaVec::checkVec(L, 3);
		const vector3f *updir = MyLuaVec::checkVec(L, 4);

		if (!lua_istable(L, 5)) {
			luaL_error(L, "lathe() takes a table of distance, radius numbers");
		}

		int num = lua_objlen(L, 5);
		if (num % 2) luaL_error(L, "lathe() passed list with unpaired distance, radius element");
		if (num < 4) luaL_error(L, "lathe() passed list with insufficient distance, radius pairs");

		// oh tom you fox
		float *jizz = static_cast<float*>(alloca(num*2*sizeof(float)));

		for (int i=1; i<=num; i++) {
			lua_pushinteger(L, i);
			lua_gettable(L, 5);
			jizz[i-1] = lua_tonumber(L, -1);
			lua_pop(L, 1);
		}

		const int vtxStart = s_curBuf->AllocVertices(steps*(num-2));

		const vector3f dir = (*end-*start).Normalized();
		const vector3f axis1 = updir->Normalized();
		const vector3f axis2 = updir->Cross(dir).Normalized();
		const float inc = 2.0f*M_PI / float(steps);

		for (int i=0; i<num-3; i+=2) {
			const float rad1 = jizz[i+1];
			const float rad2 = jizz[i+3];
			const vector3d _start = *start + (*end-*start)*jizz[i];
			const vector3d _end = *start + (*end-*start)*jizz[i+2];
			bool shitty_normal = (jizz[i] == jizz[i+2]);

			const int basevtx = vtxStart + steps*i;
			float ang = 0;
			for (int j=0; j<steps; j++, ang += inc) {
				const vector3f p1 = rad1 * (sin(ang)*axis1 + cos(ang)*axis2);
				const vector3f p2 = rad2 * (sin(ang)*axis1 + cos(ang)*axis2);
				vector3f n;
				if (shitty_normal) {
					if (rad1 > rad2) n = dir;
					else n = -dir;
				} else {
					vector3f tmp = (_end+p2)-(_start+p1);
					n = tmp.Cross(p1).Cross(tmp).Normalized();
				}
				s_curBuf->SetVertex(basevtx + j, _start+p1, n);
				s_curBuf->SetVertex(basevtx + steps + j, _end+p2, n);
			}
			for (int j=0; j<steps-1; j++) {
				s_curBuf->PushTri(basevtx+j, basevtx+j+1, basevtx+j+steps);
				s_curBuf->PushTri(basevtx+j+1, basevtx+j+steps+1, basevtx+j+steps);
			}
			s_curBuf->PushTri(basevtx+steps-1, basevtx, basevtx+2*steps-1);
			s_curBuf->PushTri(basevtx, basevtx+steps, basevtx+2*steps-1);
		}
		return 0;
	}

	static int extrusion(lua_State *L)
	{
		const vector3f *start = MyLuaVec::checkVec(L, 1);
		const vector3f *end = MyLuaVec::checkVec(L, 2);
		const vector3f *updir = MyLuaVec::checkVec(L, 3);
		const float radius = luaL_checknumber(L, 4);

#define EXTRUSION_MAX_VTX 32
		int steps = lua_gettop(L)-4;
		if (steps > EXTRUSION_MAX_VTX) {
			luaL_error(L, "extrusion() takes at most %d points", EXTRUSION_MAX_VTX);
		}
		vector3f evtx[EXTRUSION_MAX_VTX];

		for (int i=0; i<steps; i++) {
			evtx[i] = *MyLuaVec::checkVec(L, i+5);
		}

		const int vtxStart = s_curBuf->AllocVertices(6*steps);

		vector3f yax = *updir;
		vector3f xax, zax;
		zax = ((*end) - (*start)).Normalized();
		xax = yax.Cross(zax);

		for (int i=0; i<steps; i++) {
			vector3f tv, norm;
			tv = xax * evtx[i].x;
			norm = yax * evtx[i].y;
			norm = norm + tv;

			vector3f p1 = norm * radius;
			s_curBuf->SetVertex(vtxStart + i, (*start) + p1, -zax);
			s_curBuf->SetVertex(vtxStart + i + steps, (*end) + p1, zax);
		}

		for (int i=0; i<steps-1; i++) {
			// top cap
			s_curBuf->PushTri(vtxStart, vtxStart+i+1, vtxStart+i);
			// bottom cap
			s_curBuf->PushTri(vtxStart+steps, vtxStart+steps+i, vtxStart+steps+i+1);
		}

		// sides
		for (int i=0; i<steps; i++) {
			const vector3f &v1 = s_curBuf->GetVertex(vtxStart + i);
			const vector3f &v2 = s_curBuf->GetVertex(vtxStart + (i + 1)%steps);
			const vector3f &v3 = s_curBuf->GetVertex(vtxStart + i + steps);
			const vector3f &v4 = s_curBuf->GetVertex(vtxStart + (i + 1)%steps + steps);
			const vector3f norm = (v2-v1).Cross(v3-v1).Normalized();

			const int idx = vtxStart + 2*steps + i*4;
			s_curBuf->SetVertex(idx, v1, norm);
			s_curBuf->SetVertex(idx+1, v2, norm);
			s_curBuf->SetVertex(idx+2, v3, norm);
			s_curBuf->SetVertex(idx+3, v4, norm);

			s_curBuf->PushTri(idx, idx+1, idx+3);
			s_curBuf->PushTri(idx, idx+3, idx+2);
		}

		return 0;
	}
	
	static vector3f eval_cubic_bezier_u(const vector3f p[4], float u)
	{
		vector3f out(0.0f);
		float Bu[4] = { (1.0f-u)*(1.0f-u)*(1.0f-u),
			3.0f*(1.0f-u)*(1.0f-u)*u,
			3.0f*(1.0f-u)*u*u,
			u*u*u };
		for (int i=0; i<4; i++) {
			out += p[i] * Bu[i];
		}
		return out;
	}

	static vector3f eval_quadric_bezier_u(const vector3f p[3], float u)
	{
		vector3f out(0.0f);
		float Bu[3] = { (1.0f-u)*(1.0f-u), 2.0f*u*(1.0f-u), u*u };
		for (int i=0; i<3; i++) {
			out += p[i] * Bu[i];
		}
		return out;
	}

	static int _flat(lua_State *L, bool xref)
	{
		const int divs = luaL_checkinteger(L, 1);
		const vector3f *normal = MyLuaVec::checkVec(L, 2);
		vector3f xrefnorm(0.0f);
		if (xref) xrefnorm = vector3f(-normal->x, normal->y, normal->z);
#define FLAT_MAX_SEG 32
		struct {
			const vector3f *v[3];
			int nv;
		} segvtx[FLAT_MAX_SEG];

		if (!lua_istable(L, 3)) {
			luaL_error(L, "argment 3 to flat() must be a table of line segments");
			return 0;
		}

		int argmax = lua_gettop(L);
		int seg = 0;
		int numPoints = 0;
		// iterate through table of line segments
		for (int n=3; n<=argmax; n++, seg++) {
			if (lua_istable(L, n)) {
				// this table is a line segment itself
				// 1 vtx = straight line
				// 2     = quadric bezier
				// 3     = cubic bezier
				int nv = 0;
				for (int i=1; i<4; i++) {
					lua_pushinteger(L, i);
					lua_gettable(L, n);
					if (lua_isnil(L, -1)) {
						lua_pop(L, 1);
						break;
					} else {
						segvtx[seg].v[nv++] = MyLuaVec::checkVec(L, -1);
						lua_pop(L, 1);
					}
				}
				segvtx[seg].nv = nv;

				if (!nv) {
					luaL_error(L, "number of points in a line segment must be 1-3 (straight, quadric, cubic)");
					return 0;
				} else if (nv == 1) {
					numPoints++;
				} else if (nv > 1) {
					numPoints += divs;
				}
			} else {
				luaL_error(L, "invalid crap in line segment list");
				return 0;
			}
		}

		const int vtxStart = s_curBuf->AllocVertices(xref ? 2*numPoints : numPoints);
		int vtxPos = vtxStart;

		const vector3f *prevSegEnd = segvtx[seg-1].v[ segvtx[seg-1].nv-1 ];
		// evaluate segments
		int maxSeg = seg;
		for (seg=0; seg<maxSeg; seg++) {
			if (segvtx[seg].nv == 1) {
				if (xref) {
					vector3f p = *segvtx[seg].v[0]; p.x = -p.x;
					s_curBuf->SetVertex(vtxPos + numPoints, p, xrefnorm);
				}
				s_curBuf->SetVertex(vtxPos++, *segvtx[seg].v[0], *normal);
				prevSegEnd = segvtx[seg].v[0];
			} else if (segvtx[seg].nv == 2) {
				vector3f _p[3];
				_p[0] = *prevSegEnd;
				_p[1] = *segvtx[seg].v[0];
				_p[2] = *segvtx[seg].v[1];
				float inc = 1.0f / float(divs);
				float u = inc;
				for (int i=1; i<=divs; i++, u+=inc) {
					vector3f p = eval_quadric_bezier_u(_p, u);
					s_curBuf->SetVertex(vtxPos, p, *normal);
					if (xref) {
						p.x = -p.x;
						s_curBuf->SetVertex(vtxPos+numPoints, p, xrefnorm);
					}
					vtxPos++;
				}
				prevSegEnd = segvtx[seg].v[1];
			} else if (segvtx[seg].nv == 3) {
				vector3f _p[4];
				_p[0] = *prevSegEnd;
				_p[1] = *segvtx[seg].v[0];
				_p[2] = *segvtx[seg].v[1];
				_p[3] = *segvtx[seg].v[2];
				float inc = 1.0f / float(divs);
				float u = inc;
				for (int i=1; i<=divs; i++, u+=inc) {
					vector3f p = eval_cubic_bezier_u(_p, u);
					s_curBuf->SetVertex(vtxPos, p, *normal);
					if (xref) {
						p.x = -p.x;
						s_curBuf->SetVertex(vtxPos+numPoints, p, xrefnorm);
					}
					vtxPos++;
				}
				prevSegEnd = segvtx[seg].v[2];
			}
		}

		for (int i=1; i<numPoints-1; i++) {
			s_curBuf->PushTri(vtxStart, vtxStart+i, vtxStart+i+1);
			if (xref) {
				s_curBuf->PushTri(vtxStart+numPoints, vtxStart+numPoints+1+i, vtxStart+numPoints+i);
			}
		}
		return 0;
	}
	
	static int flat(lua_State *L) { return _flat(L, false); }
	static int xref_flat(lua_State *L) { return _flat(L, true); }

	static vector3f eval_quadric_bezier_triangle(const vector3f p[6], float s, float t, float u)
	{
		vector3f out(0.0f);
		const float coef[6] = { s*s, 2.0f*s*t, t*t, 2.0f*s*u, 2.0f*t*u, u*u };
		for (int i=0; i<6; i++) {
			out += p[i] * coef[i];
		}
		return out;
	}

	static vector3f eval_cubic_bezier_triangle(const vector3f p[10], float s, float t, float u)
	{
		vector3f out(0.0f);
		const float coef[10] = { s*s*s, 3.0f*s*s*t, 3.0f*s*t*t, t*t*t, 3.0f*s*s*u, 6.0f*s*t*u, 3.0f*t*t*u, 3.0f*s*u*u, 3.0f*t*u*u, u*u*u };
		for (int i=0; i<10; i++) {
			out += p[i] * coef[i];
		}
		return out;
	}
	template <int BEZIER_ORDER>
	static void _bezier_triangle(lua_State *L, bool xref)
	{
		vector3f pts[10];
		const int divs = luaL_checkinteger(L, 1) + 1;
		assert(divs > 0);
		if (BEZIER_ORDER == 2) {
			for (int i=0; i<6; i++) {
				pts[i] = *MyLuaVec::checkVec(L, i+2);
			}
		} else if (BEZIER_ORDER == 3) {
			for (int i=0; i<10; i++) {
				pts[i] = *MyLuaVec::checkVec(L, i+2);
			}
		}

		const int numVertsInPatch = divs*(1+divs)/2;
		const int vtxStart = s_curBuf->AllocVertices(numVertsInPatch * (xref ? 2 : 1));
		int vtxPos = vtxStart;

		float inc = 1.0f / float(divs-1);
		float s,t,u;
		s = t = u = 0;
		for (int i=0; i<divs; i++, u += inc) {
			float pos = 0;
			float inc2 = 1.0f / float(divs-1-i);
			for (int j=i; j<divs; j++, pos += inc2) {
				s = (1.0f-u)*(1.0f-pos);
				t = (1.0f-u)*pos;
				vector3f p, pu, pv;
				if (BEZIER_ORDER == 2) {
					p = eval_quadric_bezier_triangle(pts, s, t, u);
					pu = eval_quadric_bezier_triangle(pts, s+0.1f*inc, t-0.1f*inc, u);
					pv = eval_quadric_bezier_triangle(pts, s-0.05f*inc, t-0.05f*inc, u+0.1f*inc);
				} else if (BEZIER_ORDER == 3) {
					p = eval_cubic_bezier_triangle(pts, s, t, u);
					pu = eval_cubic_bezier_triangle(pts, s+0.1f*inc, t-0.1f*inc, u);
					pv = eval_cubic_bezier_triangle(pts, s-0.05f*inc, t-0.05f*inc, u+0.1f*inc);
				}
				vector3f norm = (pu-p).Cross(pv-p).Normalized();
				s_curBuf->SetVertex(vtxPos, p, norm);

				if (xref) {
					norm.x = -norm.x;
					p.x = -p.x;
					s_curBuf->SetVertex(vtxPos + numVertsInPatch, p, norm);
				}
				vtxPos++;
			}
		}
		//assert((vtxPos - vtxStart) == numVertsInPatch);

		vtxPos = vtxStart;
		for (int y=0; y<divs-1; y++) {
			const int adv = divs-y;
			s_curBuf->PushTri(vtxPos, vtxPos+adv, vtxPos+1);
			for (int x=1; x<adv-1; x++) {
				s_curBuf->PushTri(vtxPos+x, vtxPos+x+adv-1, vtxPos+x+adv);
				s_curBuf->PushTri(vtxPos+x, vtxPos+x+adv, vtxPos+x+1);
			}
			if (xref) {
				const int refVtxPos = vtxPos + numVertsInPatch;
				s_curBuf->PushTri(refVtxPos, refVtxPos+1, refVtxPos+adv);
				for (int x=1; x<adv-1; x++) {
					s_curBuf->PushTri(refVtxPos+x, refVtxPos+x+adv, refVtxPos+x+adv-1);
					s_curBuf->PushTri(refVtxPos+x, refVtxPos+x+1, refVtxPos+x+adv);
				}
			}
			vtxPos += adv;
		}
	}

	static int cubic_bezier_triangle(lua_State *L) { _bezier_triangle<3>(L, false); return 0; }
	static int xref_cubic_bezier_triangle(lua_State *L) { _bezier_triangle<3>(L, true); return 0; }
	static int quadric_bezier_triangle(lua_State *L) { _bezier_triangle<2>(L, false); return 0; }
	static int xref_quadric_bezier_triangle(lua_State *L) { _bezier_triangle<2>(L, true); return 0; }


	static vector3f eval_quadric_bezier_u_v(const vector3f p[9], float u, float v)
	{
		vector3f out(0.0f);
		float Bu[3] = { (1.0f-u)*(1.0f-u), 2.0f*u*(1.0f-u), u*u };
		float Bv[3] = { (1.0f-v)*(1.0f-v), 2.0f*v*(1.0f-v), v*v };
		for (int i=0; i<3; i++) {
			for (int j=0; j<3; j++) {
				out += p[i+3*j] * Bu[i] * Bv[j];
			}
		}
		return out;
	}

	static void _quadric_bezier_quad(lua_State *L, bool xref)
	{
		vector3f pts[9];
		const int divs_u = luaL_checkinteger(L, 1);
		const int divs_v = luaL_checkinteger(L, 2);
		for (int i=0; i<9; i++) {
			pts[i] = *MyLuaVec::checkVec(L, i+3);
		}

		const int numVertsInPatch = (divs_u+1)*(divs_v+1);
		const int vtxStart = s_curBuf->AllocVertices(numVertsInPatch * (xref ? 2 : 1));

		float inc_u = 1.0f / float(divs_u);
		float inc_v = 1.0f / float(divs_v);
		float u,v;
		u = v = 0;
		for (int i=0; i<=divs_u; i++, u += inc_u) {
			v = 0;
			for (int j=0; j<=divs_v; j++, v += inc_v) {
				vector3f p = eval_quadric_bezier_u_v(pts, u, v);
				// this is a very inefficient way of
				// calculating normals...
				vector3f pu = eval_quadric_bezier_u_v(pts, u+0.01f*inc_u, v);
				vector3f pv = eval_quadric_bezier_u_v(pts, u, v+0.01f*inc_v);
				vector3f norm = (pu-p).Cross(pv-p).Normalized();

				s_curBuf->SetVertex(vtxStart + i*(divs_v+1) + j, p, norm);
				if (xref) {
					p.x = -p.x;
					norm.x = -norm.x;
					s_curBuf->SetVertex(vtxStart + numVertsInPatch + i*(divs_v+1) + j, p, norm);
				}
			}
		}

		for (int i=0; i<divs_u; i++) {
			int baseVtx = vtxStart + i*(divs_v+1);
			for (int j=0; j<divs_v; j++) {
				s_curBuf->PushTri(baseVtx+j, baseVtx+j+1+(divs_v+1), baseVtx+j+1);
				s_curBuf->PushTri(baseVtx+j, baseVtx+j+(divs_v+1), baseVtx+j+1+(divs_v+1));
			}
		}
		if (xref) for (int i=0; i<divs_u; i++) {
			int baseVtx = vtxStart + numVertsInPatch + i*(divs_v+1);
			for (int j=0; j<divs_v; j++) {
				s_curBuf->PushTri(baseVtx+j, baseVtx+j+1, baseVtx+j+1+(divs_v+1));
				s_curBuf->PushTri(baseVtx+j, baseVtx+j+1+(divs_v+1), baseVtx+j+(divs_v+1));
			}
		}
	}
	
	static int quadric_bezier_quad(lua_State *L) { _quadric_bezier_quad(L, false); return 0; }
	static int xref_quadric_bezier_quad(lua_State *L) { _quadric_bezier_quad(L, true); return 0; }

	static vector3f eval_cubic_bezier_u_v(const vector3f p[16], float u, float v)
	{
		vector3f out(0.0f);
		float Bu[4] = { (1.0f-u)*(1.0f-u)*(1.0f-u),
			3.0f*(1.0f-u)*(1.0f-u)*u,
			3.0f*(1.0f-u)*u*u,
			u*u*u };
		float Bv[4] = { (1.0f-v)*(1.0f-v)*(1.0f-v),
			3.0f*(1.0f-v)*(1.0f-v)*v,
			3.0f*(1.0f-v)*v*v,
			v*v*v };
		for (int i=0; i<4; i++) {
			for (int j=0; j<4; j++) {
				out += p[i+4*j] * Bu[i] * Bv[j];
			}
		}
		return out;
	}

	static void _cubic_bezier_quad(lua_State *L, bool xref)
	{
		vector3f pts[16];
		const int divs_v = luaL_checkinteger(L, 1);
		const int divs_u = luaL_checkinteger(L, 2);
		if (lua_istable(L, 3)) {
			for (int i=0; i<16; i++) {
				lua_pushinteger(L, i+1);
				lua_gettable(L, 3);
				pts[i] = *MyLuaVec::checkVec(L, -1);
				lua_pop(L, 1);
			}
		} else {
			for (int i=0; i<16; i++) {
				pts[i] = *MyLuaVec::checkVec(L, i+3);
			}
		}

		const int numVertsInPatch = (divs_v+1)*(divs_u+1);
		const int vtxStart = s_curBuf->AllocVertices(numVertsInPatch * (xref ? 2 : 1));


		float inc_v = 1.0f / float(divs_v);
		float inc_u = 1.0f / float(divs_u);
		float u,v;
		u = v = 0;
		for (int i=0; i<=divs_u; i++, u += inc_u) {
			v = 0;
			for (int j=0; j<=divs_v; j++, v += inc_v) {
				vector3f p = eval_cubic_bezier_u_v(pts, u, v);
				// this is a very inefficient way of
				// calculating normals...
				vector3f pu = eval_cubic_bezier_u_v(pts, u+0.01f*inc_u, v);
				vector3f pv = eval_cubic_bezier_u_v(pts, u, v+0.01f*inc_v);
				vector3f norm = (pu-p).Cross(pv-p).Normalized();

				s_curBuf->SetVertex(vtxStart + i*(divs_v+1) + j, p, norm);
				if (xref) {
					p.x = -p.x;
					norm.x = -norm.x;
					s_curBuf->SetVertex(vtxStart + numVertsInPatch + i*(divs_v+1) + j, p, norm);
				}
			}
		}

		for (int i=0; i<divs_u; i++) {
			int baseVtx = vtxStart + i*(divs_v+1);
			for (int j=0; j<divs_v; j++) {
				s_curBuf->PushTri(baseVtx+j, baseVtx+j+1+(divs_v+1), baseVtx+j+1);
				s_curBuf->PushTri(baseVtx+j, baseVtx+j+(divs_v+1), baseVtx+j+1+(divs_v+1));
			}
		}
		if (xref) for (int i=0; i<divs_u; i++) {
			int baseVtx = vtxStart + numVertsInPatch + i*(divs_v+1);
			for (int j=0; j<divs_v; j++) {
				s_curBuf->PushTri(baseVtx+j, baseVtx+j+1, baseVtx+j+1+(divs_v+1));
				s_curBuf->PushTri(baseVtx+j, baseVtx+j+1+(divs_v+1), baseVtx+j+(divs_v+1));
			}
		}
	}

	static int cubic_bezier_quad(lua_State *L) { _cubic_bezier_quad(L, false); return 0; }
	static int xref_cubic_bezier_quad(lua_State *L) { _cubic_bezier_quad(L, true); return 0; }

	static int set_material(lua_State *L)
	{
		const char *mat_name = luaL_checkstring(L, 1);
		float mat[11];
		if (lua_istable(L, 2)) {
			// material as table of 11 values
			for (int i=0; i<11; i++) {
				lua_pushinteger(L, i+1);
				lua_gettable(L, 2);
				mat[i] = luaL_checknumber(L, -1);
				lua_pop(L, 1);
			}
		} else {
			for (int i=0; i<11; i++) {
				mat[i] = lua_tonumber(L, i+2);
			}
		}
		s_curBuf->SetMaterial(mat_name, mat);
		return 0;
	}

	static int use_material(lua_State *L)
	{
		const char *mat_name = luaL_checkstring(L, 1);
		try {
			s_curBuf->PushUseMaterial(mat_name);
		} catch (LmrUnknownMaterial) {
			printf("Unknown material name '%s'.\n", mat_name);
			exit(0);
		}
		return 0;
	}

	static int texture(lua_State *L)
	{
		const int nargs = lua_gettop(L);
		if (lua_isnil(L, 1)) {
			s_curBuf->SetTexture(0);
		} else {
			lua_getglobal(L, "CurrentDirectory");
			std::string dir = luaL_checkstring(L, -1);
			lua_pop(L, 1);

			const char *texfile = luaL_checkstring(L, 1);
			std::string t = dir + std::string("/") + texfile;
			if (nargs == 4) {
				// texfile, pos, uaxis, vaxis
				vector3f pos = *MyLuaVec::checkVec(L, 2);
				vector3f uaxis = *MyLuaVec::checkVec(L, 3);
				vector3f vaxis = *MyLuaVec::checkVec(L, 4);
				vector3f waxis = uaxis.Cross(vaxis);

				matrix4x4f trans = matrix4x4f::MakeInvRotMatrix(uaxis, vaxis, waxis);
				trans[12] = -pos.x;
				trans[13] = -pos.y;
				s_curBuf->SetTexMatrix(trans);
			}

			s_curBuf->SetTexture(t.c_str());
		}
		return 0;
	}

		static matrix4x4f _textTrans;
		static vector3f _textNorm;
		static void _text_index_callback(int num, Uint16 *vals) {
			const int base = s_curBuf->GetVerticesPos();
			for (int i=0; i<num; i+=3) {
				s_curBuf->PushTri(vals[i]+base, vals[i+1]+base, vals[i+2]+base);
			}
		}
		static void _text_vertex_callback(int num, float offsetX, float offsetY, float *vals) {
			for (int i=0; i<num*3; i+=3) {
				vector3f p = vector3f(offsetX+vals[i], offsetY+vals[i+1], vals[i+2]);
				p = _textTrans * p;
				s_curBuf->PushVertex(p, _textNorm);
			}
		}
	static int text(lua_State *L)
	{
		const char *str = luaL_checkstring(L, 1);
		vector3f pos = *MyLuaVec::checkVec(L, 2);
		vector3f *norm = MyLuaVec::checkVec(L, 3);
		vector3f *textdir = MyLuaVec::checkVec(L, 4);
		float scale = luaL_checknumber(L, 5);
		vector3f yaxis = norm->Cross(*textdir).Normalized();
		vector3f zaxis = textdir->Cross(yaxis).Normalized();
		vector3f xaxis = yaxis.Cross(zaxis);
		_textTrans = matrix4x4f::MakeInvRotMatrix(scale*xaxis, scale*yaxis, scale*zaxis);
		
		bool do_center = false;
		if (lua_istable(L, 6)) {
			lua_pushstring(L, "center");
			lua_gettable(L, 6);
			do_center = lua_toboolean(L, -1) != 0;
			lua_pop(L, 1);

			lua_pushstring(L, "xoffset");
			lua_gettable(L, 6);
			float xoff = lua_tonumber(L, -1);
			lua_pop(L, 1);
			
			lua_pushstring(L, "yoffset");
			lua_gettable(L, 6);
			float yoff = lua_tonumber(L, -1);
			lua_pop(L, 1);
			pos += _textTrans * vector3f(xoff, yoff, 0);
		}
	
		if (do_center) {
			float xoff = 0, yoff = 0;
			s_font->MeasureString(str, xoff, yoff);
			pos -= 0.5f * (_textTrans * vector3f(xoff, yoff, 0));
		}
		_textTrans[12] = pos.x;
		_textTrans[13] = pos.y;
		_textTrans[14] = pos.z;
		_textNorm = *norm;
		s_font->GetStringGeometry(str, &_text_index_callback, &_text_vertex_callback);
//text("some literal string", vector pos, vector norm, vector textdir, [xoff=, yoff=, scale=, onflag=])
		return 0;
	}
	
	static int geomflag(lua_State *L)
	{
		Uint16 flag = luaL_checkinteger(L, 1);
		s_curBuf->SetGeomFlag(flag);
		return 0;
	}

	static int zbias(lua_State *L)
	{
		float amount = luaL_checknumber(L, 1);
		if (amount == 0) {
			s_curBuf->PushZBias(0, vector3f(0.0), vector3f(0.0));
		} else {
			vector3f *pos = MyLuaVec::checkVec(L, 2);
			vector3f *norm = MyLuaVec::checkVec(L, 3);
			s_curBuf->PushZBias(amount, *pos, *norm);
		}
		return 0;
	}

	static void _circle(int steps, const vector3f &center, const vector3f &normal, const vector3f &updir, float radius) {
		const int vtxStart = s_curBuf->AllocVertices(steps);

		const vector3f axis1 = updir.Normalized();
		const vector3f axis2 = updir.Cross(normal).Normalized();

		const float inc = 2.0f*M_PI / float(steps);
		float ang = 0.5f*inc;
		radius /= cosf(ang);
		for (int i=0; i<steps; i++, ang += inc) {
			vector3f p = center + radius * (sin(ang)*axis1 + cos(ang)*axis2);
			s_curBuf->SetVertex(vtxStart+i, p, normal);
		}

		for (int i=2; i<steps; i++) {
			// top cap
			s_curBuf->PushTri(vtxStart, vtxStart+i-1, vtxStart+i);
		}
	}

	static int circle(lua_State *L)
	{
		int steps = luaL_checkinteger(L, 1);
		const vector3f *center = MyLuaVec::checkVec(L, 2);
		const vector3f *normal = MyLuaVec::checkVec(L, 3);
		const vector3f *updir = MyLuaVec::checkVec(L, 4);
		float radius = lua_tonumber(L, 5);
		_circle(steps, *center, *normal, *updir, radius);
		return 0;
	}

	static int xref_circle(lua_State *L)
	{
		int steps = luaL_checkinteger(L, 1);
		vector3f center = *MyLuaVec::checkVec(L, 2);
		vector3f normal = *MyLuaVec::checkVec(L, 3);
		vector3f updir = *MyLuaVec::checkVec(L, 4);
		float radius = lua_tonumber(L, 5);
		_circle(steps, center, normal, updir, radius);
		center.x = -center.x;
		normal.x = -normal.x;
		updir.x = -updir.x;
		_circle(steps, center, normal, updir, radius);
		return 0;
	}

	static void _tube(int steps, const vector3f &start, const vector3f &end, const vector3f &updir, float inner_radius, float outer_radius) {
		const int vtxStart = s_curBuf->AllocVertices(8*steps);

		const vector3f dir = (end-start).Normalized();
		const vector3f axis1 = updir.Normalized();
		const vector3f axis2 = updir.Cross(dir).Normalized();

		const float inc = 2.0f*M_PI / float(steps);
		float ang = 0.5*inc;
		const float radmod = 1.0f/cosf(ang);
		inner_radius *= radmod;
		outer_radius *= radmod;
		for (int i=0; i<steps; i++, ang += inc) {
			vector3f p = (sin(ang)*axis1 + cos(ang)*axis2);
			vector3f p_inner = inner_radius * p;
			vector3f p_outer = outer_radius * p;

			s_curBuf->SetVertex(vtxStart+i, start+p_outer, p);
			s_curBuf->SetVertex(vtxStart+i+steps, end+p_outer, p);
			s_curBuf->SetVertex(vtxStart+i+2*steps, start+p_inner, -p);
			s_curBuf->SetVertex(vtxStart+i+3*steps, end+p_inner, -p);

			s_curBuf->SetVertex(vtxStart+i+4*steps, start+p_outer, -dir);
			s_curBuf->SetVertex(vtxStart+i+5*steps, end+p_outer, dir);
			s_curBuf->SetVertex(vtxStart+i+6*steps, start+p_inner, -dir);
			s_curBuf->SetVertex(vtxStart+i+7*steps, end+p_inner, dir);
		}

		for (int i=0; i<steps-1; i++) {
			s_curBuf->PushTri(vtxStart+i, vtxStart+i+1, vtxStart+i+steps);
			s_curBuf->PushTri(vtxStart+i+1, vtxStart+i+steps+1, vtxStart+i+steps);
			s_curBuf->PushTri(vtxStart+i+2*steps, vtxStart+i+steps+2*steps, vtxStart+i+1+2*steps);
			s_curBuf->PushTri(vtxStart+i+1+2*steps, vtxStart+i+steps+2*steps, vtxStart+i+steps+1+2*steps);
		}
		s_curBuf->PushTri(vtxStart+steps-1, vtxStart, vtxStart+2*steps-1);
		s_curBuf->PushTri(vtxStart, vtxStart+steps, vtxStart+2*steps-1);
		
		s_curBuf->PushTri(vtxStart+3*steps-1, vtxStart+4*steps-1, vtxStart+2*steps);
		s_curBuf->PushTri(vtxStart+2*steps, vtxStart+4*steps-1, vtxStart+3*steps);

		for (int i=0; i<steps-1; i++) {
			// 'start' end
			s_curBuf->PushTri(vtxStart+4*steps+i, vtxStart+6*steps+i, vtxStart+4*steps+i+1);
			
			s_curBuf->PushTri(vtxStart+4*steps+i+1, vtxStart+6*steps+i, vtxStart+6*steps+i+1);
			// 'end' end *cough*
			s_curBuf->PushTri(vtxStart+5*steps+i, vtxStart+5*steps+i+1, vtxStart+7*steps+i);
			
			s_curBuf->PushTri(vtxStart+5*steps+i+1, vtxStart+7*steps+i+1, vtxStart+7*steps+i);
		}
		// 'start' end
		s_curBuf->PushTri(vtxStart+5*steps-1, vtxStart+7*steps-1, vtxStart+4*steps);
		s_curBuf->PushTri(vtxStart+4*steps, vtxStart+7*steps-1, vtxStart+6*steps);
		// 'end' end
		s_curBuf->PushTri(vtxStart+6*steps-1, vtxStart+5*steps, vtxStart+8*steps-1);
		s_curBuf->PushTri(vtxStart+5*steps, vtxStart+7*steps, vtxStart+8*steps-1);
	}
	
	static int tube(lua_State *L)
	{
		int steps = luaL_checkinteger(L, 1);
		const vector3f *start = MyLuaVec::checkVec(L, 2);
		const vector3f *end = MyLuaVec::checkVec(L, 3);
		const vector3f *updir = MyLuaVec::checkVec(L, 4);
		float inner_radius = lua_tonumber(L, 5);
		float outer_radius = lua_tonumber(L, 6);
		_tube(steps, *start, *end, *updir, inner_radius, outer_radius);
		return 0;
	}

	static int xref_tube(lua_State *L)
	{
		int steps = luaL_checkinteger(L, 1);
		vector3f start = *MyLuaVec::checkVec(L, 2);
		vector3f end = *MyLuaVec::checkVec(L, 3);
		vector3f updir = *MyLuaVec::checkVec(L, 4);
		float inner_radius = lua_tonumber(L, 5);
		float outer_radius = lua_tonumber(L, 6);
		_tube(steps, start, end, updir, inner_radius, outer_radius);
		start.x = -start.x;
		end.x = -end.x;
		updir.x = -updir.x;
		_tube(steps, start, end, updir, inner_radius, outer_radius);
		return 0;
	}

	static void _tapered_cylinder(int steps, const vector3f &start, const vector3f &end, const vector3f &updir, float radius1, float radius2) {
		const int vtxStart = s_curBuf->AllocVertices(4*steps);

		const vector3f dir = (end-start).Normalized();
		const vector3f axis1 = updir.Normalized();
		const vector3f axis2 = updir.Cross(dir).Normalized();

		const float inc = 2.0f*M_PI / float(steps);
		float ang = 0.5*inc;
		radius1 /= cosf(ang);
		radius2 /= cosf(ang);
		for (int i=0; i<steps; i++, ang += inc) {
			vector3f p1 = radius1 * (sin(ang)*axis1 + cos(ang)*axis2);
			vector3f p2 = radius2 * (sin(ang)*axis1 + cos(ang)*axis2);
			vector3f tmp = (end+p2)-(start+p1);
			vector3f n = tmp.Cross(p1).Cross(tmp).Normalized();

			s_curBuf->SetVertex(vtxStart+i, start+p1, n);
			s_curBuf->SetVertex(vtxStart+i+steps, end+p2, n);
			s_curBuf->SetVertex(vtxStart+i+2*steps, start+p1, -dir);
			s_curBuf->SetVertex(vtxStart+i+3*steps, end+p2, dir);
		}

		for (int i=0; i<steps-1; i++) {
			s_curBuf->PushTri(vtxStart+i, vtxStart+i+1, vtxStart+i+steps);
			s_curBuf->PushTri(vtxStart+i+1, vtxStart+i+steps+1, vtxStart+i+steps);
		}
		s_curBuf->PushTri(vtxStart+steps-1, vtxStart, vtxStart+2*steps-1);
		s_curBuf->PushTri(vtxStart, vtxStart+steps, vtxStart+2*steps-1);

		for (int i=2; i<steps; i++) {
			// bottom cap
			s_curBuf->PushTri(vtxStart+2*steps, vtxStart+2*steps+i, vtxStart+2*steps+i-1);
			// top cap
			s_curBuf->PushTri(vtxStart+3*steps, vtxStart+3*steps+i-1, vtxStart+3*steps+i);
		}
	}
	
	static int tapered_cylinder(lua_State *L)
	{
		int steps = luaL_checkinteger(L, 1);
		const vector3f *start = MyLuaVec::checkVec(L, 2);
		const vector3f *end = MyLuaVec::checkVec(L, 3);
		const vector3f *updir = MyLuaVec::checkVec(L, 4);
		float radius1 = lua_tonumber(L, 5);
		float radius2 = lua_tonumber(L, 6);
		_tapered_cylinder(steps, *start, *end, *updir, radius1, radius2);
		return 0;
	}

	static int xref_tapered_cylinder(lua_State *L)
	{
		/* could optimise for x-reflection but fuck it */
		int steps = luaL_checkinteger(L, 1);
		vector3f start = *MyLuaVec::checkVec(L, 2);
		vector3f end = *MyLuaVec::checkVec(L, 3);
		vector3f updir = *MyLuaVec::checkVec(L, 4);
		float radius1 = lua_tonumber(L, 5);
		float radius2 = lua_tonumber(L, 6);
		_tapered_cylinder(steps, start, end, updir, radius1, radius2);
		start.x = -start.x;
		end.x = -end.x;
		updir.x = -updir.x;
		_tapered_cylinder(steps, start, end, updir, radius1, radius2);
		return 0;
	}

	static void _cylinder(int steps, const vector3f &start, const vector3f &end, const vector3f &updir, float radius) {
		const int vtxStart = s_curBuf->AllocVertices(4*steps);

		const vector3f dir = (end-start).Normalized();
		const vector3f axis1 = updir.Normalized();
		const vector3f axis2 = updir.Cross(dir).Normalized();

		const float inc = 2.0f*M_PI / float(steps);
		float ang = 0.5*inc;
		radius /= cosf(ang);
		for (int i=0; i<steps; i++, ang += inc) {
			vector3f p = radius * (sin(ang)*axis1 + cos(ang)*axis2);
			vector3f n = p.Normalized();

			s_curBuf->SetVertex(vtxStart+i, start+p, n);
			s_curBuf->SetVertex(vtxStart+i+steps, end+p, n);
			s_curBuf->SetVertex(vtxStart+i+2*steps, start+p, -dir);
			s_curBuf->SetVertex(vtxStart+i+3*steps, end+p, dir);
		}

		for (int i=0; i<steps-1; i++) {
			s_curBuf->PushTri(vtxStart+i, vtxStart+i+1, vtxStart+i+steps);
			s_curBuf->PushTri(vtxStart+i+1, vtxStart+i+steps+1, vtxStart+i+steps);
		}
		s_curBuf->PushTri(vtxStart+steps-1, vtxStart, vtxStart+2*steps-1);
		s_curBuf->PushTri(vtxStart, vtxStart+steps, vtxStart+2*steps-1);

		for (int i=2; i<steps; i++) {
			// bottom cap
			s_curBuf->PushTri(vtxStart+2*steps, vtxStart+2*steps+i, vtxStart+2*steps+i-1);
			// top cap
			s_curBuf->PushTri(vtxStart+3*steps, vtxStart+3*steps+i-1, vtxStart+3*steps+i);
		}
	}
	
	static int cylinder(lua_State *L)
	{
		int steps = luaL_checkinteger(L, 1);
		const vector3f *start = MyLuaVec::checkVec(L, 2);
		const vector3f *end = MyLuaVec::checkVec(L, 3);
		const vector3f *updir = MyLuaVec::checkVec(L, 4);
		float radius = lua_tonumber(L, 5);
		_cylinder(steps, *start, *end, *updir, radius);
		return 0;
	}

	static int xref_cylinder(lua_State *L)
	{
		/* could optimise for x-reflection but fuck it */
		int steps = luaL_checkinteger(L, 1);
		vector3f start = *MyLuaVec::checkVec(L, 2);
		vector3f end = *MyLuaVec::checkVec(L, 3);
		vector3f updir = *MyLuaVec::checkVec(L, 4);
		float radius = lua_tonumber(L, 5);
		_cylinder(steps, start, end, updir, radius);
		start.x = -start.x;
		end.x = -end.x;
		updir.x = -updir.x;
		_cylinder(steps, start, end, updir, radius);
		return 0;
	}

	static void _ring(int steps, const vector3f &start, const vector3f &end, const vector3f &updir, float radius) {

		const vector3f dir = (end-start).Normalized();
		const vector3f axis1 = updir.Normalized();
		const vector3f axis2 = updir.Cross(dir).Normalized();

		const int vtxStart = s_curBuf->AllocVertices(2*steps);

		const float inc = 2.0f*M_PI / float(steps);
		float ang = 0.5*inc;
		radius /= cosf(ang);
		for (int i=0; i<steps; i++, ang += inc) {
			vector3f p = radius * (sin(ang)*axis1 + cos(ang)*axis2);
			vector3f n = p.Normalized();

			s_curBuf->SetVertex(vtxStart+i, start+p, n);
			s_curBuf->SetVertex(vtxStart+i+steps, end+p, n);
		}

		for (int i=0; i<steps-1; i++) {
			s_curBuf->PushTri(vtxStart+i, vtxStart+i+1, vtxStart+i+steps);
			s_curBuf->PushTri(vtxStart+i+1, vtxStart+i+steps+1, vtxStart+i+steps);
		}
		s_curBuf->PushTri(vtxStart+steps-1, vtxStart, vtxStart+2*steps-1);
		s_curBuf->PushTri(vtxStart, vtxStart+steps, vtxStart+2*steps-1);
	}

	/* Cylinder with no top or bottom caps */
	static int ring(lua_State *L)
	{
		int steps = luaL_checkinteger(L, 1);
		const vector3f *start = MyLuaVec::checkVec(L, 2);
		const vector3f *end = MyLuaVec::checkVec(L, 3);
		const vector3f *updir = MyLuaVec::checkVec(L, 4);
		float radius = lua_tonumber(L, 5);
		_ring(steps, *start, *end, *updir, radius);
		return 0;
	}

	static int xref_ring(lua_State *L)
	{
		int steps = luaL_checkinteger(L, 1);
		vector3f start = *MyLuaVec::checkVec(L, 2);
		vector3f end = *MyLuaVec::checkVec(L, 3);
		vector3f updir = *MyLuaVec::checkVec(L, 4);
		float radius = lua_tonumber(L, 5);
		_ring(steps, start, end, updir, radius);
		start.x = -start.x;
		end.x = -end.x;
		updir.x = -updir.x;
		_ring(steps, start, end, updir, radius);
		return 0;
	}

	static int invisible_tri(lua_State *L)
	{
		const vector3f *v1 = MyLuaVec::checkVec(L, 1);
		const vector3f *v2 = MyLuaVec::checkVec(L, 2);
		const vector3f *v3 = MyLuaVec::checkVec(L, 3);
		
		vector3f n = ((*v1)-(*v2)).Cross((*v1)-(*v3)).Normalized();
		int i1 = s_curBuf->PushVertex(*v1, n);
		int i2 = s_curBuf->PushVertex(*v2, n);
		int i3 = s_curBuf->PushVertex(*v3, n);
		s_curBuf->PushInvisibleTri(i1, i2, i3);
		return 0;
	}

	static int tri(lua_State *L)
	{
		const vector3f *v1 = MyLuaVec::checkVec(L, 1);
		const vector3f *v2 = MyLuaVec::checkVec(L, 2);
		const vector3f *v3 = MyLuaVec::checkVec(L, 3);
		
		vector3f n = ((*v1)-(*v2)).Cross((*v1)-(*v3)).Normalized();
		int i1 = s_curBuf->PushVertex(*v1, n);
		int i2 = s_curBuf->PushVertex(*v2, n);
		int i3 = s_curBuf->PushVertex(*v3, n);
		s_curBuf->PushTri(i1, i2, i3);
		return 0;
	}
	
	static int xref_tri(lua_State *L)
	{
		vector3f v1 = *MyLuaVec::checkVec(L, 1);
		vector3f v2 = *MyLuaVec::checkVec(L, 2);
		vector3f v3 = *MyLuaVec::checkVec(L, 3);
		
		vector3f n = (v1-v2).Cross(v1-v3).Normalized();
		int i1 = s_curBuf->PushVertex(v1, n);
		int i2 = s_curBuf->PushVertex(v2, n);
		int i3 = s_curBuf->PushVertex(v3, n);
		s_curBuf->PushTri(i1, i2, i3);
		v1.x = -v1.x; v2.x = -v2.x; v3.x = -v3.x; n.x = -n.x;
		i1 = s_curBuf->PushVertex(v1, n);
		i2 = s_curBuf->PushVertex(v2, n);
		i3 = s_curBuf->PushVertex(v3, n);
		s_curBuf->PushTri(i1, i3, i2);
		return 0;
	}
	
	static int quad(lua_State *L)
	{
		const vector3f *v1 = MyLuaVec::checkVec(L, 1);
		const vector3f *v2 = MyLuaVec::checkVec(L, 2);
		const vector3f *v3 = MyLuaVec::checkVec(L, 3);
		const vector3f *v4 = MyLuaVec::checkVec(L, 4);
		
		vector3f n = ((*v1)-(*v2)).Cross((*v1)-(*v3)).Normalized();
		int i1 = s_curBuf->PushVertex(*v1, n);
		int i2 = s_curBuf->PushVertex(*v2, n);
		int i3 = s_curBuf->PushVertex(*v3, n);
		int i4 = s_curBuf->PushVertex(*v4, n);
		s_curBuf->PushTri(i1, i2, i3);
		s_curBuf->PushTri(i1, i3, i4);
		return 0;
	}
	
	static int xref_quad(lua_State *L)
	{
		vector3f v1 = *MyLuaVec::checkVec(L, 1);
		vector3f v2 = *MyLuaVec::checkVec(L, 2);
		vector3f v3 = *MyLuaVec::checkVec(L, 3);
		vector3f v4 = *MyLuaVec::checkVec(L, 4);
		
		vector3f n = (v1-v2).Cross(v1-v3).Normalized();
		int i1 = s_curBuf->PushVertex(v1, n);
		int i2 = s_curBuf->PushVertex(v2, n);
		int i3 = s_curBuf->PushVertex(v3, n);
		int i4 = s_curBuf->PushVertex(v4, n);
		s_curBuf->PushTri(i1, i2, i3);
		s_curBuf->PushTri(i1, i3, i4);
		v1.x = -v1.x; v2.x = -v2.x; v3.x = -v3.x; v4.x = -v4.x; n.x = -n.x;
		i1 = s_curBuf->PushVertex(v1, n);
		i2 = s_curBuf->PushVertex(v2, n);
		i3 = s_curBuf->PushVertex(v3, n);
		i4 = s_curBuf->PushVertex(v4, n);
		s_curBuf->PushTri(i1, i3, i2);
		s_curBuf->PushTri(i1, i4, i3);
		return 0;
	}

	static int thruster(lua_State *L)
	{
		const vector3f *pos = MyLuaVec::checkVec(L, 1);
		const vector3f *dir = MyLuaVec::checkVec(L, 2);
		const float power = luaL_checknumber(L, 3);
		bool linear_only = false;
		if (lua_isboolean(L, 4)) {
			linear_only = lua_toboolean(L, 4) != 0;
		}
		s_curBuf->PushThruster(*pos, *dir, power, linear_only);
		return 0;
	}

	static int xref_thruster(lua_State *L)
	{
		vector3f pos = *MyLuaVec::checkVec(L, 1);
		const vector3f *dir = MyLuaVec::checkVec(L, 2);
		const float power = luaL_checknumber(L, 3);
		bool linear_only = false;
		if (lua_isboolean(L, 4)) {
			linear_only = lua_toboolean(L, 4) != 0;
		}
		s_curBuf->PushThruster(pos, *dir, power, linear_only);
		pos.x = -pos.x;
		s_curBuf->PushThruster(pos, *dir, power, linear_only);
		return 0;
	}

	static int get_arg(lua_State *L)
	{
		assert(s_curParams != 0);
		int i = luaL_checkinteger(L, 1);
		lua_pushnumber(L, s_curParams->argDoubles[i]);
		return 1;
	}
	
	static int get_arg_string(lua_State *L)
	{
		assert(s_curParams != 0);
		int i = luaL_checkinteger(L, 1);
		if (s_curParams->argStrings[i])
			lua_pushstring(L, s_curParams->argStrings[i]);
		else
			lua_pushstring(L, "");
		return 1;
	}
	
	static int get_arg_material(lua_State *L)
	{
		assert(s_curParams != 0);
		int n = luaL_checkinteger(L, 1);
		lua_createtable (L, 11, 0);

		const LmrMaterial &mat = s_curParams->pMat[n];

		for (int i=0; i<4; i++) {
			lua_pushinteger(L, 1+i);
			lua_pushnumber(L, mat.diffuse[i]);
			lua_settable(L, -3);
		}
		for (int i=0; i<3; i++) {
			lua_pushinteger(L, 5+i);
			lua_pushnumber(L, mat.specular[i]);
			lua_settable(L, -3);
		}
		lua_pushinteger(L, 8);
		lua_pushnumber(L, mat.shininess);
		lua_settable(L, -3);
		for (int i=0; i<3; i++) {
			lua_pushinteger(L, 9+i);
			lua_pushnumber(L, mat.emissive[i]);
			lua_settable(L, -3);
		}
		return 1;
	}

	static int billboard(lua_State *L)
	{
//		billboard('texname', size, color, { p1, p2, p3, p4 })
		const char *texname = luaL_checkstring(L, 1);
		const float size = luaL_checknumber(L, 2);
		const vector3f color = *MyLuaVec::checkVec(L, 3);
		std::vector<vector3f> points;

		if (lua_istable(L, 4)) {
			for (int i=1;; i++) {
				lua_pushinteger(L, i);
				lua_gettable(L, 4);
				if (lua_isnil(L, -1)) {
					lua_pop(L, 1);
					break;
				}
				points.push_back(*MyLuaVec::checkVec(L, -1));
				lua_pop(L, 1);
			}
		}
		s_curBuf->PushBillboards(texname, size, color, points.size(), &points[0]);
		return 0;
	}
	////////////////////////////////////////////////////////////////
	
#define ICOSX	0.525731112119133f
#define ICOSZ	0.850650808352039f

	static const vector3f icosahedron_vertices[12] = {
		vector3f(-ICOSX, 0.0, ICOSZ), vector3f(ICOSX, 0.0, ICOSZ), vector3f(-ICOSX, 0.0, -ICOSZ), vector3f(ICOSX, 0.0, -ICOSZ),
		vector3f(0.0, ICOSZ, ICOSX), vector3f(0.0, ICOSZ, -ICOSX), vector3f(0.0, -ICOSZ, ICOSX), vector3f(0.0, -ICOSZ, -ICOSX),
		vector3f(ICOSZ, ICOSX, 0.0), vector3f(-ICOSZ, ICOSX, 0.0), vector3f(ICOSZ, -ICOSX, 0.0), vector3f(-ICOSZ, -ICOSX, 0.0)
	};

	static const int icosahedron_faces[20][3] = {
		{0,4,1}, {0,9,4}, {9,5,4}, {4,5,8}, {4,8,1},
		{8,10,1}, {8,3,10},{5,3,8}, {5,2,3}, {2,7,3},
		{7,10,3}, {7,6,10}, {7,11,6}, {11,0,6}, {0,1,6},
		{6,1,10}, {9,0,11}, {9,11,2}, {9,2,5}, {7,2,11}
	};

	static void _sphere_subdivide (const matrix4x4f &trans, const vector3f &v1, const vector3f &v2, const vector3f &v3,
			const int i1, const int i2, const int i3, int depth)
	{
		if (depth == 0) {
			s_curBuf->PushTri(i1, i3, i2);
			return;
		}

		const vector3f v12 = (v1+v2).Normalized();
		const vector3f v23 = (v2+v3).Normalized();
		const vector3f v31 = (v3+v1).Normalized();
		const int i12 = s_curBuf->PushVertex(trans * v12, trans.ApplyRotationOnly(v12));
		const int i23 = s_curBuf->PushVertex(trans * v23, trans.ApplyRotationOnly(v23));
		const int i31 = s_curBuf->PushVertex(trans * v31, trans.ApplyRotationOnly(v31));
		_sphere_subdivide(trans, v1, v12, v31, i1, i12, i31, depth-1);
		_sphere_subdivide(trans, v2, v23, v12, i2, i23, i12, depth-1);
		_sphere_subdivide(trans, v3, v31, v23, i3, i31, i23, depth-1);
		_sphere_subdivide(trans, v12, v23, v31, i12, i23, i31, depth-1);
	}
	static void _get_orientation(lua_State *l, int stackpos, matrix4x4f &trans)
	{
		if ((lua_gettop(l) < stackpos) || lua_isnil(l, stackpos)) {
			trans = matrix4x4f::Identity();
		} else {
			trans = *MyLuaMatrix::checkMatrix(l, stackpos);
		}
	}


	static int sphere (lua_State *l)
	{
		int i, subdivs;
		matrix4x4f trans;
		subdivs = luaL_checkinteger(l, 1);
		if ((subdivs < 0) || (subdivs > 4)) {
			luaL_error(l, "sphere(subdivs, transform): subdivs must be in range [0,4]");
		}
		_get_orientation(l, 2, trans);

		int vi[12];
		for (i=0; i<12; i++) {
			const vector3f &v = icosahedron_vertices[i];
			vi[i] = s_curBuf->PushVertex(trans * v, trans.ApplyRotationOnly(v));
		}
			
		for (i=0; i<20; i++) {
			_sphere_subdivide (trans, icosahedron_vertices[icosahedron_faces[i][0]],
					icosahedron_vertices[icosahedron_faces[i][1]],
					icosahedron_vertices[icosahedron_faces[i][2]],
					vi[icosahedron_faces[i][0]],
					vi[icosahedron_faces[i][1]],
					vi[icosahedron_faces[i][2]],
					subdivs);
		}
		return 0;
	}

	//////////////////////////////////////////
	static int sphere_slice(lua_State *l)
	{
		int LAT_SEGS;
		int LONG_SEGS;
		float sliceAngle1, sliceAngle2;
		LONG_SEGS = luaL_checkinteger(l, 1);
		LAT_SEGS = luaL_checkinteger(l, 2);
		sliceAngle1 = luaL_checknumber(l, 3);
		sliceAngle2 = luaL_checknumber(l, 4);
			//luaL_error(l, "sphere(subdivs, transform): subdivs must be in range [0,4]");
		matrix4x4f trans;
		_get_orientation(l, 5, trans);
		const vector3d yaxis(trans[4], trans[5], trans[6]);
		float latDiff = (sliceAngle2-sliceAngle1) / float(LAT_SEGS);

		float rot = 0.0;
		float *sinTable = static_cast<float*>(alloca(sizeof(float)*(LONG_SEGS+1)));
		float *cosTable = static_cast<float*>(alloca(sizeof(float)*(LONG_SEGS+1)));
		for (int i=0; i<=LONG_SEGS; i++, rot += 2.0*M_PI/float(LONG_SEGS)) {
			sinTable[i] = float(sin(rot));
			cosTable[i] = float(cos(rot));
		}

		int *idx = new int[LONG_SEGS+2];
		int *idx2 = new int[LONG_SEGS+2];
		// cap the top
		float cosLat2 = cos(sliceAngle1);
		float sinLat2 = sin(sliceAngle1);
		vector3f cap_norm = yaxis.Normalized();
		for (int i=0; i<=LONG_SEGS; i++) {
			vector3f v0(sinLat2*sinTable[i], cosLat2, -sinLat2*cosTable[i]);
			idx[i] = s_curBuf->PushVertex(trans * v0, cap_norm);
			idx2[i] = s_curBuf->PushVertex(trans * v0, trans.ApplyRotationOnly(v0)); // for later
		}
		for (int i=0; i<LONG_SEGS-1; i++) {
			s_curBuf->PushTri(idx[0], idx[i+2], idx[i+1]);
		}

		for (int j=1; j<=LAT_SEGS; j++) {
			cosLat2 = cos(sliceAngle1+latDiff*j);
			sinLat2 = sin(sliceAngle1+latDiff*j);
			for (int i=0; i<=LONG_SEGS; i++) {
				vector3f v1(sinLat2*sinTable[i], cosLat2, -sinLat2*cosTable[i]);
				idx[i] = idx2[i];
				idx2[i] = s_curBuf->PushVertex(trans * v1, trans.ApplyRotationOnly(v1));
			}
			for (int i=0; i<LONG_SEGS; i++) {
				s_curBuf->PushTri(idx[i], idx2[i+1], idx2[i]);
				s_curBuf->PushTri(idx[i], idx[i+1], idx2[i+1]);
			}
		}
		// cap the bottom
		cap_norm = -cap_norm;
		for (int i=0; i<=LONG_SEGS; i++) {
			vector3f v1(sinLat2*sinTable[i], cosLat2, -sinLat2*cosTable[i]);
			idx[i] = s_curBuf->PushVertex(trans * v1, cap_norm);
		}
		for (int i=0; i<LONG_SEGS-1; i++) {
			s_curBuf->PushTri(idx[0], idx[i+1], idx[i+2]);
		}
		delete [] idx;
		delete [] idx2;

		return 0;
	}



} /* namespace ModelFuncs */

namespace ObjLoader {
	static void trim(char *input) {
		char *output = input;
		char *end = output;
		char c;

		while(*input && isspace(*input))
			++input;

		while(*input) {
			c = *(output++) = *(input++);
			if( !isspace(c) )
				end = output;
		}

		*end = 0;
	}

	static std::map<std::string, std::string> load_mtl_file(lua_State *L, const char* mtl_file) {
		std::map<std::string, std::string> mtl_map;
		char buf[1024], name[1024] = "", file[1024];

		lua_getglobal(L, "CurrentDirectory");
		std::string curdir = luaL_checkstring(L, -1);
		lua_pop(L, 1);

		snprintf(buf, sizeof(buf), "%s/%s", curdir.c_str(), mtl_file);
		FILE *f = fopen(buf, "r");
		if (!f) {
			printf("Could not open %s\n", buf);
			throw LmrUnknownMaterial();
		}

		for (int line_no=1; fgets(buf, sizeof(buf), f); line_no++) {
			trim(buf);
			if (!strncasecmp(buf, "newmtl ", 7)) {
				PiVerify(1 == sscanf(buf, "newmtl %s", name));
			}
			if (!strncasecmp(buf, "map_K", 5) && strlen(name) > 0) {
				PiVerify(1 == sscanf(buf, "map_Kd %s", file));
				mtl_map[name] = file;
			}
		}
		fclose(f);
		return mtl_map;
	}

	static int load_obj_file(lua_State *L)
	{
		const char *obj_name = luaL_checkstring(L, 1);
		int numArgs = lua_gettop(L);
		matrix4x4f *transform = 0;
		if (numArgs > 1) {
			transform = MyLuaMatrix::checkMatrix(L, 2);
		}

		lua_getglobal(L, "CurrentDirectory");
		std::string curdir = luaL_checkstring(L, -1);
		lua_pop(L, 1);
	
		char buf[1024];
		snprintf(buf, sizeof(buf), "%s/%s", curdir.c_str(), obj_name);
		FILE *f = fopen(buf, "r");
		if (!f) {
			Error("Could not open %s\n", buf);
		}
		std::vector<vector3f> vertices;
		std::vector<vector3f> texcoords;
		std::vector<vector3f> normals;
		std::map<std::string, std::string> mtl_map;
		std::string texture;

		// maps obj file vtx_idx,norm_idx to a single GeomBuffer vertex index
		std::map< std::pair<int,int>, int> vtxmap;

		for (int line_no=1; fgets(buf, sizeof(buf), f); line_no++) {
			if ((buf[0] == 'v') && buf[1] == ' ') {
				// vertex
				vector3f v;
				PiVerify(3 == sscanf(buf, "v %f %f %f", &v.x, &v.y, &v.z));
				if (transform) v = (*transform) * v;
				vertices.push_back(v);
			}
			else if ((buf[0] == 'v') && (buf[1] == 'n') && (buf[2] == ' ')) {
				// normal
				vector3f v;
				PiVerify(3 == sscanf(buf, "vn %f %f %f", &v.x, &v.y, &v.z));
				if (transform) v = ((*transform) * v).Normalized();
				normals.push_back(v);
			}
			else if ((buf[0] == 'v') && (buf[1] == 't') && (buf[2] == ' ')) {
				// texture
				vector3f v;
				PiVerify(2 == sscanf(buf, "vt %f %f", &v.x, &v.y));
				texcoords.push_back(v);
			}
			else if ((buf[0] == 'f') && (buf[1] == ' ')) {
				// how many vertices in this face?
				const int MAX_VTX_FACE = 64;
				char *bit[MAX_VTX_FACE];
				char *pos = &buf[2];
				int numBits = 0;
				while ((pos[0] != '\0') && (numBits < MAX_VTX_FACE)) {
					bit[numBits++] = pos;
					while(pos[0] && !isspace(pos[0])) pos++;
					while (isspace(pos[0])) pos++;
				}

				int realVtxIdx[MAX_VTX_FACE];
				int vi[MAX_VTX_FACE], ni[MAX_VTX_FACE], ti[MAX_VTX_FACE];
				bool build_normals = false;
				for (int i=0; i<numBits; i++) {
					if (3 == sscanf(bit[i], "%d/%d/%d", &vi[i], &ti[i], &ni[i])) {
						// good
					}
					else if (2 == sscanf(bit[i], "%d//%d", &vi[i], &ni[i])) {
						// good
					}
					else if (1 == sscanf(bit[i], "%d", &vi[i])) {
						build_normals = true;
					} else {
						puts(bit[i]);
						Error("Obj file has no normals or is otherwise too weird at line %d\n", line_no);
					}
					// indices start from 1 in obj file
					vi[i]--; ni[i]--;ti[i]--;
				}

				if (build_normals) {
					// not nice without normals
					for (int i=0; i<numBits-2; i++) {
						vector3f &a = vertices[vi[0]];
						vector3f &b = vertices[vi[i+1]];
						vector3f &c = vertices[vi[i+2]];
						vector3f n = (a-b).Cross(a-c).Normalized();
						int vtxStart = s_curBuf->AllocVertices(3);
						if (texcoords.empty()) {
							// no UV coords
							s_curBuf->SetVertex(vtxStart, a, n);
							s_curBuf->SetVertex(vtxStart+1, b, n);
							s_curBuf->SetVertex(vtxStart+2, c, n);
						} else {
							s_curBuf->SetVertex(vtxStart, a, n, texcoords[ti[i]].x, texcoords[ti[i]].y);
							s_curBuf->SetVertex(vtxStart+1, b, n, texcoords[ti[i+1]].x, texcoords[ti[i+1]].y);
							s_curBuf->SetVertex(vtxStart+2, c, n, texcoords[ti[i+2]].x, texcoords[ti[i+2]].y);
						}
						if (texture.size()) s_curBuf->SetTexture(texture.c_str());
						s_curBuf->PushTri(vtxStart, vtxStart+1, vtxStart+2);
					}
				} else {
					for (int i=0; i<numBits; i++) {
						// SHARE THE PAIN!
						std::map< std::pair<int, int>, int>::iterator it = vtxmap.find(std::pair<int,int>(vi[i], ni[i]));
						if (it == vtxmap.end()) {
							// insert the horrible thing
							int vtxStart = s_curBuf->AllocVertices(1);
							if (texcoords.empty()) {
								// no UV coords
								s_curBuf->SetVertex(vtxStart, vertices[vi[i]], normals[ni[i]]);
							} else {
								s_curBuf->SetVertex(vtxStart, vertices[vi[i]], normals[ni[i]], texcoords[ti[i]].x, texcoords[ti[i]].y);
							}
							vtxmap[std::pair<int,int>(vi[i], ni[i])] = vtxStart;
							realVtxIdx[i] = vtxStart;
						} else {
							realVtxIdx[i] = (*it).second;
						}
					}
					if (texture.size()) s_curBuf->SetTexture(texture.c_str());
					if (numBits == 3) {
						s_curBuf->PushTri(realVtxIdx[0], realVtxIdx[1], realVtxIdx[2]);
					} else if (numBits == 4) {
						s_curBuf->PushTri(realVtxIdx[0], realVtxIdx[1], realVtxIdx[2]);
						s_curBuf->PushTri(realVtxIdx[0], realVtxIdx[2], realVtxIdx[3]);
					} else {
						Error("Obj file must have faces with 3 or 4 vertices (quads or triangles)\n");
					}
				}
			}
			else if (strncmp("mtllib ", buf, 7) == 0) {
				char lib_name[128];
				if (1 == sscanf(buf, "mtllib %s", lib_name)) {
					mtl_map = load_mtl_file(L, lib_name);
				}
			}
			else if (strncmp("usemtl ", buf, 7) == 0) {
				char mat_name[128];
				if (1 == sscanf(buf, "usemtl %s", mat_name)) {
					if ( mtl_map.find(mat_name) != mtl_map.end() ) {
						try {
							char texfile[256];
							snprintf(texfile, sizeof(texfile), "%s/%s", curdir.c_str(), mtl_map[mat_name].c_str());
							texture = texfile;
						} catch (LmrUnknownMaterial) {
							printf("Warning: Missing material %s (%s) in %s\n", mtl_map[mat_name].c_str(), mat_name, obj_name);
						}
					}
				} else {
					Error("Obj file has no normals or is otherwise too weird at line %d\n", line_no);
				}
			}
		}
		fclose(f);
		return 0;
	}
}

namespace UtilFuncs {
	
	int noise(lua_State *L) {
		vector3f v;
		if (lua_isnumber(L, 1)) {
			v.x = lua_tonumber(L, 1);
			v.y = lua_tonumber(L, 2);
			v.z = lua_tonumber(L, 3);
		} else {
			v = *MyLuaVec::checkVec(L, 1);
		}
		lua_pushnumber(L, noise(v));
		return 1;
	}

} /* UtilFuncs */

static int define_model(lua_State *L)
{
	int n = lua_gettop(L);
	if (n != 2) {
		luaL_error(L, "define_model takes 2 arguments");
		return 0;
	}

	const char *model_name = luaL_checkstring(L, 1);

	if (!lua_istable(L, 2)) {
		luaL_error(L, "define_model 2nd argument must be a table");
		return 0;
	}

	if (s_models.find(model_name) != s_models.end()) {
		fprintf(stderr, "attempt to redefine model %s\n", model_name);
		return 0;
	}

	// table is passed containing info, static and dynamic, which are
	// functions. we then stuff them into the globals, named
	// modelName_info, _static, etc.
	char buf[256];

	lua_pushstring(L, "info");
	lua_gettable(L, 2);
	snprintf(buf, sizeof(buf), "%s_info", model_name);
	lua_setglobal(L, buf);

	lua_pushstring(L, "static");
	lua_gettable(L, 2);
	snprintf(buf, sizeof(buf), "%s_static", model_name);
	lua_setglobal(L, buf);

	lua_pushstring(L, "dynamic");
	lua_gettable(L, 2);
	snprintf(buf, sizeof(buf), "%s_dynamic", model_name);
	lua_setglobal(L, buf);
	
	s_models[model_name] = new LmrModel(model_name);
	return 0;
}

static Uint32 s_allModelFilesCRC = 0;
static void _makeModelFilesCRC(const std::string &dir, const std::string &filename)
{
	struct stat info;
	if (stat(filename.c_str(), &info)) return;

	if (S_ISDIR(info.st_mode)) {
		foreach_file_in(filename, &_makeModelFilesCRC);
	} else if (S_ISREG(info.st_mode) && (filename.substr(filename.size()-4) != ".png")) {
		FILE *f = fopen(filename.c_str(), "rb");
		if (f) {
			for (int c = 0;;) {
				c = fgetc(f);
				if (c != EOF) s_allModelFilesCRC += c;
				else break;
			}
			fclose(f);
		}
	}
}

static void _detect_model_changes()
{

	// do we need to rebuild the model cache?
	foreach_file_in(PIONEER_DATA_DIR "/models", &_makeModelFilesCRC);

	FILE *cache_sum_file = fopen(join_path(s_cacheDir.c_str(), "cache.sum", 0).c_str(), "rb");
	if (cache_sum_file) {
		if ((_fread_string(cache_sum_file) == PIONEER_VERSION) &&
		    (_fread_string(cache_sum_file) == PIONEER_EXTRAVERSION)) {
			int crc;
<<<<<<< HEAD
			fread_or_die((void*)&crc, 1, 4, cache_sum_file);
=======
			fread(&crc, sizeof(crc), 1, cache_sum_file);
>>>>>>> c19021b2
			if (crc == s_allModelFilesCRC) {
				s_recompileAllModels = false;
			}
		}
		fclose(cache_sum_file);
	}
	if (s_recompileAllModels) {
		printf("Rebuilding model cache...\n");
		cache_sum_file = fopen(join_path(s_cacheDir.c_str(), "cache.sum", 0).c_str(), "wb");
		if (cache_sum_file) {
			_fwrite_string(PIONEER_VERSION, cache_sum_file);
			_fwrite_string(PIONEER_EXTRAVERSION, cache_sum_file);
			fwrite(&s_allModelFilesCRC, sizeof(s_allModelFilesCRC), 1, cache_sum_file);
			fclose(cache_sum_file);
		}
	}
}

void LmrModelCompilerInit()
{
	s_cacheDir = GetPiUserDir("model_cache");
	_detect_model_changes();

	s_staticBufferPool = new BufferObjectPool<sizeof(Vertex)>();
	s_sunlightShader[0] = new LmrShader("model", "#define NUM_LIGHTS 1\n");
	s_sunlightShader[1] = new LmrShader("model", "#define NUM_LIGHTS 2\n");
	s_sunlightShader[2] = new LmrShader("model", "#define NUM_LIGHTS 3\n");
	s_sunlightShader[3] = new LmrShader("model", "#define NUM_LIGHTS 4\n");
	s_pointlightShader[0] = new LmrShader("model-pointlit", "#define NUM_LIGHTS 1\n");
	s_pointlightShader[1] = new LmrShader("model-pointlit", "#define NUM_LIGHTS 2\n");
	s_pointlightShader[2] = new LmrShader("model-pointlit", "#define NUM_LIGHTS 3\n");
	s_pointlightShader[3] = new LmrShader("model-pointlit", "#define NUM_LIGHTS 4\n");

	PiVerify(s_font = s_fontManager.GetVectorFont("WorldFont"));

	lua_State *L = lua_open();
	sLua = L;
	luaL_openlibs(L);


	lua_pushinteger(L, 1234);
	lua_setglobal(L, "x");


	MyLuaVec::Vec_register(L);
	lua_pop(L, 1); // why again?
	MyLuaMatrix::Matrix_register(L);
	lua_pop(L, 1); // why again?
	// shorthand for Vec.new(x,y,z)
	lua_register(L, "v", MyLuaVec::Vec_new);
	lua_register(L, "norm", MyLuaVec::Vec_newNormalized);
	lua_register(L, "define_model", define_model);
	lua_register(L, "set_material", ModelFuncs::set_material);
	lua_register(L, "use_material", ModelFuncs::use_material);
	lua_register(L, "get_arg_material", ModelFuncs::get_arg_material);
	lua_register(L, "sphere", ModelFuncs::sphere);
	lua_register(L, "sphere_slice", ModelFuncs::sphere_slice);
	lua_register(L, "invisible_tri", ModelFuncs::invisible_tri);
	lua_register(L, "tri", ModelFuncs::tri);
	lua_register(L, "xref_tri", ModelFuncs::xref_tri);
	lua_register(L, "quad", ModelFuncs::quad);
	lua_register(L, "xref_quad", ModelFuncs::xref_quad);
	lua_register(L, "cylinder", ModelFuncs::cylinder);
	lua_register(L, "xref_cylinder", ModelFuncs::xref_cylinder);
	lua_register(L, "tapered_cylinder", ModelFuncs::tapered_cylinder);
	lua_register(L, "xref_tapered_cylinder", ModelFuncs::xref_tapered_cylinder);
	lua_register(L, "lathe", ModelFuncs::lathe);
	lua_register(L, "tube", ModelFuncs::tube);
	lua_register(L, "xref_tube", ModelFuncs::xref_tube);
	lua_register(L, "ring", ModelFuncs::ring);
	lua_register(L, "xref_ring", ModelFuncs::xref_ring);
	lua_register(L, "circle", ModelFuncs::circle);
	lua_register(L, "xref_circle", ModelFuncs::xref_circle);
	lua_register(L, "text", ModelFuncs::text);
	lua_register(L, "texture", ModelFuncs::texture);
	lua_register(L, "quadric_bezier_quad", ModelFuncs::quadric_bezier_quad);
	lua_register(L, "xref_quadric_bezier_quad", ModelFuncs::xref_quadric_bezier_quad);
	lua_register(L, "cubic_bezier_quad", ModelFuncs::cubic_bezier_quad);
	lua_register(L, "xref_cubic_bezier_quad", ModelFuncs::xref_cubic_bezier_quad);
	lua_register(L, "cubic_bezier_tri", ModelFuncs::cubic_bezier_triangle);
	lua_register(L, "xref_cubic_bezier_tri", ModelFuncs::xref_cubic_bezier_triangle);
	lua_register(L, "quadric_bezier_tri", ModelFuncs::quadric_bezier_triangle);
	lua_register(L, "xref_quadric_bezier_tri", ModelFuncs::xref_quadric_bezier_triangle);
	lua_register(L, "extrusion", ModelFuncs::extrusion);
	lua_register(L, "thruster", ModelFuncs::thruster);
	lua_register(L, "xref_thruster", ModelFuncs::xref_thruster);
	lua_register(L, "get_arg", ModelFuncs::get_arg);
	lua_register(L, "get_arg_string", ModelFuncs::get_arg_string);
	lua_register(L, "flat", ModelFuncs::flat);
	lua_register(L, "xref_flat", ModelFuncs::xref_flat);
	lua_register(L, "billboard", ModelFuncs::billboard);
	lua_register(L, "geomflag", ModelFuncs::geomflag);
	lua_register(L, "zbias", ModelFuncs::zbias);
	lua_register(L, "call_model", ModelFuncs::call_model);
	lua_register(L, "noise", UtilFuncs::noise);
	lua_register(L, "load_obj", ObjLoader::load_obj_file);
	lua_register(L, "load_lua", pi_load_lua);
	lua_register(L, "set_insideout", ModelFuncs::insideout);
	lua_register(L, "set_local_lighting", ModelFuncs::set_local_lighting);
	lua_register(L, "set_light", ModelFuncs::set_light);
	lua_register(L, "use_light", ModelFuncs::use_light);

	s_buildDynamic = false;
	lua_pushstring(L, PIONEER_DATA_DIR);
	lua_setglobal(L, "CurrentDirectory");
	
	// same as luaL_dofile, except we can pass an error handler
	lua_pushcfunction(L, pi_lua_panic);
	if (luaL_loadfile(L, (std::string(PIONEER_DATA_DIR) + "/pimodels.lua").c_str())) {
		pi_lua_panic(L);
	} else {
		lua_pcall(L, 0, LUA_MULTRET, -2);
	}
	lua_pop(sLua, 1);  // remove panic func
	
	s_buildDynamic = true;
}<|MERGE_RESOLUTION|>--- conflicted
+++ resolved
@@ -281,15 +281,9 @@
 static std::string _fread_string(FILE *f)
 {
 	int len = 0;
-<<<<<<< HEAD
-	fread_or_die((void*)&len, 1, 4, f);
+	fread_or_die(&len, sizeof(len), 1, f);
 	char *buf = new char[len];
-	fread_or_die((void*)buf, 1, len, f);
-=======
-	fread(&len, sizeof(len), 1, f);
-	char *buf = new char[len];
-	fread(buf, sizeof(char), len, f);
->>>>>>> c19021b2
+	fread_or_die(buf, sizeof(char), len, f);
 	std::string str = std::string(buf);
 	delete buf;
 	return str;
@@ -822,21 +816,12 @@
 		}
 	}
 	void LoadFromCache(FILE *f) {
-<<<<<<< HEAD
-		int numVertices, numIndices, numTriflags, numOps, numThrusters;
-		fread_or_die((void*)&numVertices, 1, 4, f);
-		fread_or_die((void*)&numIndices, 1, 4, f);
-		fread_or_die((void*)&numTriflags, 1, 4, f);
-		fread_or_die((void*)&numThrusters, 1, 4, f);
-		fread_or_die((void*)&numOps, 1, 4, f);
-=======
 		int numVertices, numIndices, numTriflags, numThrusters, numOps;
-		fread(&numVertices, sizeof(numVertices), 1, f);
-		fread(&numIndices, sizeof(numIndices), 1, f);
-		fread(&numTriflags, sizeof(numTriflags), 1, f);
-		fread(&numThrusters, sizeof(numThrusters), 1, f);
-		fread(&numOps, sizeof(numOps), 1, f);
->>>>>>> c19021b2
+		fread_or_die(&numVertices, sizeof(numVertices), 1, f);
+		fread_or_die(&numIndices, sizeof(numIndices), 1, f);
+		fread_or_die(&numTriflags, sizeof(numTriflags), 1, f);
+		fread_or_die(&numThrusters, sizeof(numThrusters), 1, f);
+		fread_or_die(&numOps, sizeof(numOps), 1, f);
 		assert(numVertices <= 65536);
 		assert(numIndices < 1000000);
 		assert(numTriflags < 1000000);
@@ -965,35 +950,20 @@
 			m_staticGeometry[i]->PostBuild();
 		}
 		int numMaterials;
-<<<<<<< HEAD
-		fread_or_die((void*)&numMaterials, 1, 4, f);
-=======
-		fread(&numMaterials, sizeof(numMaterials), 1, f);
->>>>>>> c19021b2
+		fread_or_die(&numMaterials, sizeof(numMaterials), 1, f);
 		if (numMaterials != m_materials.size()) {
 			fclose(f);
 			goto rebuild_model;
 		}
-<<<<<<< HEAD
-		if (numMaterials) fread_or_die((void*)&m_materials[0], sizeof(LmrMaterial), numMaterials, f);
+		if (numMaterials) fread_or_die(&m_materials[0], sizeof(LmrMaterial), numMaterials, f);
 
 		int numLights;
-		fread_or_die((void*)&numLights, 1, 4, f);
-=======
-		if (numMaterials) fread(&m_materials[0], sizeof(LmrMaterial), numMaterials, f);
-
-		int numLights;
-		fread(&numLights, sizeof(numLights), 1, f);
->>>>>>> c19021b2
+		fread_or_die(&numLights, sizeof(numLights), 1, f);
 		if (numLights != m_lights.size()) {
 			fclose(f);
 			goto rebuild_model;
 		}
-<<<<<<< HEAD
-		if (numLights) fread_or_die((void*)&m_lights[0], sizeof(LmrLight), numLights, f);
-=======
-		if (numLights) fread(&m_lights[0], sizeof(LmrLight), numLights, f);
->>>>>>> c19021b2
+		if (numLights) fread_or_die(&m_lights[0], sizeof(LmrLight), numLights, f);
 
 		fclose(f);
 	} else {
@@ -2900,11 +2870,7 @@
 		if ((_fread_string(cache_sum_file) == PIONEER_VERSION) &&
 		    (_fread_string(cache_sum_file) == PIONEER_EXTRAVERSION)) {
 			int crc;
-<<<<<<< HEAD
-			fread_or_die((void*)&crc, 1, 4, cache_sum_file);
-=======
-			fread(&crc, sizeof(crc), 1, cache_sum_file);
->>>>>>> c19021b2
+			fread_or_die(&crc, sizeof(crc), 1, cache_sum_file);
 			if (crc == s_allModelFilesCRC) {
 				s_recompileAllModels = false;
 			}
