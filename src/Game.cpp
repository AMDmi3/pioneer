#include "Game.h"
#include "Space.h"
#include "Player.h"
#include "Body.h"
#include "SpaceStation.h"
#include "HyperspaceCloud.h"
#include "Pi.h"
#include "ShipCpanel.h"
#include "Sfx.h"
#include "MathUtil.h"
#include "SectorView.h"
#include "WorldView.h"
#include "GalacticView.h"
#include "SystemView.h"
#include "SystemInfoView.h"
#include "SpaceStationView.h"
#include "InfoView.h"
#include "LuaEvent.h"
#include "ObjectViewerView.h"
#include "graphics/Renderer.h"

static const int  s_saveVersion   = 51;
static const char s_saveStart[]   = "PIONEER";
static const char s_saveEnd[]     = "END";

Game::Game(const SystemPath &path) :
	m_time(0),
	m_state(STATE_NORMAL),
	m_wantHyperspace(false),
	m_timeAccel(TIMEACCEL_1X),
	m_requestedTimeAccel(TIMEACCEL_1X),
	m_forceTimeAccel(false)
{
	m_space.Reset(new Space(this, path));
	SpaceStation *station = static_cast<SpaceStation*>(m_space->FindBodyForPath(&path));
	assert(station);

<<<<<<< HEAD
    m_player.Reset(new Player("Interplanetary Shuttle"));
=======
    m_player.Reset(new Player("ip_shuttle"));
>>>>>>> a3a3a1af

	m_space->AddBody(m_player.Get());

	m_player->Enable();
	m_player->SetFrame(station->GetFrame());
	m_player->SetDockedWith(station, 0);

	CreateViews();
}

Game::Game(const SystemPath &path, const vector3d &pos) :
	m_time(0),
	m_state(STATE_NORMAL),
	m_wantHyperspace(false),
	m_timeAccel(TIMEACCEL_1X),
	m_requestedTimeAccel(TIMEACCEL_1X),
	m_forceTimeAccel(false)
{
	m_space.Reset(new Space(this, path));
	Body *b = m_space->FindBodyForPath(&path);
	assert(b);

    m_player.Reset(new Player("Interplanetary Shuttle"));

	m_space->AddBody(m_player.Get());

	m_player->Enable();
	m_player->SetFrame(b->GetFrame());

	m_player->SetPosition(pos);
	m_player->SetVelocity(vector3d(0,0,0));

	CreateViews();
}

Game::~Game()
{
	DestroyViews();

	// XXX this shutdown sequence is critical:
	// 1- RemoveBody marks the Player for removal from Space,
	// 2- Space is destroyed, which actually goes through its removal list,
	//    removes the Player from Space and calls SetFrame(0) on it, which unlinks
	//    any references it has to other Space items
	// 3- Player is destroyed
	//
	// note that because of the declaration order of m_space and m_player in Game,
	// without these explicit Reset() calls, m_player would be deleted before m_space is,
	// which causes problems because then when Space is destroyed it tries to reference
	// the deleted Player object (to call SetFrame(0))
	//
	// ideally we'd split Player out into two objects, the physics part that
	// is owned by the space, and the game part that holds all the player
	// attributes and whatever else

	m_space->RemoveBody(m_player.Get());
	m_space.Reset();
	m_player.Reset();
}

Game::Game(Serializer::Reader &rd) :
	m_timeAccel(TIMEACCEL_PAUSED),
	m_requestedTimeAccel(TIMEACCEL_PAUSED),
	m_forceTimeAccel(false)
{
	// signature check
	for (Uint32 i = 0; i < strlen(s_saveStart)+1; i++)
		if (rd.Byte() != s_saveStart[i]) throw SavedGameCorruptException();

	// version check
	rd.SetStreamVersion(rd.Int32());
	fprintf(stderr, "savefile version: %d\n", rd.StreamVersion());
	if (rd.StreamVersion() != s_saveVersion) {
		fprintf(stderr, "can't load savefile, expected version: %d\n", s_saveVersion);
		throw SavedGameCorruptException();
	}

	Serializer::Reader section;

	// space, all the bodies and things
	section = rd.RdSection("Space");
	m_space.Reset(new Space(this, section));


	// game state and space transition state
	section = rd.RdSection("Game");

	m_player.Reset(static_cast<Player*>(m_space->GetBodyByIndex(section.Int32())));

	// hyperspace clouds being brought over from the previous system
	Uint32 nclouds = section.Int32();
	for (Uint32 i = 0; i < nclouds; i++)
		m_hyperspaceClouds.push_back(static_cast<HyperspaceCloud*>(Body::Unserialize(section, 0)));

	m_time = section.Double();
	m_state = State(section.Int32());

	m_wantHyperspace = section.Bool();
	m_hyperspaceProgress = section.Double();
	m_hyperspaceDuration = section.Double();
	m_hyperspaceEndTime = section.Double();


	// system political stuff
	section = rd.RdSection("Polit");
	Polit::Unserialize(section);


	// views
	LoadViews(rd);


	// lua
	section = rd.RdSection("LuaModules");
	Pi::luaSerializer->Unserialize(section);


	// signature check
	for (Uint32 i = 0; i < strlen(s_saveEnd)+1; i++)
		if (rd.Byte() != s_saveEnd[i]) throw SavedGameCorruptException();
}

void Game::Serialize(Serializer::Writer &wr)
{
	// leading signature
	for (Uint32 i = 0; i < strlen(s_saveStart)+1; i++)
		wr.Byte(s_saveStart[i]);

	// version
	wr.Int32(s_saveVersion);

	Serializer::Writer section;

	// space, all the bodies and things
	m_space->Serialize(section);
	wr.WrSection("Space", section.GetData());


	// game state and space transition state
	section = Serializer::Writer();

	section.Int32(m_space->GetIndexForBody(m_player.Get()));

	// hyperspace clouds being brought over from the previous system
	section.Int32(m_hyperspaceClouds.size());
	for (std::list<HyperspaceCloud*>::const_iterator i = m_hyperspaceClouds.begin(); i != m_hyperspaceClouds.end(); ++i)
		(*i)->Serialize(section, m_space.Get());

	section.Double(m_time);
	section.Int32(Uint32(m_state));

	section.Bool(m_wantHyperspace);
	section.Double(m_hyperspaceProgress);
	section.Double(m_hyperspaceDuration);
	section.Double(m_hyperspaceEndTime);

	wr.WrSection("Game", section.GetData());


	// system political data (crime etc)
	section = Serializer::Writer();
	Polit::Serialize(section);
	wr.WrSection("Polit", section.GetData());


	// views. must be saved in init order
	section = Serializer::Writer();
	Pi::cpan->Save(section);
	wr.WrSection("ShipCpanel", section.GetData());

	section = Serializer::Writer();
	Pi::sectorView->Save(section);
	wr.WrSection("SectorView", section.GetData());

	section = Serializer::Writer();
	Pi::worldView->Save(section);
	wr.WrSection("WorldView", section.GetData());


	// lua
	section = Serializer::Writer();
	Pi::luaSerializer->Serialize(section);
	wr.WrSection("LuaModules", section.GetData());


	// trailing signature
	for (Uint32 i = 0; i < strlen(s_saveEnd)+1; i++)
		wr.Byte(s_saveEnd[i]);
}

void Game::TimeStep(float step)
{
	m_time += step;			// otherwise planets lag time accel changes by a frame

	m_space->TimeStep(step);

	// XXX ui updates, not sure if they belong here
	Pi::cpan->TimeStepUpdate(step);
	Sfx::TimeStepAll(step, m_space->GetRootFrame());

	if (m_state == STATE_HYPERSPACE) {
		if (Pi::game->GetTime() > m_hyperspaceEndTime) {
			SwitchToNormalSpace();
			m_player->EnterSystem();
			RequestTimeAccel(TIMEACCEL_1X);
		}
		else
			m_hyperspaceProgress += step;
		return;
	}

	if (m_wantHyperspace) {
		assert(m_state == STATE_NORMAL);
		SwitchToHyperspace();
		return;
	}
}

bool Game::UpdateTimeAccel()
{
	// don't modify the timeaccel if the game is paused
	if (m_requestedTimeAccel == Game::TIMEACCEL_PAUSED) {
		SetTimeAccel(Game::TIMEACCEL_PAUSED);
		return false;
	}

	TimeAccel newTimeAccel = m_requestedTimeAccel;

	// ludicrous speed
	if (m_player->GetFlightState() == Ship::HYPERSPACE) {
		newTimeAccel = Game::TIMEACCEL_HYPERSPACE;
		RequestTimeAccel(newTimeAccel);
	}

	// force down to timeaccel 1 during the docking sequence
	else if (m_player->GetFlightState() == Ship::DOCKING) {
		newTimeAccel = std::min(newTimeAccel, Game::TIMEACCEL_10X);
		RequestTimeAccel(newTimeAccel);
	}

	// normal flight
	else if (m_player->GetFlightState() == Ship::FLYING) {

		// special timeaccel lock rules while in alert
		if (m_player->GetAlertState() == Ship::ALERT_SHIP_NEARBY)
			newTimeAccel = std::min(newTimeAccel, Game::TIMEACCEL_10X);
		else if (m_player->GetAlertState() == Ship::ALERT_SHIP_FIRING)
			newTimeAccel = std::min(newTimeAccel, Game::TIMEACCEL_1X);

		else if (!m_forceTimeAccel) {
			// check we aren't too near to objects for timeaccel //
			for (Space::BodyIterator i = m_space->BodiesBegin(); i != m_space->BodiesEnd(); ++i) {
				if ((*i) == m_player) continue;
				if ((*i)->IsType(Object::HYPERSPACECLOUD)) continue;

				vector3d toBody = m_player->GetPosition() - (*i)->GetPositionRelTo(m_player->GetFrame());
				double dist = toBody.Length();
				double rad = (*i)->GetBoundingRadius();

				if (dist < 1000.0) {
					newTimeAccel = std::min(newTimeAccel, Game::TIMEACCEL_1X);
				} else if (dist < std::min(rad+0.0001*AU, rad*1.1)) {
					newTimeAccel = std::min(newTimeAccel, Game::TIMEACCEL_10X);
				} else if (dist < std::min(rad+0.001*AU, rad*5.0)) {
					newTimeAccel = std::min(newTimeAccel, Game::TIMEACCEL_100X);
				} else if (dist < std::min(rad+0.01*AU,rad*10.0)) {
					newTimeAccel = std::min(newTimeAccel, Game::TIMEACCEL_1000X);
				} else if (dist < std::min(rad+0.1*AU, rad*1000.0)) {
					newTimeAccel = std::min(newTimeAccel, Game::TIMEACCEL_10000X);
				}
			}
		}
	}

	// no change
	if (newTimeAccel == m_timeAccel)
		return false;

	SetTimeAccel(newTimeAccel);
	return true;
}

void Game::WantHyperspace()
{
	assert(m_state == STATE_NORMAL);
	m_wantHyperspace = true;
}

double Game::GetHyperspaceArrivalProbability() const
{
	double progress = m_hyperspaceProgress / m_hyperspaceDuration;
	const double fudge = 4.0;
	const double scale = 1.0 / (1.0 - exp(-fudge));
	return scale * (1.0 - exp(-fudge * progress));
}

void Game::SwitchToHyperspace()
{
	// remember where we came from so we can properly place the player on exit
	m_hyperspaceSource = m_space->GetStarSystem()->GetPath();

	const SystemPath &dest = m_player->GetHyperspaceDest();

	// find all the departure clouds, convert them to arrival clouds and store
	// them for the next system
	m_hyperspaceClouds.clear();
	for (Space::BodyIterator i = m_space->BodiesBegin(); i != m_space->BodiesEnd(); ++i) {

		if (!(*i)->IsType(Object::HYPERSPACECLOUD)) continue;

		// only want departure clouds with ships in them
		HyperspaceCloud *cloud = static_cast<HyperspaceCloud*>(*i);
		if (cloud->IsArrival() || cloud->GetShip() == 0)
			continue;

		// make sure they're going to the same place as us
		if (!dest.IsSameSystem(cloud->GetShip()->GetHyperspaceDest()))
			continue;

		// remove it from space
		m_space->RemoveBody(cloud);

		// player and the clouds are coming to the next system, but we don't
		// want the player to have any memory of what they were (we're just
		// reusing them for convenience). tell the player it was deleted so it
		// can clean up
		m_player->NotifyRemoved(cloud);

		// turn the cloud arround
		cloud->GetShip()->SetHyperspaceDest(m_hyperspaceSource);
		cloud->SetIsArrival(true);

		// and remember it
		m_hyperspaceClouds.push_back(cloud);
	}

	printf(SIZET_FMT " clouds brought over\n", m_hyperspaceClouds.size());

	// remove the player from space
	m_space->RemoveBody(m_player.Get());

	// create hyperspace :)
	m_space.Reset(new Space(this));

	// put the player in it
	m_player->SetFrame(m_space->GetRootFrame());
	m_space->AddBody(m_player.Get());

	// put player at the origin. kind of unnecessary since it won't be moving
	// but at least it gives some consistency
	m_player->SetPosition(vector3d(0,0,0));
	m_player->SetVelocity(vector3d(0,0,0));
	m_player->SetRotMatrix(matrix4x4d::Identity());

	// animation and end time counters
	m_hyperspaceProgress = 0;
	m_hyperspaceDuration = m_player->GetHyperspaceDuration();
	m_hyperspaceEndTime = Pi::game->GetTime() + m_hyperspaceDuration;

	m_state = STATE_HYPERSPACE;
	m_wantHyperspace = false;

	printf("Started hyperspacing...\n");
}

void Game::SwitchToNormalSpace()
{
	// remove the player from hyperspace
	m_space->RemoveBody(m_player.Get());

	// create a new space for the system
	const SystemPath &dest = m_player->GetHyperspaceDest();
	m_space.Reset(new Space(this, dest));

	// put the player in it
	m_player->SetFrame(m_space->GetRootFrame());
	m_space->AddBody(m_player.Get());

	// place it
	m_player->SetPosition(m_space->GetHyperspaceExitPoint(m_hyperspaceSource));
	m_player->SetVelocity(vector3d(0,0,-100.0));
	m_player->SetRotMatrix(matrix4x4d::Identity());

	// place the exit cloud
	HyperspaceCloud *cloud = new HyperspaceCloud(0, Pi::game->GetTime(), true);
	cloud->SetFrame(m_space->GetRootFrame());
	cloud->SetPosition(m_player->GetPosition());
	m_space->AddBody(cloud);

	for (std::list<HyperspaceCloud*>::iterator i = m_hyperspaceClouds.begin(); i != m_hyperspaceClouds.end(); ++i) {
		cloud = *i;

		cloud->SetFrame(m_space->GetRootFrame());
		cloud->SetPosition(m_space->GetHyperspaceExitPoint(m_hyperspaceSource));

		m_space->AddBody(cloud);

		if (cloud->GetDueDate() < Pi::game->GetTime()) {
			// they emerged from hyperspace some time ago
			Ship *ship = cloud->EvictShip();

			ship->SetFrame(m_space->GetRootFrame());
			ship->SetVelocity(vector3d(0,0,-100.0));
			ship->SetRotMatrix(matrix4x4d::Identity());
			ship->Enable();
			ship->SetFlightState(Ship::FLYING);

			const SystemPath &sdest = ship->GetHyperspaceDest();
			if (sdest.IsSystemPath()) {
				// travelling to the system as a whole, so just dump them on
				// the cloud - we can't do any better in this case
				ship->SetPosition(cloud->GetPosition());
			}

			else {
				// on their way to a body. they're already in-system so we
				// want to simulate some travel to their destination. we
				// naively assume full accel for half the distance, flip and
				// full brake for the rest.
				Body *target_body = m_space->FindBodyForPath(&sdest);
				double dist_to_target = cloud->GetPositionRelTo(target_body).Length();
				double half_dist_to_target = dist_to_target / 2.0;
				double accel = -(ship->GetShipType().linThrust[ShipType::THRUSTER_FORWARD] / ship->GetMass());
				double travel_time = Pi::game->GetTime() - cloud->GetDueDate();

				// I can't help but feel some actual math would do better here
				double speed = 0;
				double dist = 0;
				while (travel_time > 0 && dist <= half_dist_to_target) {
					speed += accel;
					dist += speed;
					travel_time--;
				}
				while (travel_time > 0 && dist < dist_to_target) {
					speed -= accel;
					dist += speed;
					travel_time--;
				}

				if (travel_time <= 0) {
					vector3d pos =
						target_body->GetPositionRelTo(m_space->GetRootFrame()) +
						cloud->GetPositionRelTo(target_body).Normalized() * (dist_to_target - dist);
					ship->SetPosition(pos);
				}

				else {
					// ship made it with time to spare. just put it somewhere
					// near the body. the script should be issuing a dock or
					// flyto command in onEnterSystem so it should sort it
					// itself out long before the player can get near

					SystemBody *sbody = m_space->GetStarSystem()->GetBodyByPath(&sdest);
					if (sbody->type == SystemBody::TYPE_STARPORT_ORBITAL) {
						ship->SetFrame(target_body->GetFrame());
						ship->SetPosition(MathUtil::RandomPointOnSphere(1000.0)*1000.0); // somewhere 1000km out
					}

					else {
						if (sbody->type == SystemBody::TYPE_STARPORT_SURFACE) {
							sbody = sbody->parent;
							SystemPath path = m_space->GetStarSystem()->GetPathOf(sbody);
							target_body = m_space->FindBodyForPath(&path);
						}

						double sdist = sbody->GetRadius()*2.0;

						ship->SetFrame(target_body->GetFrame());
						ship->SetPosition(MathUtil::RandomPointOnSphere(sdist));
					}
				}
			}

			m_space->AddBody(ship);

			LuaEvent::Queue("onEnterSystem", ship);
		}
	}
	m_hyperspaceClouds.clear();

	m_state = STATE_NORMAL;
}

const float Game::s_timeAccelRates[] = {
	0.0f,       // paused
	1.0f,       // 1x
	10.0f,      // 10x
	100.0f,     // 100x
	1000.0f,    // 1000x
	10000.0f,   // 10000x
	100000.0f   // hyperspace
};

void Game::SetTimeAccel(TimeAccel t)
{
	// don't want player to spin like mad when hitting time accel
	if ((t != m_timeAccel) && (t > TIMEACCEL_1X)) {
		m_player->SetAngVelocity(vector3d(0,0,0));
		m_player->SetTorque(vector3d(0,0,0));
		m_player->SetAngThrusterState(vector3d(0.0));
	}

	// Give all ships a half-step acceleration to stop autopilot overshoot
	if (t < m_timeAccel)
		for (Space::BodyIterator i = m_space->BodiesBegin(); i != m_space->BodiesEnd(); ++i)
			if ((*i)->IsType(Object::SHIP))
				(static_cast<Ship*>(*i))->ApplyAccel(0.5f * GetTimeStep());

	m_timeAccel = t;

	if (m_timeAccel == TIMEACCEL_PAUSED || m_timeAccel == TIMEACCEL_HYPERSPACE) {
		m_requestedTimeAccel = m_timeAccel;
		m_forceTimeAccel = false;
	}
}

void Game::RequestTimeAccel(TimeAccel t, bool force)
{
	m_requestedTimeAccel = t;
	m_forceTimeAccel = force;
}

// XXX this should be in some kind of central UI management class that
// creates a set of UI views held by the game. right now though the views
// are rather fundamentally tied to their global points and assume they
// can all talk to each other. given the difficulty of disentangling all
// that and the impending move to Rocket, its better right now to just
// manage creation and destruction here to get the timing and order right
void Game::CreateViews()
{
	Pi::SetView(0);

	// XXX views expect Pi::game and Pi::player to exist
	Pi::game = this;
	Pi::player = m_player.Get();

	Pi::cpan = new ShipCpanel(Pi::renderer);
	Pi::sectorView = new SectorView();
	Pi::worldView = new WorldView();
	Pi::galacticView = new GalacticView();
	Pi::systemView = new SystemView();
	Pi::systemInfoView = new SystemInfoView();
	Pi::spaceStationView = new SpaceStationView();
	Pi::infoView = new InfoView();

	// view manager will handle setting this probably
	Pi::galacticView->SetRenderer(Pi::renderer);
	Pi::infoView->SetRenderer(Pi::renderer);
	Pi::sectorView->SetRenderer(Pi::renderer);
	Pi::systemInfoView->SetRenderer(Pi::renderer);
	Pi::systemView->SetRenderer(Pi::renderer);
	Pi::worldView->SetRenderer(Pi::renderer);

#if WITH_OBJECTVIEWER
	Pi::objectViewerView = new ObjectViewerView();
	Pi::objectViewerView->SetRenderer(Pi::renderer);
#endif
}

// XXX mostly a copy of CreateViews
void Game::LoadViews(Serializer::Reader &rd)
{
	Pi::SetView(0);

	// XXX views expect Pi::game and Pi::player to exist
	Pi::game = this;
	Pi::player = m_player.Get();

	Serializer::Reader section = rd.RdSection("ShipCpanel");
	Pi::cpan = new ShipCpanel(section, Pi::renderer);

	section = rd.RdSection("SectorView");
	Pi::sectorView = new SectorView(section);

	section = rd.RdSection("WorldView");
	Pi::worldView = new WorldView(section);

	Pi::galacticView = new GalacticView();
	Pi::systemView = new SystemView();
	Pi::systemInfoView = new SystemInfoView();
	Pi::spaceStationView = new SpaceStationView();
	Pi::infoView = new InfoView();

#if WITH_OBJECTVIEWER
	Pi::objectViewerView = new ObjectViewerView();
	Pi::objectViewerView->SetRenderer(Pi::renderer);
#endif

	Pi::galacticView->SetRenderer(Pi::renderer);
	Pi::infoView->SetRenderer(Pi::renderer);
	Pi::sectorView->SetRenderer(Pi::renderer);
	Pi::systemInfoView->SetRenderer(Pi::renderer);
	Pi::systemView->SetRenderer(Pi::renderer);
	Pi::worldView->SetRenderer(Pi::renderer);
}

void Game::DestroyViews()
{
	Pi::SetView(0);

#if WITH_OBJECTVIEWER
	delete Pi::objectViewerView;
#endif

	delete Pi::infoView;
	delete Pi::spaceStationView;
	delete Pi::systemInfoView;
	delete Pi::systemView;
	delete Pi::galacticView;
	delete Pi::worldView;
	delete Pi::sectorView;
	delete Pi::cpan;

	Pi::objectViewerView = 0;
	Pi::infoView = 0;
	Pi::spaceStationView = 0;
	Pi::systemInfoView = 0;
	Pi::systemView = 0;
	Pi::galacticView = 0;
	Pi::worldView = 0;
	Pi::sectorView = 0;
	Pi::cpan = 0;
}<|MERGE_RESOLUTION|>--- conflicted
+++ resolved
@@ -35,11 +35,7 @@
 	SpaceStation *station = static_cast<SpaceStation*>(m_space->FindBodyForPath(&path));
 	assert(station);
 
-<<<<<<< HEAD
-    m_player.Reset(new Player("Interplanetary Shuttle"));
-=======
     m_player.Reset(new Player("ip_shuttle"));
->>>>>>> a3a3a1af
 
 	m_space->AddBody(m_player.Get());
 
