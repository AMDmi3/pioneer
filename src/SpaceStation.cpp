#include "SpaceStation.h"
#include "Ship.h"
#include "Planet.h"
#include "gameconsts.h"
#include "galaxy/StarSystem.h"
#include "Serializer.h"
#include "Frame.h"
#include "Pi.h"
#include "CityOnPlanet.h"
#include "Player.h"
#include "Polit.h"
#include "LmrModel.h"
#include "LuaVector.h"
#include "LuaEvent.h"
#include "Polit.h"
#include "Space.h"
#include "Lang.h"
#include "StringF.h"
#include <algorithm>
#include "Game.h"
#include "graphics/Graphics.h"

#define ARG_STATION_BAY1_STAGE 6
#define ARG_STATION_BAY1_POS   10

void SpaceStationType::_ReadStageDurations(const char *key, int *outNumStages, double **durationArray) {
	lua_State *L = LmrGetLuaState();

	LUA_DEBUG_START(L);

	model->PushAttributeToLuaStack(key);
	assert(lua_istable(L, -1));

	int num = lua_rawlen(L, -1);
	*outNumStages = num;
	if (num == 0) {
		*durationArray = 0;
	} else {
		*durationArray = new double[num];
		for (int i=1; i<=num; i++) {
			lua_pushinteger(L, i);
			lua_gettable(L, -2);
			(*durationArray)[i-1] = lua_tonumber(L, -1);
			lua_pop(L, 1);
		}
	}
	if (outNumStages <= 0) {
		Error("Space station %s must have atleast 1 docking and 1 undocking animation stage.",
				modelName);
	}

	lua_pop(L, 1);

	LUA_DEBUG_END(L, 0);
}
// read from lua model definition
void SpaceStationType::ReadStageDurations() {
	_ReadStageDurations("dock_anim_stage_duration", &numDockingStages, &dockAnimStageDuration);
	_ReadStageDurations("undock_anim_stage_duration", &numUndockStages, &undockAnimStageDuration);
}

bool SpaceStationType::GetShipApproachWaypoints(int port, int stage, positionOrient_t &outPosOrient) const
{
	lua_State *L = LmrGetLuaState();

	LUA_DEBUG_START(L);

	lua_pushcfunction(L, pi_lua_panic);
	model->PushAttributeToLuaStack("ship_approach_waypoints");
	if (!lua_isfunction(L, -1)) {
		printf("no function\n");
		lua_pop(L, 2);
		LUA_DEBUG_END(L, 0);
		return false;
	}

	lua_pushinteger(L, port+1);
	lua_pushinteger(L, stage);
	lua_pcall(L, 2, 1, -4);
	bool gotOrient;
	if (lua_istable(L, -1)) {
		gotOrient = true;
		lua_pushinteger(L, 1);
		lua_gettable(L, -2);
		outPosOrient.pos = *LuaVector::CheckFromLua(L, -1);
		lua_pop(L, 1);

		lua_pushinteger(L, 2);
		lua_gettable(L, -2);
		outPosOrient.xaxis = *LuaVector::CheckFromLua(L, -1);
		lua_pop(L, 1);

		lua_pushinteger(L, 3);
		lua_gettable(L, -2);
		outPosOrient.yaxis = *LuaVector::CheckFromLua(L, -1);
		lua_pop(L, 1);
	} else {
		gotOrient = false;
	}
	lua_pop(L, 2);

	LUA_DEBUG_END(L, 0);

	return gotOrient;
}

/* when ship is on rails it returns true and fills outPosOrient.
 * when ship has been released (or docked) it returns false.
 * Note station animations may continue for any number of stages after
 * ship has been released and is under player control again */
bool SpaceStationType::GetDockAnimPositionOrient(int port, int stage, double t, const vector3d &from, positionOrient_t &outPosOrient, const Ship *ship) const
{
	if ((stage < 0) && ((-stage) > numUndockStages)) return false;
	if ((stage > 0) && (stage > numDockingStages)) return false;

	lua_State *L = LmrGetLuaState();

	LUA_DEBUG_START(L);

	lua_pushcfunction(L, pi_lua_panic);
	// It's a function of form function(stage, t, from)
	model->PushAttributeToLuaStack("ship_dock_anim");
	if (!lua_isfunction(L, -1)) {
		Error("Spacestation model %s needs ship_dock_anim method", model->GetName());
	}
	lua_pushinteger(L, port+1);
	lua_pushinteger(L, stage);
	lua_pushnumber(L, double(t));
	LuaVector::PushToLua(L, from);
	// push model aabb as lua table: { min: vec3, max: vec3 }
	{
		Aabb aabb;
		ship->GetAabb(aabb);
		lua_createtable (L, 0, 2);
		LuaVector::PushToLua(L, aabb.max);
		lua_setfield(L, -2, "max");
		LuaVector::PushToLua(L, aabb.min);
		lua_setfield(L, -2, "min");
	}

	lua_pcall(L, 5, 1, -7);
	bool gotOrient;
	if (lua_istable(L, -1)) {
		gotOrient = true;
		lua_pushinteger(L, 1);
		lua_gettable(L, -2);
		outPosOrient.pos = *LuaVector::CheckFromLua(L, -1);
		lua_pop(L, 1);

		lua_pushinteger(L, 2);
		lua_gettable(L, -2);
		outPosOrient.xaxis = *LuaVector::CheckFromLua(L, -1);
		lua_pop(L, 1);

		lua_pushinteger(L, 3);
		lua_gettable(L, -2);
		outPosOrient.yaxis = *LuaVector::CheckFromLua(L, -1);
		lua_pop(L, 1);
	} else {
		gotOrient = false;
	}
	lua_pop(L, 2);

	LUA_DEBUG_END(L, 0);

	return gotOrient;
}

static bool stationTypesInitted = false;
static std::vector<SpaceStationType> surfaceStationTypes;
static std::vector<SpaceStationType> orbitalStationTypes;

/* Must be called after LmrModel init is called */
void SpaceStation::Init()
{
	if (stationTypesInitted) return;
	stationTypesInitted = true;
	for (int is_orbital=0; is_orbital<2; is_orbital++) {
		std::vector<LmrModel*> models;
		if (is_orbital) LmrGetModelsWithTag("orbital_station", models);
		else LmrGetModelsWithTag("surface_station", models);

		for (std::vector<LmrModel*>::iterator i = models.begin();
				i != models.end(); ++i) {
			SpaceStationType t;
			t.modelName = (*i)->GetName();
			t.model = LmrLookupModelByName(t.modelName);
			t.dockMethod = SpaceStationType::DOCKMETHOD(is_orbital);
			t.numDockingPorts = (*i)->GetIntAttribute("num_docking_ports");
			t.dockOneAtATimePlease = (*i)->GetBoolAttribute("dock_one_at_a_time_please");
			t.ReadStageDurations();
			//printf("one at a time? %s\n", t.dockOneAtATimePlease ? "yes" : "no");
			//printf("%s: %d docking ports\n", t.modelName, t.numDockingPorts);
			if (is_orbital) {
				t.angVel = (*i)->GetFloatAttribute("angular_velocity");
				orbitalStationTypes.push_back(t);
			}
			else surfaceStationTypes.push_back(t);
		}
	}
	//printf(SIZET_FMT " orbital station types and " SIZET_FMT " surface station types.\n", orbitalStationTypes.size(), surfaceStationTypes.size());
}

void SpaceStation::Uninit()
{
	std::vector<SpaceStationType>::iterator i;
	for (i=surfaceStationTypes.begin(); i!=surfaceStationTypes.end(); ++i) {
		delete[] (*i).dockAnimStageDuration;
		delete[] (*i).undockAnimStageDuration;
	}
	for (i=orbitalStationTypes.begin(); i!=orbitalStationTypes.end(); ++i) {
		delete[] (*i).dockAnimStageDuration;
		delete[] (*i).undockAnimStageDuration;
	}
}

float SpaceStation::GetDesiredAngVel() const
{
	return m_type->angVel;
}

void SpaceStation::Save(Serializer::Writer &wr, Space *space)
{
	ModelBody::Save(wr, space);
	MarketAgent::Save(wr);
	wr.Int32(Equip::TYPE_MAX);
	for (int i=0; i<Equip::TYPE_MAX; i++) {
		wr.Int32(int(m_equipmentStock[i]));
	}
	// save shipyard
	wr.Int32(m_shipsOnSale.size());
	for (std::vector<ShipFlavour>::iterator i = m_shipsOnSale.begin();
			i != m_shipsOnSale.end(); ++i) {
		(*i).Save(wr);
	}
	for (int i=0; i<MAX_DOCKING_PORTS; i++) {
		wr.Int32(space->GetIndexForBody(m_shipDocking[i].ship));
		wr.Int32(m_shipDocking[i].stage);
		wr.Float(float(m_shipDocking[i].stagePos));
		wr.Vector3d(m_shipDocking[i].fromPos);
		wr.WrQuaternionf(m_shipDocking[i].fromRot);

		wr.Float(float(m_openAnimState[i]));
		wr.Float(float(m_dockAnimState[i]));
	}
	wr.Bool(m_bbCreated);
	wr.Double(m_lastUpdatedShipyard);
	wr.Int32(space->GetIndexForSystemBody(m_sbody));
	wr.Int32(m_numPoliceDocked);
}

void SpaceStation::Load(Serializer::Reader &rd, Space *space)
{
	ModelBody::Load(rd, space);
	MarketAgent::Load(rd);
	int num = rd.Int32();
	if (num > Equip::TYPE_MAX) throw SavedGameCorruptException();
	for (int i=0; i<Equip::TYPE_MAX; i++) {
		m_equipmentStock[i] = 0;
	}
	for (int i=0; i<num; i++) {
		m_equipmentStock[i] = static_cast<Equip::Type>(rd.Int32());
	}
	// load shityard
	int numShipsForSale = rd.Int32();
	for (int i=0; i<numShipsForSale; i++) {
		ShipFlavour s;
		s.Load(rd);
		m_shipsOnSale.push_back(s);
	}
	for (int i=0; i<MAX_DOCKING_PORTS; i++) {
		m_shipDocking[i].shipIndex = rd.Int32();
		m_shipDocking[i].stage = rd.Int32();
		m_shipDocking[i].stagePos = rd.Float();
		m_shipDocking[i].fromPos = rd.Vector3d();
		m_shipDocking[i].fromRot = rd.RdQuaternionf();

		m_openAnimState[i] = rd.Float();
		m_dockAnimState[i] = rd.Float();
	}
	m_bbCreated = rd.Bool();
	m_lastUpdatedShipyard = rd.Double();
	m_sbody = space->GetSystemBodyByIndex(rd.Int32());
	m_numPoliceDocked = rd.Int32();
	InitStation();
}

void SpaceStation::PostLoadFixup(Space *space)
{
	for (int i=0; i<MAX_DOCKING_PORTS; i++) {
		m_shipDocking[i].ship = static_cast<Ship*>(space->GetBodyByIndex(m_shipDocking[i].shipIndex));
	}
}

double SpaceStation::GetBoundingRadius() const
{
	return ModelBody::GetBoundingRadius() + CITY_ON_PLANET_RADIUS;
}

SpaceStation::SpaceStation(const SystemBody *sbody): ModelBody()
{
	m_sbody = sbody;
	m_lastUpdatedShipyard = 0;
	m_numPoliceDocked = Pi::rng.Int32(3,10);
	m_bbCreated = false;

	for (int i=0; i<MAX_DOCKING_PORTS; i++) {
		m_shipDocking[i].ship = 0;
		m_shipDocking[i].stage = 0;
		m_shipDocking[i].stagePos = 0;
		m_openAnimState[i] = 0;
		m_dockAnimState[i] = 0;
	}

	SetMoney(1000000000);
	InitStation();
}

void SpaceStation::InitStation()
{
	m_adjacentCity = 0;
	for(int i=0; i<NUM_STATIC_SLOTS; i++) m_staticSlot[i] = false;
	MTRand rand(m_sbody->seed);
	if (m_sbody->type == SystemBody::TYPE_STARPORT_ORBITAL) {
		m_type = &orbitalStationTypes[ rand.Int32(orbitalStationTypes.size()) ];
		m_hasDoubleFrame = true;
	} else {
		m_type = &surfaceStationTypes[ rand.Int32(surfaceStationTypes.size()) ];
	}

	LmrObjParams &params = GetLmrObjParams();
	params.animStages[ANIM_DOCKING_BAY_1] = 1;
	params.animValues[ANIM_DOCKING_BAY_1] = 1.0;
	// XXX the animation namespace must match that in LuaConstants
	params.animationNamespace = "SpaceStationAnimation";
	SetModel(m_type->modelName, true);
}

SpaceStation::~SpaceStation()
{
	onBulletinBoardDeleted.emit();
	if (m_adjacentCity) delete m_adjacentCity;
}

void SpaceStation::ReplaceShipOnSale(int idx, const ShipFlavour *with)
{
	m_shipsOnSale[idx] = *with;
	onShipsForSaleChanged.emit();
}

// Fill the list of starships on sale. Ships that
// can't fit atmo shields are only available in
// atmosphereless environments
void SpaceStation::UpdateShipyard()
{
	bool atmospheric = false;
	if (IsGroundStation()) {
		Body *planet = GetFrame()->m_astroBody;
		atmospheric = planet->GetSystemBody()->HasAtmosphere();
	}

	if (m_shipsOnSale.size() == 0) {
		// fill shipyard
		for (int i=Pi::rng.Int32(20); i; i--) {
			ShipFlavour s;
			ShipFlavour::MakeTrulyRandom(s, atmospheric);
			m_shipsOnSale.push_back(s);
		}
	} else if (Pi::rng.Int32(2)) {
		// add one
		ShipFlavour s;
		ShipFlavour::MakeTrulyRandom(s, atmospheric);
		m_shipsOnSale.push_back(s);
	} else {
		// remove one
		int pos = Pi::rng.Int32(m_shipsOnSale.size());
		m_shipsOnSale.erase(m_shipsOnSale.begin() + pos);
	}
	onShipsForSaleChanged.emit();
}

void SpaceStation::DoDockingAnimation(const double timeStep)
{
	matrix4x4d rot, wantRot;
	vector3d p1, p2, zaxis;
	for (int i=0; i<MAX_DOCKING_PORTS; i++) {
		shipDocking_t &dt = m_shipDocking[i];
		if (!dt.ship) continue;
		if (!dt.stage) continue;
		// docked stage is m_type->numDockingPorts + 1
		if (dt.stage > m_type->numDockingStages) continue;
		GetRotMatrix(rot);

		double stageDuration = (dt.stage > 0 ?
				m_type->dockAnimStageDuration[dt.stage-1] :
				m_type->undockAnimStageDuration[abs(dt.stage)-1]);
		dt.stagePos += timeStep / stageDuration;

		if (dt.stage == 1) {
			// SPECIAL stage! Docking granted but waiting for ship
			// to dock
			m_openAnimState[i] += 0.3*timeStep;
			m_dockAnimState[i] -= 0.3*timeStep;

			if (dt.stagePos >= 1.0) {
				if (dt.ship == static_cast<Ship*>(Pi::player)) Pi::onDockingClearanceExpired.emit(this);
				dt.ship = 0;
				dt.stage = 0;
			}
			continue;
		}

		if (dt.stagePos > 1.0) {
			dt.stagePos = 0;
			if (dt.stage >= 0) dt.stage++;
			else dt.stage--;
			dt.fromPos = rot.InverseOf() * (dt.ship->GetPosition() - GetPosition());
			matrix4x4d temp;
			dt.ship->GetRotMatrix(temp);
			dt.fromRot = Quaterniond::FromMatrix4x4(temp);
		}

		SpaceStationType::positionOrient_t shipOrient;
		bool onRails = m_type->GetDockAnimPositionOrient(i, dt.stage, dt.stagePos, dt.fromPos, shipOrient, dt.ship);

		if (onRails) {
			dt.ship->SetPosition(GetPosition() + rot*shipOrient.pos);
			wantRot = matrix4x4d::MakeRotMatrix(
					shipOrient.xaxis, shipOrient.yaxis,
					shipOrient.xaxis.Cross(shipOrient.yaxis)) * rot;
			// use quaternion spherical linear interpolation to do
			// rotation smoothly
			Quaterniond wantQuat = Quaterniond::FromMatrix4x4(wantRot);
			Quaterniond q = Quaterniond::Nlerp(dt.fromRot, wantQuat, dt.stagePos);
			wantRot = q.ToMatrix4x4<double>();
		//	wantRot.Renormalize();
			dt.ship->SetRotMatrix(wantRot);
		} else {
			if (dt.stage >= 0) {
				// set docked
				dt.ship->SetDockedWith(this, i);
				LuaEvent::Queue("onShipDocked", dt.ship, this);
			} else {
				if (!dt.ship->IsEnabled()) {
					// launch ship
					dt.ship->Enable();
					dt.ship->SetFlightState(Ship::FLYING);
					dt.ship->SetAngVelocity(GetFrame()->GetAngVelocity());
					dt.ship->SetForce(vector3d(0,0,0));
					dt.ship->SetTorque(vector3d(0,0,0));
					if (m_type->dockMethod == SpaceStationType::SURFACE) {
						dt.ship->SetThrusterState(1, 1.0);		// up
					} else {
						dt.ship->SetVelocity(GetFrame()->GetStasisVelocityAtPosition(dt.ship->GetPosition()));
						dt.ship->SetThrusterState(2, -1.0);		// forward
					}
					LuaEvent::Queue("onShipUndocked", dt.ship, this);
				}
			}
		}
		if ((dt.stage < 0) && ((-dt.stage) > m_type->numUndockStages)) {
		       dt.stage = 0;
		       dt.ship = 0;
		}
	}
	for (int i=0; i<MAX_DOCKING_PORTS; i++) {
		m_openAnimState[i] = Clamp(m_openAnimState[i], 0.0, 1.0);
		m_dockAnimState[i] = Clamp(m_dockAnimState[i], 0.0, 1.0);
	}
}

void SpaceStation::DoLawAndOrder()
{
	Sint64 fine, crimeBitset;
	Polit::GetCrime(&crimeBitset, &fine);
	if (Pi::player->GetFlightState() != Ship::DOCKED
			&& m_numPoliceDocked
			&& (fine > 1000)
			&& (GetPositionRelTo(static_cast<Body*>(Pi::player)).Length() < 100000.0)) {
		int port = GetFreeDockingPort();
		if (port != -1) {
			m_numPoliceDocked--;
			// Make police ship intent on killing the player
			Ship *ship = new Ship(ShipType::LADYBIRD);
			ship->AIKill(Pi::player);
			ship->SetFrame(GetFrame());
			ship->SetDockedWith(this, port);
			Pi::game->GetSpace()->AddBody(ship);
			{ // blue and white thang
				ShipFlavour f;
				f.type = ShipType::LADYBIRD;
				f.regid = Lang::POLICE_SHIP_REGISTRATION;
				f.price = ship->GetFlavour()->price;
				LmrMaterial m;
				m.diffuse[0] = 0.0f; m.diffuse[1] = 0.0f; m.diffuse[2] = 1.0f; m.diffuse[3] = 1.0f;
				m.specular[0] = 0.0f; m.specular[1] = 0.0f; m.specular[2] = 1.0f; m.specular[3] = 1.0f;
				m.emissive[0] = 0.0f; m.emissive[1] = 0.0f; m.emissive[2] = 0.0f; m.emissive[3] = 0.0f;
				m.shininess = 50.0f;
				f.primaryColor = m;
				m.shininess = 0.0f;
				m.diffuse[0] = 1.0f; m.diffuse[1] = 1.0f; m.diffuse[2] = 1.0f; m.diffuse[3] = 1.0f;
				f.secondaryColor = m;
				ship->ResetFlavour(&f);
			}
			ship->m_equipment.Set(Equip::SLOT_LASER, 0, Equip::PULSECANNON_DUAL_1MW);
			ship->m_equipment.Add(Equip::SHIELD_GENERATOR);
			ship->m_equipment.Add(Equip::LASER_COOLING_BOOSTER);
			ship->m_equipment.Add(Equip::ATMOSPHERIC_SHIELDING);
			ship->UpdateStats();
		}
	}
}

void SpaceStation::TimeStepUpdate(const float timeStep)
{
	bool update = false;

	// if there's no BB and there are ships here, make one
	if (!m_bbCreated && GetFreeDockingPort() != 0) {
		CreateBB();
		update = true;
	}

	// if there is and it hasn't had an update for a while, update it
	else if (Pi::game->GetTime() > m_lastUpdatedShipyard) {
		LuaEvent::Queue("onUpdateBB", this);
		update = true;
	}

	if (update) {
		UpdateShipyard();
		// update again in an hour or two
		m_lastUpdatedShipyard = Pi::game->GetTime() + 3600.0 + 3600.0*Pi::rng.Double();
	}

	DoDockingAnimation(timeStep);
	DoLawAndOrder();
}

bool SpaceStation::IsGroundStation() const
{
	return (m_type->dockMethod == SpaceStationType::SURFACE);
}

/* XXX THIS and PositionDockedShip do almost the same thing */
void SpaceStation::OrientDockedShip(Ship *ship, int port) const
{
	SpaceStationType::positionOrient_t dport;
	if (!m_type->GetDockAnimPositionOrient(port, m_type->numDockingStages, 1.0f, vector3d(0.0), dport, ship)) {
		Error("Space station model %s does not specify valid ship_dock_anim positions", m_type->modelName);
	}
//	const positionOrient_t *dport = &this->port[port];
	const int dockMethod = m_type->dockMethod;
	if (dockMethod == SpaceStationType::SURFACE) {
		matrix4x4d stationRot;
		GetRotMatrix(stationRot);
		vector3d port_z = dport.xaxis.Cross(dport.yaxis);
		matrix4x4d rot = stationRot * matrix4x4d::MakeRotMatrix(dport.xaxis, dport.yaxis, port_z);
		vector3d pos = GetPosition() + stationRot*dport.pos;

		// position with wheels perfectly on ground :D
		Aabb aabb;
		ship->GetAabb(aabb);
		pos += stationRot*vector3d(0,-aabb.min.y,0);

		ship->SetPosition(pos);
		ship->SetRotMatrix(rot);
	}
}

int SpaceStation::GetFreeDockingPort() const
{
	for (int i=0; i<m_type->numDockingPorts; i++) {
		if (m_shipDocking[i].ship == 0) {
			return i;
		}
	}
	return -1;
}

void SpaceStation::SetDocked(Ship *ship, int port)
{
	PositionDockedShip(ship, port);
	m_shipDocking[port].ship = ship;
	m_shipDocking[port].stage = m_type->numDockingStages+1;
}

void SpaceStation::PositionDockedShip(Ship *ship, int port)
{
	SpaceStationType::positionOrient_t dport;
	PiVerify(m_type->GetDockAnimPositionOrient(port, m_type->numDockingStages, 1.0f, vector3d(0.0), dport, ship));
//	const positionOrient_t *dport = &this->port[port];
	const int dockMethod = m_type->dockMethod;
	if (dockMethod == SpaceStationType::ORBITAL) {
		matrix4x4d rot;
		GetRotMatrix(rot);
		vector3d p = GetPosition() + rot*dport.pos;

		ship->SetFrame(GetFrame());
		ship->SetPosition(p);
		// duplicated from DoDockingAnimation()
		vector3d zaxis = dport.xaxis.Cross(dport.yaxis);
		ship->SetRotMatrix(matrix4x4d::MakeRotMatrix(dport.xaxis,
					dport.yaxis, zaxis) * rot);
	} else {
		Aabb aabb;
		ship->GetAabb(aabb);

	 	matrix4x4d stationRot;
		GetRotMatrix(stationRot);
		vector3d port_z = dport.xaxis.Cross(dport.yaxis);
		matrix4x4d rot = stationRot * matrix4x4d::MakeRotMatrix(dport.xaxis, dport.yaxis, port_z);
		// position slightly (1m) off landing surface
		vector3d pos = GetPosition() + stationRot*(dport.pos +
				dport.yaxis -
				dport.yaxis*aabb.min.y);
		ship->SetPosition(pos);
		ship->SetRotMatrix(rot);
	}
}

bool SpaceStation::LaunchShip(Ship *ship, int port)
{
	/* XXX bad to keep duplicating this */
	if (m_type->dockOneAtATimePlease) {
		for (int i=0; i<m_type->numDockingPorts; i++) {
			if (m_shipDocking[i].ship && m_shipDocking[i].stage &&
			    (m_shipDocking[i].stage != m_type->numDockingStages+1)) {
				return false;
			}
		}
	}
	matrix4x4d rot;
	GetRotMatrix(rot);

	shipDocking_t &sd = m_shipDocking[port];
	sd.ship = ship;
	sd.stage = -1;
	sd.stagePos = 0;
	sd.fromPos = rot.InverseOf() * (ship->GetPosition() - GetPosition());
	{
		matrix4x4d temp;
		ship->GetRotMatrix(temp);
		sd.fromRot = Quaterniond::FromMatrix4x4(temp);
	}
	ship->SetFlightState(Ship::DOCKING);

	PositionDockedShip(ship, port);
	return true;
}

bool SpaceStation::GetDockingClearance(Ship *s, std::string &outMsg)
{
	for (int i=0; i<MAX_DOCKING_PORTS; i++) {
		if (i >= m_type->numDockingPorts) break;
		if ((m_shipDocking[i].ship == s) && (m_shipDocking[i].stage > 0)) {
			outMsg = stringf(Lang::CLEARANCE_ALREADY_GRANTED_BAY_N, formatarg("bay", i+1));
			return true;
		}
	}
	for (int i=0; i<MAX_DOCKING_PORTS; i++) {
		if (i >= m_type->numDockingPorts) break;
		if (m_shipDocking[i].ship != 0) continue;
		shipDocking_t &sd = m_shipDocking[i];
		sd.ship = s;
		sd.stage = 1;
		sd.stagePos = 0;
		outMsg = stringf(Lang::CLEARANCE_GRANTED_BAY_N, formatarg("bay", i+1));
		return true;
	}
	outMsg = Lang::CLEARANCE_DENIED_NO_BAYS;
	return false;
}

/* MarketAgent shite */
void SpaceStation::Bought(Equip::Type t) {
	m_equipmentStock[int(t)]++;
}
void SpaceStation::Sold(Equip::Type t) {
	m_equipmentStock[int(t)]--;
}
bool SpaceStation::CanBuy(Equip::Type t, bool verbose) const {
	return true;
}
bool SpaceStation::CanSell(Equip::Type t, bool verbose) const {
	bool result = (m_equipmentStock[int(t)] > 0);
	if (verbose && !result) {
		Pi::Message(Lang::ITEM_IS_OUT_OF_STOCK);
	}
	return result;
}
bool SpaceStation::DoesSell(Equip::Type t) const {
	return Polit::IsCommodityLegal(Pi::game->GetSpace()->GetStarSystem().Get(), t);
}

Sint64 SpaceStation::GetPrice(Equip::Type t) const {
	Sint64 mul = 100 + Pi::game->GetSpace()->GetStarSystem()->GetCommodityBasePriceModPercent(t);
	return (mul * Sint64(Equip::types[t].basePrice)) / 100;
}

bool SpaceStation::OnCollision(Object *b, Uint32 flags, double relVel)
{
	if ((flags & 0x10) && (b->IsType(Object::SHIP))) {
		Ship *s = static_cast<Ship*>(b);
		matrix4x4d rot;
		GetRotMatrix(rot);

		bool canDock = true;
		int port = -1;
		for (int i=0; i<MAX_DOCKING_PORTS; i++) {
			if (m_shipDocking[i].ship == s) { port = i; break; }
		}
		if (m_type->dockOneAtATimePlease) {
			for (int i=0; i<m_type->numDockingPorts; i++) {
				if (m_shipDocking[i].ship && m_shipDocking[i].stage != 1 &&
				    (m_shipDocking[i].stage != m_type->numDockingStages+1)) {
					canDock = false;
					break;
				}
			}
		} else {
			// for non-dockOneAtATimePlease, the ship is expected
			// to hit the right docking trigger surface for that port
			if (m_shipDocking[flags&0xf].ship != s) canDock = false;
		}
		if (port == -1) canDock = false;

		// hitting docking area of a station
		if (canDock) {
			SpaceStationType::positionOrient_t dport;
			// why stage 2? Because stage 1 is permission to dock
			// granted, stage 2 is start of docking animation.
			PiVerify(m_type->GetDockAnimPositionOrient(port, 2, 0.0f, vector3d(0.0), dport, s));

			double speed = s->GetVelocity().Length();

			// must be oriented sensibly and have wheels down
			if (IsGroundStation()) {
				matrix4x4d shiprot;
				s->GetRotMatrix(shiprot);
				matrix4x4d invShipRot = shiprot.InverseOf();

				vector3d dockingNormal = rot*dport.yaxis;

				// check player is sortof sensibly oriented for landing
				const double dot = vector3d(invShipRot[1], invShipRot[5], invShipRot[9]).Dot(dockingNormal);
				if ((dot < 0.99) || (s->GetWheelState() < 1.0)) return false;
			}

			if ((speed < MAX_LANDING_SPEED) &&
			    (!s->GetDockedWith()) &&
			    (m_shipDocking[port].stage == 1)) {
				// if there is more docking port anim to do,
				// don't set docked yet
				if (m_type->numDockingStages >= 2) {
					shipDocking_t &sd = m_shipDocking[port];
					sd.ship = s;
					sd.stage = 2;
					sd.stagePos = 0;
					sd.fromPos = rot.InverseOf() * (s->GetPosition() - GetPosition());
					matrix4x4d temp;
					s->GetRotMatrix(temp);
					sd.fromRot = Quaterniond::FromMatrix4x4(temp);
					s->Disable();
					s->ClearThrusterState();
					s->SetFlightState(Ship::DOCKING);
				} else {
					s->SetDockedWith(this, port);
					LuaEvent::Queue("onShipDocked", s, this);
				}
			}
		}
		return false;
	} else {
		return true;
	}
}

void SpaceStation::NotifyRemoved(const Body* const removedBody)
{
	for (int i=0; i<MAX_DOCKING_PORTS; i++) {
		if (m_shipDocking[i].ship == removedBody) {
			m_shipDocking[i].ship = 0;
		}
	}
}

// Calculates the ambiently and directly lit portions of the lighting model taking into account the atmosphere and sun positions at a given location
// 1. Calculates the amount of direct illumination available taking into account
//    * multiple suns 
//    * sun positions relative to up direction i.e. light is dimmed as suns set 
//    * Thickness of the atmosphere overhead i.e. as atmospheres get thicker light starts dimming earlier as sun sets, without atmosphere the light switches off at point of sunset
// 2. Calculates the split between ambient and directly lit portions taking into account
//    * Atmosphere density (optical thickness) of the sky dome overhead
//        as optical thickness increases the fraction of ambient light increases
//        this takes altitude into account automatically
//    * As suns set the split is biased towards ambient 
void SpaceStation::CalcLighting(Planet *planet, double &ambient, double &intensity, const std::vector<Camera::LightSource> &lightSources)
{
	// position relative to the rotating frame of the planet
	vector3d upDir = GetPosition();
	double dist = upDir.Length();
	upDir = upDir.Normalized();
	double pressure, density;
	planet->GetAtmosphericState(dist, &pressure, &density);
	double surfaceDensity;
	Color cl;
	planet->GetSystemBody()->GetAtmosphereFlavor(&cl, &surfaceDensity);

	// approximate optical thickness fraction as fraction of density remaining relative to earths
	double opticalThicknessFraction = density/EARTH_ATMOSPHERE_SURFACE_DENSITY;
	// tweak optical thickness curve - lower exponent ==> higher altitude before ambient level drops
	opticalThicknessFraction = pow(std::max(0.00001,opticalThicknessFraction),0.15); //max needed to avoid 0^power

	//step through all the lights and calculate contributions taking into account sun position
	double light = 0.0;
	double light_clamped = 0.0;

	for(std::vector<Camera::LightSource>::const_iterator l = lightSources.begin();
		l != lightSources.end(); ++l) {
			
			double sunAngle;
			// calculate the extent the sun is towards zenith
			if (l->GetBody()){
				// relative to the rotating frame of the planet
				const vector3d lightDir = (l->GetBody()->GetInterpolatedPositionRelTo(planet->GetFrame()).Normalized());
				sunAngle = lightDir.Dot(upDir);
			} else 
				// light is the default light for systems without lights
				sunAngle = 1.0;

			//0 to 1 as sunangle goes from 0.0 to 1.0
			double sunAngle2 = (Clamp(sunAngle, 0.0,1.0))/1.0;

			//0 to 1 as sunAngle goes from endAngle to startAngle

			// angle at which light begins to fade on Earth
			const double startAngle = 0.3;
			// angle at which sun set completes, which should be after sun has dipped below the horizon on Earth
			const double endAngle = -0.08;

			const double start = std::min((startAngle*opticalThicknessFraction),1.0);
			const double end = std::max((endAngle*opticalThicknessFraction),-0.2);

			sunAngle = (Clamp(sunAngle, end, start)-end)/(start-end);
			
			light += sunAngle;
			light_clamped += sunAngle2;
	}


	// brightness depends on optical depth and intensity of light from all the stars
	intensity = (Clamp((light),0.0,1.0));


	// ambient light fraction
	// alter ratio between directly and ambiently lit portions towards ambiently lit as sun sets
	double fraction = (0.4+0.4*(
						1.0-light_clamped*(Clamp((opticalThicknessFraction),0.0,1.0))
						)*0.8+0.2); //fraction goes from 0.6 to 1.0
					  
	
	// fraction of light left over to be lit directly
	intensity = (1.0-fraction)*intensity;

	// scale ambient by amount of light
	ambient = fraction*(Clamp((light),0.0,1.0));
}

// if twilight or night fade in model at close ranges by increasing scene ambient lighting to minIllumination
// dist is distance in meters to model in camera space
void FadeInModelIfDark(Graphics::Renderer *r, double modelRadius, double dist, double fadeInEnd, double fadeInLength, double illumination, double minIllumination)
{
	if (illumination <= minIllumination) {
		
		fadeInEnd = std::max(std::max(modelRadius,10.0), fadeInEnd);
		const double fadeInStart = fadeInLength+fadeInEnd;
		// 0 to 1 as dist goes from fadeInEnd to fadeInStart
		double sceneAmbient = 1.0-(Clamp(dist, fadeInEnd, fadeInStart)-fadeInEnd)/((fadeInStart-fadeInEnd));
		
		//set scene ambient to the amount needed to take illumination level to 0.2
		sceneAmbient*= minIllumination-illumination;

		r->SetAmbientColor(Color(sceneAmbient, sceneAmbient, sceneAmbient, 1.0));
	}
}
// Renders space station and adjacent city if applicable
// For orbital starports: renders as normal
// For surface starports: 
//	Lighting: Calculates available light for model and splits light between directly and ambiently lit
//            Lighting is done by manipulating global lights or setting uniforms in atmospheric models shader
//            Adds an ambient light at close ranges if dark by manipulating the global ambient level
void SpaceStation::Render(Graphics::Renderer *r, const Camera *camera, const vector3d &viewCoords, const matrix4x4d &viewTransform)
{
	LmrObjParams &params = GetLmrObjParams();
	params.label = GetLabel().c_str();
	SetLmrTimeParams();

	for (int i=0; i<MAX_DOCKING_PORTS; i++) {
		params.animStages[ANIM_DOCKING_BAY_1 + i] = m_shipDocking[i].stage;
		params.animValues[ANIM_DOCKING_BAY_1 + i] = m_shipDocking[i].stagePos;
	}

	Body *b = GetFrame()->m_astroBody;
	assert(b);

	if (!b->IsType(Object::PLANET)) {
		// orbital spaceport -- don't make city turds or change lighting based on atmosphere
		RenderLmrModel(r, viewCoords, viewTransform);
	}
	
	else {
		Planet *planet = static_cast<Planet*>(b);
		
		// calculate lighting
		// available light is calculated and split between directly (diffusely/specularly) lit and ambiently lit
		const std::vector<Camera::LightSource> &lightSources = camera->GetLightSources();
		double ambient, intensity;
		CalcLighting(planet, ambient, intensity, lightSources);

		std::vector<Graphics::Light> origLights, newLights;
		
		for(size_t i = 0; i < lightSources.size(); i++) {
			Graphics::Light light(lightSources[i].GetLight());

			origLights.push_back(light);

			Color c = light.GetDiffuse();
			Color ca = light.GetAmbient();
			Color cs = light.GetSpecular();
			ca.r = c.r * float(ambient);
			ca.g = c.g * float(ambient);
			ca.b = c.b * float(ambient);
			c.r*=float(intensity);
			c.g*=float(intensity);
			c.b*=float(intensity);
			cs.r*=float(intensity);
			cs.g*=float(intensity);
			cs.b*=float(intensity);
			light.SetDiffuse(c);
			light.SetAmbient(ca);
			light.SetSpecular(cs);

			newLights.push_back(light);
		}

		r->SetLights(newLights.size(), &newLights[0]);

		double overallLighting = ambient+intensity;

		// turn off global ambient color
		const Color oldAmbient = r->GetAmbientColor();
		r->SetAmbientColor(Color::BLACK);

		// as the camera gets close adjust scene ambient so that intensity+ambient = minIllumination
		double fadeInEnd, fadeInLength, minIllumination;
		if (Graphics::AreShadersEnabled()) {
			minIllumination = 0.125;
			fadeInEnd = 800.0;
			fadeInLength = 2000.0;
		}
		else {
			minIllumination = 0.25;
			fadeInEnd = 1500.0;
			fadeInLength = 3000.0;
		}

<<<<<<< HEAD
		FadeInModelIfDark(r, GetCollMesh()->GetBoundingRadius(),
							viewCoords.Length(), fadeInEnd, fadeInLength, overallLighting, minIllumination);

		RenderLmrModel(r, viewCoords, viewTransform);

		// reset ambient colour as Fade-in model may change it
		r->SetAmbientColor(Color::BLACK);

=======
>>>>>>> 96994b8a
		/* don't render city if too far away */
		if (viewCoords.Length() < 1000000.0){
			r->SetAmbientColor(Color::BLACK);
			if (!m_adjacentCity) {
				m_adjacentCity = new CityOnPlanet(planet, this, m_sbody->seed);
			}
			m_adjacentCity->Render(r, camera, this, viewCoords, viewTransform, overallLighting, minIllumination);
		} 

		r->SetAmbientColor(Color::BLACK);

		FadeInModelIfDark(r, GetLmrCollMesh()->GetBoundingRadius(),
							viewCoords.Length(), fadeInEnd, fadeInLength, overallLighting, minIllumination);

		RenderLmrModel(viewCoords, viewTransform);

		// restore old lights
		r->SetLights(origLights.size(), &origLights[0]);

		// restore old ambient color
		r->SetAmbientColor(oldAmbient);
	}
}

// find an empty position for a static ship and mark it as used. these aren't
// saved and are only needed to help modules place bulk ships. this isn't a
// great place for this, but its gotta be tracked somewhere
bool SpaceStation::AllocateStaticSlot(int& slot)
{
	for (int i=0; i<NUM_STATIC_SLOTS; i++) {
		if (!m_staticSlot[i]) {
			m_staticSlot[i] = true;
			slot = i;
			return true;
		}
	}

	return false;
}

void SpaceStation::CreateBB()
{
	if (m_bbCreated) return;

	// fill the shipyard equipment shop with all kinds of things
	// XXX should probably be moved out to a MarketAgent/CommodityWidget type
	//     thing, or just lua
	for (int i=1; i<Equip::TYPE_MAX; i++) {
		if (Equip::types[i].slot == Equip::SLOT_CARGO) {
			m_equipmentStock[i] = Pi::rng.Int32(0,100) * Pi::rng.Int32(1,100);
		} else {
			m_equipmentStock[i] = Pi::rng.Int32(0,100);
		}
	}

	LuaEvent::Queue("onCreateBB", this);
	m_bbCreated = true;
}


static int next_ref = 0;
int SpaceStation::AddBBAdvert(std::string description, AdvertFormBuilder builder)
{
	int ref = ++next_ref;
	assert(ref);

	BBAdvert ad;
	ad.ref = ref;
	ad.description = description;
	ad.builder = builder;

	m_bbAdverts.push_back(ad);

	onBulletinBoardChanged.emit();

	return ref;
}

const BBAdvert *SpaceStation::GetBBAdvert(int ref)
{
	for (std::vector<BBAdvert>::const_iterator i = m_bbAdverts.begin(); i != m_bbAdverts.end(); ++i)
		if (i->ref == ref)
			return &(*i);
	return NULL;
}

bool SpaceStation::RemoveBBAdvert(int ref)
{
	for (std::vector<BBAdvert>::iterator i = m_bbAdverts.begin(); i != m_bbAdverts.end(); ++i)
		if (i->ref == ref) {
			BBAdvert ad = (*i);
			m_bbAdverts.erase(i);
			onBulletinBoardAdvertDeleted.emit(ad);
			return true;
		}
	return false;
}

const std::list<const BBAdvert*> SpaceStation::GetBBAdverts()
{
	if (!m_bbShuffled) {
		std::random_shuffle(m_bbAdverts.begin(), m_bbAdverts.end());
		m_bbShuffled = true;
	}

	std::list<const BBAdvert*> ads;
	for (std::vector<BBAdvert>::const_iterator i = m_bbAdverts.begin(); i != m_bbAdverts.end(); ++i)
		ads.push_back(&(*i));
	return ads;
}

vector3d SpaceStation::GetTargetIndicatorPosition(const Frame *relTo) const
{
	// return the next waypoint if permission has been granted for player,
	// and the docking point's position once the docking anim starts
	for (int i=0; i<MAX_DOCKING_PORTS; i++) {
		if (i >= m_type->numDockingPorts) break;
		if ((m_shipDocking[i].ship == Pi::player) && (m_shipDocking[i].stage > 0)) {

			SpaceStationType::positionOrient_t dport;
			if (!m_type->GetShipApproachWaypoints(i, m_shipDocking[i].stage+1, dport))
				PiVerify(m_type->GetDockAnimPositionOrient(i, m_type->numDockingStages,
				1.0f, vector3d(0.0), dport, m_shipDocking[i].ship));
			matrix4x4d rot;
			GetRotMatrix(rot);

			matrix4x4d m;
			Frame::GetFrameRenderTransform(GetFrame(), relTo, m);
			return m * (GetInterpolatedPosition() + (rot*dport.pos));
		}
	}
	return GetInterpolatedPositionRelTo(relTo);
}<|MERGE_RESOLUTION|>--- conflicted
+++ resolved
@@ -965,17 +965,6 @@
 			fadeInLength = 3000.0;
 		}
 
-<<<<<<< HEAD
-		FadeInModelIfDark(r, GetCollMesh()->GetBoundingRadius(),
-							viewCoords.Length(), fadeInEnd, fadeInLength, overallLighting, minIllumination);
-
-		RenderLmrModel(r, viewCoords, viewTransform);
-
-		// reset ambient colour as Fade-in model may change it
-		r->SetAmbientColor(Color::BLACK);
-
-=======
->>>>>>> 96994b8a
 		/* don't render city if too far away */
 		if (viewCoords.Length() < 1000000.0){
 			r->SetAmbientColor(Color::BLACK);
@@ -987,10 +976,10 @@
 
 		r->SetAmbientColor(Color::BLACK);
 
-		FadeInModelIfDark(r, GetLmrCollMesh()->GetBoundingRadius(),
+		FadeInModelIfDark(r, GetCollMesh()->GetBoundingRadius(),
 							viewCoords.Length(), fadeInEnd, fadeInLength, overallLighting, minIllumination);
 
-		RenderLmrModel(viewCoords, viewTransform);
+		RenderLmrModel(r, viewCoords, viewTransform);
 
 		// restore old lights
 		r->SetLights(origLights.size(), &origLights[0]);
