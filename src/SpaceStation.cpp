#include "SpaceStation.h"
#include "Ship.h"
#include "Planet.h"
#include "gameconsts.h"
#include "galaxy/StarSystem.h"
#include "Serializer.h"
#include "Frame.h"
#include "Pi.h"
#include "CityOnPlanet.h"
#include "Player.h"
#include "Polit.h"
#include "LmrModel.h"
#include "LuaVector.h"
#include "Polit.h"
#include "Space.h"
#include "Lang.h"
#include "StringF.h"
#include <algorithm>
#include "Game.h"
#include "graphics/Graphics.h"

#define ARG_STATION_BAY1_STAGE 6
#define ARG_STATION_BAY1_POS   10

void SpaceStationType::_ReadStageDurations(const char *key, int *outNumStages, double **durationArray) {
	lua_State *L = LmrGetLuaState();

	LUA_DEBUG_START(L);

	model->PushAttributeToLuaStack(key);
	assert(lua_istable(L, -1));

	int num = lua_rawlen(L, -1);
	*outNumStages = num;
	if (num == 0) {
		*durationArray = 0;
	} else {
		*durationArray = new double[num];
		for (int i=1; i<=num; i++) {
			lua_pushinteger(L, i);
			lua_gettable(L, -2);
			(*durationArray)[i-1] = lua_tonumber(L, -1);
			lua_pop(L, 1);
		}
	}
	if (outNumStages <= 0) {
		Error("Space station %s must have atleast 1 docking and 1 undocking animation stage.",
				modelName);
	}

	lua_pop(L, 1);

	LUA_DEBUG_END(L, 0);
}
// read from lua model definition
void SpaceStationType::ReadStageDurations() {
	_ReadStageDurations("dock_anim_stage_duration", &numDockingStages, &dockAnimStageDuration);
	_ReadStageDurations("undock_anim_stage_duration", &numUndockStages, &undockAnimStageDuration);
}

bool SpaceStationType::GetShipApproachWaypoints(int port, int stage, positionOrient_t &outPosOrient) const
{
	lua_State *L = LmrGetLuaState();

	LUA_DEBUG_START(L);

	lua_pushcfunction(L, pi_lua_panic);
	model->PushAttributeToLuaStack("ship_approach_waypoints");
	if (!lua_isfunction(L, -1)) {
		printf("no function\n");
		lua_pop(L, 2);
		LUA_DEBUG_END(L, 0);
		return false;
	}

	lua_pushinteger(L, port+1);
	lua_pushinteger(L, stage);
	lua_pcall(L, 2, 1, -4);
	bool gotOrient;
	if (lua_istable(L, -1)) {
		gotOrient = true;
		lua_pushinteger(L, 1);
		lua_gettable(L, -2);
		outPosOrient.pos = *LuaVector::CheckFromLua(L, -1);
		lua_pop(L, 1);

		lua_pushinteger(L, 2);
		lua_gettable(L, -2);
		outPosOrient.xaxis = *LuaVector::CheckFromLua(L, -1);
		lua_pop(L, 1);

		lua_pushinteger(L, 3);
		lua_gettable(L, -2);
		outPosOrient.yaxis = *LuaVector::CheckFromLua(L, -1);
		lua_pop(L, 1);
	} else {
		gotOrient = false;
	}
	lua_pop(L, 2);

	LUA_DEBUG_END(L, 0);

	return gotOrient;
}

/* when ship is on rails it returns true and fills outPosOrient.
 * when ship has been released (or docked) it returns false.
 * Note station animations may continue for any number of stages after
 * ship has been released and is under player control again */
bool SpaceStationType::GetDockAnimPositionOrient(int port, int stage, double t, const vector3d &from, positionOrient_t &outPosOrient, const Ship *ship) const
{
	if ((stage < 0) && ((-stage) > numUndockStages)) return false;
	if ((stage > 0) && (stage > numDockingStages)) return false;

	lua_State *L = LmrGetLuaState();

	LUA_DEBUG_START(L);

	lua_pushcfunction(L, pi_lua_panic);
	// It's a function of form function(stage, t, from)
	model->PushAttributeToLuaStack("ship_dock_anim");
	if (!lua_isfunction(L, -1)) {
		Error("Spacestation model %s needs ship_dock_anim method", model->GetName());
	}
	lua_pushinteger(L, port+1);
	lua_pushinteger(L, stage);
	lua_pushnumber(L, double(t));
	LuaVector::PushToLua(L, from);
	// push model aabb as lua table: { min: vec3, max: vec3 }
	{
		Aabb aabb;
		ship->GetAabb(aabb);
		lua_createtable (L, 0, 2);
		LuaVector::PushToLua(L, aabb.max);
		lua_setfield(L, -2, "max");
		LuaVector::PushToLua(L, aabb.min);
		lua_setfield(L, -2, "min");
	}

	lua_pcall(L, 5, 1, -7);
	bool gotOrient;
	if (lua_istable(L, -1)) {
		gotOrient = true;
		lua_pushinteger(L, 1);
		lua_gettable(L, -2);
		outPosOrient.pos = *LuaVector::CheckFromLua(L, -1);
		lua_pop(L, 1);

		lua_pushinteger(L, 2);
		lua_gettable(L, -2);
		outPosOrient.xaxis = *LuaVector::CheckFromLua(L, -1);
		lua_pop(L, 1);

		lua_pushinteger(L, 3);
		lua_gettable(L, -2);
		outPosOrient.yaxis = *LuaVector::CheckFromLua(L, -1);
		lua_pop(L, 1);
	} else {
		gotOrient = false;
	}
	lua_pop(L, 2);

	LUA_DEBUG_END(L, 0);

	return gotOrient;
}

static bool stationTypesInitted = false;
static std::vector<SpaceStationType> surfaceStationTypes;
static std::vector<SpaceStationType> orbitalStationTypes;

/* Must be called after LmrModel init is called */
void SpaceStation::Init()
{
	if (stationTypesInitted) return;
	stationTypesInitted = true;
	for (int is_orbital=0; is_orbital<2; is_orbital++) {
		std::vector<LmrModel*> models;
		if (is_orbital) LmrGetModelsWithTag("orbital_station", models);
		else LmrGetModelsWithTag("surface_station", models);

		for (std::vector<LmrModel*>::iterator i = models.begin();
				i != models.end(); ++i) {
			SpaceStationType t;
			t.modelName = (*i)->GetName();
			t.model = LmrLookupModelByName(t.modelName);
			t.dockMethod = SpaceStationType::DOCKMETHOD(is_orbital);
			t.numDockingPorts = (*i)->GetIntAttribute("num_docking_ports");
			t.dockOneAtATimePlease = (*i)->GetBoolAttribute("dock_one_at_a_time_please");
			t.ReadStageDurations();
			//printf("one at a time? %s\n", t.dockOneAtATimePlease ? "yes" : "no");
			//printf("%s: %d docking ports\n", t.modelName, t.numDockingPorts);
			if (is_orbital) {
				t.angVel = (*i)->GetFloatAttribute("angular_velocity");
				orbitalStationTypes.push_back(t);
			}
			else surfaceStationTypes.push_back(t);
		}
	}
	//printf(SIZET_FMT " orbital station types and " SIZET_FMT " surface station types.\n", orbitalStationTypes.size(), surfaceStationTypes.size());
}

void SpaceStation::Uninit()
{
	std::vector<SpaceStationType>::iterator i;
	for (i=surfaceStationTypes.begin(); i!=surfaceStationTypes.end(); ++i) {
		delete[] (*i).dockAnimStageDuration;
		delete[] (*i).undockAnimStageDuration;
	}
	for (i=orbitalStationTypes.begin(); i!=orbitalStationTypes.end(); ++i) {
		delete[] (*i).dockAnimStageDuration;
		delete[] (*i).undockAnimStageDuration;
	}
}

float SpaceStation::GetDesiredAngVel() const
{
	return m_type->angVel;
}

void SpaceStation::Save(Serializer::Writer &wr, Space *space)
{
	ModelBody::Save(wr, space);
	MarketAgent::Save(wr);
	wr.Int32(Equip::TYPE_MAX);
	for (int i=0; i<Equip::TYPE_MAX; i++) {
		wr.Int32(int(m_equipmentStock[i]));
	}
	// save shipyard
	wr.Int32(m_shipsOnSale.size());
	for (std::vector<ShipFlavour>::iterator i = m_shipsOnSale.begin();
			i != m_shipsOnSale.end(); ++i) {
		(*i).Save(wr);
	}
	for (int i=0; i<MAX_DOCKING_PORTS; i++) {
		wr.Int32(space->GetIndexForBody(m_shipDocking[i].ship));
		wr.Int32(m_shipDocking[i].stage);
		wr.Float(float(m_shipDocking[i].stagePos));
		wr.Vector3d(m_shipDocking[i].fromPos);
		wr.WrQuaternionf(m_shipDocking[i].fromRot);

		wr.Float(float(m_openAnimState[i]));
		wr.Float(float(m_dockAnimState[i]));
	}
	wr.Bool(m_bbCreated);
	wr.Double(m_lastUpdatedShipyard);
	wr.Int32(space->GetIndexForSystemBody(m_sbody));
	wr.Int32(m_numPoliceDocked);
}

void SpaceStation::Load(Serializer::Reader &rd, Space *space)
{
	ModelBody::Load(rd, space);
	MarketAgent::Load(rd);
	int num = rd.Int32();
	if (num > Equip::TYPE_MAX) throw SavedGameCorruptException();
	for (int i=0; i<Equip::TYPE_MAX; i++) {
		m_equipmentStock[i] = 0;
	}
	for (int i=0; i<num; i++) {
		m_equipmentStock[i] = static_cast<Equip::Type>(rd.Int32());
	}
	// load shityard
	int numShipsForSale = rd.Int32();
	for (int i=0; i<numShipsForSale; i++) {
		ShipFlavour s;
		s.Load(rd);
		m_shipsOnSale.push_back(s);
	}
	for (int i=0; i<MAX_DOCKING_PORTS; i++) {
		m_shipDocking[i].shipIndex = rd.Int32();
		m_shipDocking[i].stage = rd.Int32();
		m_shipDocking[i].stagePos = rd.Float();
		m_shipDocking[i].fromPos = rd.Vector3d();
		m_shipDocking[i].fromRot = rd.RdQuaternionf();

		m_openAnimState[i] = rd.Float();
		m_dockAnimState[i] = rd.Float();
	}
	m_bbCreated = rd.Bool();
	m_lastUpdatedShipyard = rd.Double();
	m_sbody = space->GetSystemBodyByIndex(rd.Int32());
	m_numPoliceDocked = rd.Int32();
	InitStation();
}

void SpaceStation::PostLoadFixup(Space *space)
{
	for (int i=0; i<MAX_DOCKING_PORTS; i++) {
		m_shipDocking[i].ship = static_cast<Ship*>(space->GetBodyByIndex(m_shipDocking[i].shipIndex));
	}
}

double SpaceStation::GetBoundingRadius() const
{
	return ModelBody::GetBoundingRadius() + CITY_ON_PLANET_RADIUS;
}

SpaceStation::SpaceStation(const SystemBody *sbody): ModelBody()
{
	m_sbody = sbody;
	m_lastUpdatedShipyard = 0;
	m_numPoliceDocked = Pi::rng.Int32(3,10);
	m_bbCreated = false;

	for (int i=0; i<MAX_DOCKING_PORTS; i++) {
		m_shipDocking[i].ship = 0;
		m_shipDocking[i].stage = 0;
		m_shipDocking[i].stagePos = 0;
		m_openAnimState[i] = 0;
		m_dockAnimState[i] = 0;
	}

	SetMoney(1000000000);
	InitStation();
}

void SpaceStation::InitStation()
{
	m_adjacentCity = 0;
	for(int i=0; i<NUM_STATIC_SLOTS; i++) m_staticSlot[i] = false;
	MTRand rand(m_sbody->seed);
	if (m_sbody->type == SystemBody::TYPE_STARPORT_ORBITAL) {
		m_type = &orbitalStationTypes[ rand.Int32(orbitalStationTypes.size()) ];
		m_hasDoubleFrame = true;
	} else {
		m_type = &surfaceStationTypes[ rand.Int32(surfaceStationTypes.size()) ];
	}

	LmrObjParams &params = GetLmrObjParams();
	params.animStages[ANIM_DOCKING_BAY_1] = 1;
	params.animValues[ANIM_DOCKING_BAY_1] = 1.0;
	// XXX the animation namespace must match that in LuaConstants
	params.animationNamespace = "SpaceStationAnimation";
	SetModel(m_type->modelName, true);
}

SpaceStation::~SpaceStation()
{
	onBulletinBoardDeleted.emit();
	if (m_adjacentCity) delete m_adjacentCity;
}

void SpaceStation::ReplaceShipOnSale(int idx, const ShipFlavour *with)
{
	m_shipsOnSale[idx] = *with;
	onShipsForSaleChanged.emit();
}

// Fill the list of starships on sale. Ships that
// can't fit atmo shields are only available in
// atmosphereless environments
void SpaceStation::UpdateShipyard()
{
	bool atmospheric = false;
	if (IsGroundStation()) {
		Body *planet = GetFrame()->m_astroBody;
		atmospheric = planet->GetSystemBody()->HasAtmosphere();
	}

	if (m_shipsOnSale.size() == 0) {
		// fill shipyard
		for (int i=Pi::rng.Int32(20); i; i--) {
			ShipFlavour s;
			ShipFlavour::MakeTrulyRandom(s, atmospheric);
			m_shipsOnSale.push_back(s);
		}
	} else if (Pi::rng.Int32(2)) {
		// add one
		ShipFlavour s;
		ShipFlavour::MakeTrulyRandom(s, atmospheric);
		m_shipsOnSale.push_back(s);
	} else {
		// remove one
		int pos = Pi::rng.Int32(m_shipsOnSale.size());
		m_shipsOnSale.erase(m_shipsOnSale.begin() + pos);
	}
	onShipsForSaleChanged.emit();
}

void SpaceStation::DoDockingAnimation(const double timeStep)
{
	matrix4x4d rot, wantRot;
	vector3d p1, p2, zaxis;
	for (int i=0; i<MAX_DOCKING_PORTS; i++) {
		shipDocking_t &dt = m_shipDocking[i];
		if (!dt.ship) continue;
		if (!dt.stage) continue;
		// docked stage is m_type->numDockingPorts + 1
		if (dt.stage > m_type->numDockingStages) continue;
		GetRotMatrix(rot);

		double stageDuration = (dt.stage > 0 ?
				m_type->dockAnimStageDuration[dt.stage-1] :
				m_type->undockAnimStageDuration[abs(dt.stage)-1]);
		dt.stagePos += timeStep / stageDuration;

		if (dt.stage == 1) {
			// SPECIAL stage! Docking granted but waiting for ship
			// to dock
			m_openAnimState[i] += 0.3*timeStep;
			m_dockAnimState[i] -= 0.3*timeStep;

			if (dt.stagePos >= 1.0) {
				if (dt.ship == static_cast<Ship*>(Pi::player)) Pi::onDockingClearanceExpired.emit(this);
				dt.ship = 0;
				dt.stage = 0;
			}
			continue;
		}

		if (dt.stagePos > 1.0) {
			dt.stagePos = 0;
			if (dt.stage >= 0) dt.stage++;
			else dt.stage--;
			dt.fromPos = rot.InverseOf() * (dt.ship->GetPosition() - GetPosition());
			matrix4x4d temp;
			dt.ship->GetRotMatrix(temp);
			dt.fromRot = Quaterniond::FromMatrix4x4(temp);
		}

		SpaceStationType::positionOrient_t shipOrient;
		bool onRails = m_type->GetDockAnimPositionOrient(i, dt.stage, dt.stagePos, dt.fromPos, shipOrient, dt.ship);

		if (onRails) {
			dt.ship->SetPosition(GetPosition() + rot*shipOrient.pos);
			wantRot = matrix4x4d::MakeRotMatrix(
					shipOrient.xaxis, shipOrient.yaxis,
					shipOrient.xaxis.Cross(shipOrient.yaxis)) * rot;
			// use quaternion spherical linear interpolation to do
			// rotation smoothly
			Quaterniond wantQuat = Quaterniond::FromMatrix4x4(wantRot);
			Quaterniond q = Quaterniond::Nlerp(dt.fromRot, wantQuat, dt.stagePos);
			wantRot = q.ToMatrix4x4<double>();
		//	wantRot.Renormalize();
			dt.ship->SetRotMatrix(wantRot);
		} else {
			if (dt.stage >= 0) {
				// set docked
				dt.ship->SetDockedWith(this, i);
				Pi::luaOnShipDocked->Queue(dt.ship, this);
			} else {
				if (!dt.ship->IsEnabled()) {
					// launch ship
					dt.ship->Enable();
					dt.ship->SetFlightState(Ship::FLYING);
					dt.ship->SetAngVelocity(GetFrame()->GetAngVelocity());
					dt.ship->SetForce(vector3d(0,0,0));
					dt.ship->SetTorque(vector3d(0,0,0));
					if (m_type->dockMethod == SpaceStationType::SURFACE) {
						dt.ship->SetThrusterState(1, 1.0);		// up
					} else {
						dt.ship->SetVelocity(GetFrame()->GetStasisVelocityAtPosition(dt.ship->GetPosition()));
						dt.ship->SetThrusterState(2, -1.0);		// forward
					}
					Pi::luaOnShipUndocked->Queue(dt.ship, this);
				}
			}
		}
		if ((dt.stage < 0) && ((-dt.stage) > m_type->numUndockStages)) {
		       dt.stage = 0;
		       dt.ship = 0;
		}
	}
	for (int i=0; i<MAX_DOCKING_PORTS; i++) {
		m_openAnimState[i] = Clamp(m_openAnimState[i], 0.0, 1.0);
		m_dockAnimState[i] = Clamp(m_dockAnimState[i], 0.0, 1.0);
	}
}

void SpaceStation::DoLawAndOrder()
{
	Sint64 fine, crimeBitset;
	Polit::GetCrime(&crimeBitset, &fine);
	if (Pi::player->GetFlightState() != Ship::DOCKED
			&& m_numPoliceDocked
			&& (fine > 1000)
			&& (GetPositionRelTo(static_cast<Body*>(Pi::player)).Length() < 100000.0)) {
		int port = GetFreeDockingPort();
		if (port != -1) {
			m_numPoliceDocked--;
			// Make police ship intent on killing the player
			Ship *ship = new Ship(ShipType::LADYBIRD);
			ship->AIKill(Pi::player);
			ship->SetFrame(GetFrame());
			ship->SetDockedWith(this, port);
			Pi::game->GetSpace()->AddBody(ship);
			{ // blue and white thang
				ShipFlavour f;
				f.type = ShipType::LADYBIRD;
				f.regid = Lang::POLICE_SHIP_REGISTRATION;
				f.price = ship->GetFlavour()->price;
				LmrMaterial m;
				m.diffuse[0] = 0.0f; m.diffuse[1] = 0.0f; m.diffuse[2] = 1.0f; m.diffuse[3] = 1.0f;
				m.specular[0] = 0.0f; m.specular[1] = 0.0f; m.specular[2] = 1.0f; m.specular[3] = 1.0f;
				m.emissive[0] = 0.0f; m.emissive[1] = 0.0f; m.emissive[2] = 0.0f; m.emissive[3] = 0.0f;
				m.shininess = 50.0f;
				f.primaryColor = m;
				m.shininess = 0.0f;
				m.diffuse[0] = 1.0f; m.diffuse[1] = 1.0f; m.diffuse[2] = 1.0f; m.diffuse[3] = 1.0f;
				f.secondaryColor = m;
				ship->ResetFlavour(&f);
			}
			ship->m_equipment.Set(Equip::SLOT_LASER, 0, Equip::PULSECANNON_DUAL_1MW);
			ship->m_equipment.Add(Equip::SHIELD_GENERATOR);
			ship->m_equipment.Add(Equip::LASER_COOLING_BOOSTER);
			ship->m_equipment.Add(Equip::ATMOSPHERIC_SHIELDING);
			ship->UpdateStats();
		}
	}
}

void SpaceStation::TimeStepUpdate(const float timeStep)
{
	bool update = false;

	// if there's no BB and there are ships here, make one
	if (!m_bbCreated && GetFreeDockingPort() != 0) {
		CreateBB();
		update = true;
	}

	// if there is and it hasn't had an update for a while, update it
	else if (Pi::game->GetTime() > m_lastUpdatedShipyard) {
		Pi::luaOnUpdateBB->Queue(this);
		update = true;
	}

	if (update) {
		UpdateShipyard();
		// update again in an hour or two
		m_lastUpdatedShipyard = Pi::game->GetTime() + 3600.0 + 3600.0*Pi::rng.Double();
	}

	DoDockingAnimation(timeStep);
	DoLawAndOrder();
}

bool SpaceStation::IsGroundStation() const
{
	return (m_type->dockMethod == SpaceStationType::SURFACE);
}

/* XXX THIS and PositionDockedShip do almost the same thing */
void SpaceStation::OrientDockedShip(Ship *ship, int port) const
{
	SpaceStationType::positionOrient_t dport;
	if (!m_type->GetDockAnimPositionOrient(port, m_type->numDockingStages, 1.0f, vector3d(0.0), dport, ship)) {
		Error("Space station model %s does not specify valid ship_dock_anim positions", m_type->modelName);
	}
//	const positionOrient_t *dport = &this->port[port];
	const int dockMethod = m_type->dockMethod;
	if (dockMethod == SpaceStationType::SURFACE) {
		matrix4x4d stationRot;
		GetRotMatrix(stationRot);
		vector3d port_z = dport.xaxis.Cross(dport.yaxis);
		matrix4x4d rot = stationRot * matrix4x4d::MakeRotMatrix(dport.xaxis, dport.yaxis, port_z);
		vector3d pos = GetPosition() + stationRot*dport.pos;

		// position with wheels perfectly on ground :D
		Aabb aabb;
		ship->GetAabb(aabb);
		pos += stationRot*vector3d(0,-aabb.min.y,0);

		ship->SetPosition(pos);
		ship->SetRotMatrix(rot);
	}
}

int SpaceStation::GetFreeDockingPort() const
{
	for (int i=0; i<m_type->numDockingPorts; i++) {
		if (m_shipDocking[i].ship == 0) {
			return i;
		}
	}
	return -1;
}

void SpaceStation::SetDocked(Ship *ship, int port)
{
	PositionDockedShip(ship, port);
	m_shipDocking[port].ship = ship;
	m_shipDocking[port].stage = m_type->numDockingStages+1;
}

void SpaceStation::PositionDockedShip(Ship *ship, int port)
{
	SpaceStationType::positionOrient_t dport;
	PiVerify(m_type->GetDockAnimPositionOrient(port, m_type->numDockingStages, 1.0f, vector3d(0.0), dport, ship));
//	const positionOrient_t *dport = &this->port[port];
	const int dockMethod = m_type->dockMethod;
	if (dockMethod == SpaceStationType::ORBITAL) {
		matrix4x4d rot;
		GetRotMatrix(rot);
		vector3d p = GetPosition() + rot*dport.pos;

		ship->SetFrame(GetFrame());
		ship->SetPosition(p);
		// duplicated from DoDockingAnimation()
		vector3d zaxis = dport.xaxis.Cross(dport.yaxis);
		ship->SetRotMatrix(matrix4x4d::MakeRotMatrix(dport.xaxis,
					dport.yaxis, zaxis) * rot);
	} else {
		Aabb aabb;
		ship->GetAabb(aabb);

	 	matrix4x4d stationRot;
		GetRotMatrix(stationRot);
		vector3d port_z = dport.xaxis.Cross(dport.yaxis);
		matrix4x4d rot = stationRot * matrix4x4d::MakeRotMatrix(dport.xaxis, dport.yaxis, port_z);
		// position slightly (1m) off landing surface
		vector3d pos = GetPosition() + stationRot*(dport.pos +
				dport.yaxis -
				dport.yaxis*aabb.min.y);
		ship->SetPosition(pos);
		ship->SetRotMatrix(rot);
	}
}

bool SpaceStation::LaunchShip(Ship *ship, int port)
{
	/* XXX bad to keep duplicating this */
	if (m_type->dockOneAtATimePlease) {
		for (int i=0; i<m_type->numDockingPorts; i++) {
			if (m_shipDocking[i].ship && m_shipDocking[i].stage &&
			    (m_shipDocking[i].stage != m_type->numDockingStages+1)) {
				return false;
			}
		}
	}
	matrix4x4d rot;
	GetRotMatrix(rot);

	shipDocking_t &sd = m_shipDocking[port];
	sd.ship = ship;
	sd.stage = -1;
	sd.stagePos = 0;
	sd.fromPos = rot.InverseOf() * (ship->GetPosition() - GetPosition());
	{
		matrix4x4d temp;
		ship->GetRotMatrix(temp);
		sd.fromRot = Quaterniond::FromMatrix4x4(temp);
	}
	ship->SetFlightState(Ship::DOCKING);

	PositionDockedShip(ship, port);
	return true;
}

bool SpaceStation::GetDockingClearance(Ship *s, std::string &outMsg)
{
	for (int i=0; i<MAX_DOCKING_PORTS; i++) {
		if (i >= m_type->numDockingPorts) break;
		if ((m_shipDocking[i].ship == s) && (m_shipDocking[i].stage > 0)) {
			outMsg = stringf(Lang::CLEARANCE_ALREADY_GRANTED_BAY_N, formatarg("bay", i+1));
			return true;
		}
	}
	for (int i=0; i<MAX_DOCKING_PORTS; i++) {
		if (i >= m_type->numDockingPorts) break;
		if (m_shipDocking[i].ship != 0) continue;
		shipDocking_t &sd = m_shipDocking[i];
		sd.ship = s;
		sd.stage = 1;
		sd.stagePos = 0;
		outMsg = stringf(Lang::CLEARANCE_GRANTED_BAY_N, formatarg("bay", i+1));
		return true;
	}
	outMsg = Lang::CLEARANCE_DENIED_NO_BAYS;
	return false;
}

/* MarketAgent shite */
void SpaceStation::Bought(Equip::Type t) {
	m_equipmentStock[int(t)]++;
}
void SpaceStation::Sold(Equip::Type t) {
	m_equipmentStock[int(t)]--;
}
bool SpaceStation::CanBuy(Equip::Type t, bool verbose) const {
	return true;
}
bool SpaceStation::CanSell(Equip::Type t, bool verbose) const {
	bool result = (m_equipmentStock[int(t)] > 0);
	if (verbose && !result) {
		Pi::Message(Lang::ITEM_IS_OUT_OF_STOCK);
	}
	return result;
}
bool SpaceStation::DoesSell(Equip::Type t) const {
	return Polit::IsCommodityLegal(Pi::game->GetSpace()->GetStarSystem().Get(), t);
}

Sint64 SpaceStation::GetPrice(Equip::Type t) const {
	Sint64 mul = 100 + Pi::game->GetSpace()->GetStarSystem()->GetCommodityBasePriceModPercent(t);
	return (mul * Sint64(Equip::types[t].basePrice)) / 100;
}

bool SpaceStation::OnCollision(Object *b, Uint32 flags, double relVel)
{
	if ((flags & 0x10) && (b->IsType(Object::SHIP))) {
		Ship *s = static_cast<Ship*>(b);
		matrix4x4d rot;
		GetRotMatrix(rot);

		bool canDock = true;
		int port = -1;
		for (int i=0; i<MAX_DOCKING_PORTS; i++) {
			if (m_shipDocking[i].ship == s) { port = i; break; }
		}
		if (m_type->dockOneAtATimePlease) {
			for (int i=0; i<m_type->numDockingPorts; i++) {
				if (m_shipDocking[i].ship && m_shipDocking[i].stage != 1 &&
				    (m_shipDocking[i].stage != m_type->numDockingStages+1)) {
					canDock = false;
					break;
				}
			}
		} else {
			// for non-dockOneAtATimePlease, the ship is expected
			// to hit the right docking trigger surface for that port
			if (m_shipDocking[flags&0xf].ship != s) canDock = false;
		}
		if (port == -1) canDock = false;

		// hitting docking area of a station
		if (canDock) {
			SpaceStationType::positionOrient_t dport;
			// why stage 2? Because stage 1 is permission to dock
			// granted, stage 2 is start of docking animation.
			PiVerify(m_type->GetDockAnimPositionOrient(port, 2, 0.0f, vector3d(0.0), dport, s));

			double speed = s->GetVelocity().Length();

			// must be oriented sensibly and have wheels down
			if (IsGroundStation()) {
				matrix4x4d shiprot;
				s->GetRotMatrix(shiprot);
				matrix4x4d invShipRot = shiprot.InverseOf();

				vector3d dockingNormal = rot*dport.yaxis;

				// check player is sortof sensibly oriented for landing
				const double dot = vector3d(invShipRot[1], invShipRot[5], invShipRot[9]).Dot(dockingNormal);
				if ((dot < 0.99) || (s->GetWheelState() < 1.0)) return false;
			}

			if ((speed < MAX_LANDING_SPEED) &&
			    (!s->GetDockedWith()) &&
			    (m_shipDocking[port].stage == 1)) {
				// if there is more docking port anim to do,
				// don't set docked yet
				if (m_type->numDockingStages >= 2) {
					shipDocking_t &sd = m_shipDocking[port];
					sd.ship = s;
					sd.stage = 2;
					sd.stagePos = 0;
					sd.fromPos = rot.InverseOf() * (s->GetPosition() - GetPosition());
					matrix4x4d temp;
					s->GetRotMatrix(temp);
					sd.fromRot = Quaterniond::FromMatrix4x4(temp);
					s->Disable();
					s->ClearThrusterState();
					s->SetFlightState(Ship::DOCKING);
				} else {
					s->SetDockedWith(this, port);
					Pi::luaOnShipDocked->Queue(s, this);
				}
			}
		}
		return false;
	} else {
		return true;
	}
}

void SpaceStation::NotifyRemoved(const Body* const removedBody)
{
	for (int i=0; i<MAX_DOCKING_PORTS; i++) {
		if (m_shipDocking[i].ship == removedBody) {
			m_shipDocking[i].ship = 0;
		}
	}
}

// Calculates the ambiently and directly lit portions of the lighting model taking into account the atmosphere and sun positions at a given location
// 1. Calculates the amount of direct illumination available taking into account
//    * multiple suns 
//    * sun positions relative to up direction i.e. light is dimmed as suns set 
//    * Thickness of the atmosphere overhead i.e. as atmospheres get thicker light starts dimming earlier as sun sets, without atmosphere the light switches off at point of sunset
// 2. Calculates the split between ambient and directly lit portions taking into account
//    * Atmosphere density (optical thickness) of the sky dome overhead
//        as optical thickness increases the fraction of ambient light increases
//        this takes altitude into account automatically
//    * As suns set the split is biased towards ambient 
void SpaceStation::CalcLighting(Planet *planet, double &ambient, double &intensity, const std::vector<Camera::Light> &lights)
{
	// position relative to the rotating frame of the planet
	vector3d upDir = GetPosition();
	double dist = upDir.Length();
	upDir = upDir.Normalized();
	double pressure, density;
	planet->GetAtmosphericState(dist, &pressure, &density);
	double surfaceDensity;
	Color cl;
	planet->GetSystemBody()->GetAtmosphereFlavor(&cl, &surfaceDensity);

	// approximate optical thickness fraction as fraction of density remaining relative to earths
	double opticalThicknessFraction = density/EARTH_ATMOSPHERE_SURFACE_DENSITY;
	// tweak optical thickness curve - lower exponent ==> higher altitude before ambient level drops
	opticalThicknessFraction = pow(std::max(0.00001,opticalThicknessFraction),0.15); //max needed to avoid 0^power

	//step through all the lights and calculate contributions taking into account sun position
	double light = 0.0;
	double light_clamped = 0.0;

	for(std::vector<Camera::Light>::const_iterator l = lights.begin();
		l != lights.end(); ++l) {
			
			double sunAngle;
			// calculate the extent the sun is towards zenith
			if (l->GetBody()){
				// relative to the rotating frame of the planet
				const vector3d lightDir = (l->GetBody()->GetInterpolatedPositionRelTo(planet->GetFrame()).Normalized());
				sunAngle = lightDir.Dot(upDir);
			} else 
				// light is the default light for systems without lights
				sunAngle = 1.0;

			//0 to 1 as sunangle goes from 0.0 to 1.0
			double sunAngle2 = (Clamp(sunAngle, 0.0,1.0))/1.0;

			//0 to 1 as sunAngle goes from endAngle to startAngle

			// angle at which light begins to fade on Earth
			const double startAngle = 0.3;
			// angle at which sun set completes, which should be after sun has dipped below the horizon on Earth
			const double endAngle = -0.08;

			const double start = std::min((startAngle*opticalThicknessFraction),1.0);
			const double end = std::max((endAngle*opticalThicknessFraction),-0.2);

			sunAngle = (Clamp(sunAngle, end, start)-end)/(start-end);
			
			light += sunAngle;
			light_clamped += sunAngle2;
	}


	// brightness depends on optical depth and intensity of light from all the stars
	intensity = (Clamp((light),0.0,1.0));


	// ambient light fraction
	// alter ratio between directly and ambiently lit portions towards ambiently lit as sun sets
	double fraction = (0.4+0.4*(
						1.0-light_clamped*(Clamp((opticalThicknessFraction),0.0,1.0))
						)*0.8+0.2); //fraction goes from 0.6 to 1.0
					  
	
	// fraction of light left over to be lit directly
	intensity = (1.0-fraction)*intensity;

	// scale ambient by amount of light
	ambient = fraction*(Clamp((light),0.0,1.0));
}

// if twilight or night fade in model at close ranges by increasing scene ambient lighting to minIllumination
// dist is distance in meters to model in camera space
void FadeInModelIfDark(Graphics::Renderer *r, double modelRadius, double dist, double fadeInEnd, double fadeInLength, double illumination, double minIllumination)
{
	if (illumination <= minIllumination) {
		
		fadeInEnd = std::max(std::max(modelRadius,10.0), fadeInEnd);
		const double fadeInStart = fadeInLength+fadeInEnd;
		// 0 to 1 as dist goes from fadeInEnd to fadeInStart
		double sceneAmbient = 1.0-(Clamp(dist, fadeInEnd, fadeInStart)-fadeInEnd)/((fadeInStart-fadeInEnd));
		
		//set scene ambient to the amount needed to take illumination level to 0.2
		sceneAmbient*= minIllumination-illumination;

		r->SetAmbientColor(Color(sceneAmbient, sceneAmbient, sceneAmbient, 1.0));
	}
}
// Renders space station and adjacent city if applicable
// For orbital starports: renders as normal
// For surface starports: 
//	Lighting: Calculates available light for model and splits light between directly and ambiently lit
//            Lighting is done by manipulating global lights or setting uniforms in atmospheric models shader
//            Adds an ambient light at close ranges if dark by manipulating the global ambient level
void SpaceStation::Render(Graphics::Renderer *r, const Camera *camera, const vector3d &viewCoords, const matrix4x4d &viewTransform)
{
	LmrObjParams &params = GetLmrObjParams();
	params.label = GetLabel().c_str();
	SetLmrTimeParams();

	for (int i=0; i<MAX_DOCKING_PORTS; i++) {
		params.animStages[ANIM_DOCKING_BAY_1 + i] = m_shipDocking[i].stage;
		params.animValues[ANIM_DOCKING_BAY_1 + i] = m_shipDocking[i].stagePos;
	}

<<<<<<< HEAD
	RenderLmrModel(r, viewCoords, viewTransform);
=======
	Body *b = GetFrame()->m_astroBody;
	assert(b);
>>>>>>> 7c366e2b

	if (!b->IsType(Object::PLANET)) {
		// orbital spaceport -- don't make city turds or change lighting based on atmosphere
		RenderLmrModel(viewCoords, viewTransform);
	}
	
	else {
		Planet *planet = static_cast<Planet*>(b);
		
		// calculate lighting
		// available light is calculated and split between directly (diffusely/specularly) lit and ambiently lit
		const std::vector<Camera::Light> &lights = camera->GetLights();
		std::vector<Camera::Light> newLights = lights;
		int numLights = lights.size();
		
		double ambient, intensity;

		CalcLighting(planet, ambient, intensity, lights);

		for(int i = 0;i < numLights; i++) {
			Color c = lights[i].GetDiffuse();
			Color ca = lights[i].GetAmbient();
			Color cs = lights[i].GetSpecular();
			ca.r = c.r * float(ambient);
			ca.g = c.g * float(ambient);
			ca.b = c.b * float(ambient);
			c.r*=float(intensity);
			c.g*=float(intensity);
			c.b*=float(intensity);
			cs.r*=float(intensity);
			cs.g*=float(intensity);
			cs.b*=float(intensity);
			newLights[i].SetDiffuse(c);
			newLights[i].SetAmbient(ca);
			newLights[i].SetSpecular(cs);
		}
		r->SetLights(numLights, &newLights[0]);

		double overallLighting = ambient+intensity;

		// turn off global ambient color
		Color oldAmbient;
		oldAmbient = Graphics::State::GetGlobalSceneAmbientColor();

		r->SetAmbientColor(Color(0.0, 0.0, 0.0, 1.0));

		// as the camera gets close adjust scene ambient so that intensity+ambient = minIllumination
		double fadeInEnd, fadeInLength, minIllumination;
		if (Graphics::AreShadersEnabled()) {
			minIllumination = 0.125;
			fadeInEnd = 800.0;
			fadeInLength = 2000.0;
		}
		else {
			minIllumination = 0.25;
			fadeInEnd = 1500.0;
			fadeInLength = 3000.0;
		}

		FadeInModelIfDark(r, GetLmrCollMesh()->GetBoundingRadius(),
							viewCoords.Length(), fadeInEnd, fadeInLength, overallLighting, minIllumination);

		RenderLmrModel(viewCoords, viewTransform);

		// reset ambient colour as Fade-in model may change it
		r->SetAmbientColor(Color(0.0, 0.0, 0.0, 1.0));

		/* don't render city if too far away */
		if (viewCoords.Length() < 1000000.0){
			if (!m_adjacentCity) {
				m_adjacentCity = new CityOnPlanet(planet, this, m_sbody->seed);
			}
			m_adjacentCity->Render(r, camera, this, viewCoords, viewTransform, overallLighting, minIllumination);
		} 

		// restore old lights
		r->SetLights(numLights, &lights[0]);

		// restore old ambient color
		r->SetAmbientColor(oldAmbient);
	}
}

// find an empty position for a static ship and mark it as used. these aren't
// saved and are only needed to help modules place bulk ships. this isn't a
// great place for this, but its gotta be tracked somewhere
bool SpaceStation::AllocateStaticSlot(int& slot)
{
	for (int i=0; i<NUM_STATIC_SLOTS; i++) {
		if (!m_staticSlot[i]) {
			m_staticSlot[i] = true;
			slot = i;
			return true;
		}
	}

	return false;
}

void SpaceStation::CreateBB()
{
	if (m_bbCreated) return;

	// fill the shipyard equipment shop with all kinds of things
	// XXX should probably be moved out to a MarketAgent/CommodityWidget type
	//     thing, or just lua
	for (int i=1; i<Equip::TYPE_MAX; i++) {
		if (Equip::types[i].slot == Equip::SLOT_CARGO) {
			m_equipmentStock[i] = Pi::rng.Int32(0,100) * Pi::rng.Int32(1,100);
		} else {
			m_equipmentStock[i] = Pi::rng.Int32(0,100);
		}
	}

	Pi::luaOnCreateBB->Queue(this);
	m_bbCreated = true;
}


static int next_ref = 0;
int SpaceStation::AddBBAdvert(std::string description, AdvertFormBuilder builder)
{
	int ref = ++next_ref;
	assert(ref);

	BBAdvert ad;
	ad.ref = ref;
	ad.description = description;
	ad.builder = builder;

	m_bbAdverts.push_back(ad);

	onBulletinBoardChanged.emit();

	return ref;
}

const BBAdvert *SpaceStation::GetBBAdvert(int ref)
{
	for (std::vector<BBAdvert>::const_iterator i = m_bbAdverts.begin(); i != m_bbAdverts.end(); i++)
		if (i->ref == ref)
			return &(*i);
	return NULL;
}

bool SpaceStation::RemoveBBAdvert(int ref)
{
	for (std::vector<BBAdvert>::iterator i = m_bbAdverts.begin(); i != m_bbAdverts.end(); i++)
		if (i->ref == ref) {
			BBAdvert ad = (*i);
			m_bbAdverts.erase(i);
			onBulletinBoardAdvertDeleted.emit(ad);
			return true;
		}
	return false;
}

const std::list<const BBAdvert*> SpaceStation::GetBBAdverts()
{
	if (!m_bbShuffled) {
		std::random_shuffle(m_bbAdverts.begin(), m_bbAdverts.end());
		m_bbShuffled = true;
	}

	std::list<const BBAdvert*> ads;
	for (std::vector<BBAdvert>::const_iterator i = m_bbAdverts.begin(); i != m_bbAdverts.end(); i++)
		ads.push_back(&(*i));
	return ads;
}

vector3d SpaceStation::GetTargetIndicatorPosition(const Frame *relTo) const
{
	// return the next waypoint if permission has been granted for player,
	// and the docking point's position once the docking anim starts
	for (int i=0; i<MAX_DOCKING_PORTS; i++) {
		if (i >= m_type->numDockingPorts) break;
		if ((m_shipDocking[i].ship == Pi::player) && (m_shipDocking[i].stage > 0)) {

			SpaceStationType::positionOrient_t dport;
			if (!m_type->GetShipApproachWaypoints(i, m_shipDocking[i].stage+1, dport))
				PiVerify(m_type->GetDockAnimPositionOrient(i, m_type->numDockingStages,
				1.0f, vector3d(0.0), dport, m_shipDocking[i].ship));
			matrix4x4d rot;
			GetRotMatrix(rot);

			matrix4x4d m;
			Frame::GetFrameRenderTransform(GetFrame(), relTo, m);
			return m * (GetInterpolatedPosition() + (rot*dport.pos));
		}
	}
	return GetInterpolatedPositionRelTo(relTo);
}<|MERGE_RESOLUTION|>--- conflicted
+++ resolved
@@ -900,16 +900,12 @@
 		params.animValues[ANIM_DOCKING_BAY_1 + i] = m_shipDocking[i].stagePos;
 	}
 
-<<<<<<< HEAD
-	RenderLmrModel(r, viewCoords, viewTransform);
-=======
 	Body *b = GetFrame()->m_astroBody;
 	assert(b);
->>>>>>> 7c366e2b
 
 	if (!b->IsType(Object::PLANET)) {
 		// orbital spaceport -- don't make city turds or change lighting based on atmosphere
-		RenderLmrModel(viewCoords, viewTransform);
+		RenderLmrModel(r, viewCoords, viewTransform);
 	}
 	
 	else {
@@ -965,10 +961,10 @@
 			fadeInLength = 3000.0;
 		}
 
-		FadeInModelIfDark(r, GetLmrCollMesh()->GetBoundingRadius(),
+		FadeInModelIfDark(r, GetCollMesh()->GetBoundingRadius(),
 							viewCoords.Length(), fadeInEnd, fadeInLength, overallLighting, minIllumination);
 
-		RenderLmrModel(viewCoords, viewTransform);
+		RenderLmrModel(r, viewCoords, viewTransform);
 
 		// reset ambient colour as Fade-in model may change it
 		r->SetAmbientColor(Color(0.0, 0.0, 0.0, 1.0));
