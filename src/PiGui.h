// Copyright © 2008-2020 Pioneer Developers. See AUTHORS.txt for details
// Licensed under the terms of the GPL v3. See licenses/GPL-3.txt

#include "FileSystem.h"
#include "RefCounted.h"
#include "graphics/opengl/RendererGL.h"
#include "imgui/imgui.h"
<<<<<<< HEAD
#include <unordered_set>
=======
#include "lua/Lua.h"
#include "lua/LuaRef.h"
#include "lua/LuaTable.h"
>>>>>>> a568f001

class PiFace {
	friend class PiGui; // need acces to some private data
	std::string m_ttfname; // only the ttf name, it is automatically sought in data/fonts/
	float m_sizefactor; // the requested pixelsize is multiplied by this factor
	std::unordered_set<unsigned short> m_invalid_glyphs;
	mutable std::vector<std::pair<unsigned short, unsigned short>> m_used_ranges;
	ImVector<ImWchar> m_imgui_ranges;

public:
	PiFace(const std::string &ttfname, float sizefactor) :
		m_ttfname(ttfname),
		m_sizefactor(sizefactor) {}
	const std::string &ttfname() const { return m_ttfname; }
	const float sizefactor() const { return m_sizefactor; }
	//std::unordered_map<unsigned short, unsigned short> &invalid_glyphs() const { return m_invalid_glyphs; }
	const std::vector<std::pair<unsigned short, unsigned short>> &used_ranges() const { return m_used_ranges; }
	const bool isValidGlyph(unsigned short glyph) const;
	void addGlyph(unsigned short glyph);
	void sortUsedRanges() const;
};

class PiFont {
	std::string m_name;
	std::vector<PiFace> m_faces;
	int m_pixelsize;

public:
	PiFont(const std::string &name) :
		m_name(name) {}
	PiFont(const std::string &name, const std::vector<PiFace> &faces) :
		m_name(name),
		m_faces(faces) {}
	PiFont(const PiFont &other) :
		m_name(other.name()),
		m_faces(other.faces()) {}
	PiFont() :
		m_name("unknown") {}
	const std::vector<PiFace> &faces() const { return m_faces; }
	std::vector<PiFace> &faces() { return m_faces; }
	const std::string &name() const { return m_name; }
	int pixelsize() const { return m_pixelsize; }
	void setPixelsize(int pixelsize) { m_pixelsize = pixelsize; }
	void describe() const
	{
		Output("font %s:\n", name().c_str());
		for (const PiFace &face : faces()) {
			Output("- %s %f\n", face.ttfname().c_str(), face.sizefactor());
		}
	}
};

/* Class to wrap ImGui. */
class PiGui : public RefCounted {
	std::map<std::pair<std::string, int>, ImFont *> m_fonts;
	std::map<ImFont *, std::pair<std::string, int>> m_im_fonts;
	std::map<std::pair<std::string, int>, PiFont> m_pi_fonts;
	bool m_should_bake_fonts;

	std::map<std::string, PiFont> m_font_definitions;

	void BakeFonts();
	void BakeFont(PiFont &font);
	void AddFontDefinition(const PiFont &font) { m_font_definitions[font.name()] = font; }
	void ClearFonts();

public:
	PiGui();

	LuaRef GetHandlers() const { return m_handlers; }

	LuaRef GetKeys() const { return m_keys; }

	void Render(double delta, std::string handler = "GAME");

	void Init(SDL_Window *window);

	ImFont *GetFont(const std::string &name, int size);

	void Uninit()
	{
		Cleanup();
		m_handlers.Unref();
		m_keys.Unref();
	}
	ImFont *AddFont(const std::string &name, int size);

	void AddGlyph(ImFont *font, unsigned short glyph);

	static ImTextureID RenderSVG(std::string svgFilename, int width, int height);

	static void NewFrame(SDL_Window *window);

	static void EndFrame();

	static void RenderImGui();

	static bool ProcessEvent(SDL_Event *event);

	void RefreshFontsTexture();

	static void *makeTexture(unsigned char *pixels, int width, int height);

	static bool WantCaptureMouse()
	{
		return ImGui::GetIO().WantCaptureMouse;
	}

	static bool WantCaptureKeyboard()
	{
		return ImGui::GetIO().WantCaptureKeyboard;
	}
	static int RadialPopupSelectMenu(const ImVec2 &center, std::string popup_id, int mouse_button, std::vector<ImTextureID> tex_ids, std::vector<std::pair<ImVec2, ImVec2>> uvs, unsigned int size, std::vector<std::string> tooltips);
	static bool CircularSlider(const ImVec2 &center, float *v, float v_min, float v_max);

	void Cleanup();
	static bool LowThrustButton(const char *label, const ImVec2 &size_arg, int thrust_level, const ImVec4 &bg_col, int frame_padding, ImColor gauge_fg, ImColor gauge_bg);
	static bool ButtonImageSized(ImTextureID user_texture_id, const ImVec2 &size, const ImVec2 &imgSize, const ImVec2 &uv0, const ImVec2 &uv1, int frame_padding, const ImVec4 &bg_col, const ImVec4 &tint_col);

	static void ThrustIndicator(const std::string &id_string, const ImVec2 &size, const ImVec4 &thrust, const ImVec4 &velocity, const ImVec4 &bg_col, int frame_padding, ImColor vel_fg, ImColor vel_bg, ImColor thrust_fg, ImColor thrust_bg);

private:
	LuaRef m_handlers;
	LuaRef m_keys;
	static std::vector<Graphics::Texture *> m_svg_textures;
};<|MERGE_RESOLUTION|>--- conflicted
+++ resolved
@@ -5,13 +5,10 @@
 #include "RefCounted.h"
 #include "graphics/opengl/RendererGL.h"
 #include "imgui/imgui.h"
-<<<<<<< HEAD
-#include <unordered_set>
-=======
 #include "lua/Lua.h"
 #include "lua/LuaRef.h"
 #include "lua/LuaTable.h"
->>>>>>> a568f001
+#include <unordered_set>
 
 class PiFace {
 	friend class PiGui; // need acces to some private data
