#include "libs.h"
#include "Space.h"
#include "Body.h"
#include "Frame.h"
#include "Star.h"
#include "Planet.h"
#include <algorithm>
#include <functional>
#include "Pi.h"
#include "Player.h"
#include "StarSystem.h"
#include "SpaceStation.h"
#include "Serializer.h"
#include "collider/collider.h"
#include "Missile.h"
#include "HyperspaceCloud.h"
#include "render/Render.h"
#include "WorldView.h"
#include "SectorView.h"
#include "Lang.h"
#include "SpaceManager.h"

Space::Space()
{
	m_starSystem = 0;

	rootFrame = new Frame(0, Lang::SYSTEM);
	rootFrame->SetRadius(FLT_MAX);
}

Space::Space(const SystemPath &path)
{
<<<<<<< HEAD
	m_starSystem = StarSystem::GetCached(path);

	// XXX set radius in constructor
	rootFrame = new Frame(0, Lang::SYSTEM);
	rootFrame->SetRadius(FLT_MAX);

	GenBody(m_starSystem->rootBody, rootFrame);
	rootFrame->UpdateOrbitRails();
=======
	delete rootFrame;
	Pi::currentSystem.Reset();
>>>>>>> cfe0a4f3
}

Space::Space(Serializer::Reader &rd)
{
	assert(0);
}

Space::~Space()
{
	UpdateBodies(); // make sure anything waiting to be removed gets removed before we go and kill everything else
	for (std::list<Body*>::iterator i = m_bodies.begin(); i != m_bodies.end(); ++i)
		KillBody(*i);
	UpdateBodies();

	delete rootFrame;

	if (m_starSystem)
		m_starSystem->Release();
}

void Space::AddBody(Body *b)
{
	m_bodies.push_back(b);
}

void Space::RemoveBody(Body *b)
{
	m_removeBodies.push_back(b);
}

void Space::KillBody(Body* b)
{
	if (!b->IsDead()) {
		b->MarkDead();

		// player needs to stay alive so things like the death animation
		// (which uses a camera positioned relative to the player) can
		// continue to work. it will be cleaned up with the space is torn down
		// XXX this seems like the wrong way to do it. since its still "alive"
		// it still collides, moves, etc. better to just snapshot its position
		// elsewhere
		if (b != Pi::player)
			m_killBodies.push_back(b);
	}
}

// XXX this is only called by Missile::Explode. consider moving it there
void Space::RadiusDamage(Body *attacker, Frame *f, const vector3d &pos, double radius, double kgDamage)
{
	for (std::list<Body*>::iterator i = m_bodies.begin(); i != m_bodies.end(); ++i) {
		if ((*i)->GetFrame() != f) continue;
		double dist = ((*i)->GetPosition() - pos).Length();
		if (dist < radius) {
			// linear damage decay with distance
			(*i)->OnDamage(attacker, kgDamage * (radius - dist) / radius);
			if ((*i)->IsType(Object::SHIP))
				Pi::luaOnShipHit->Queue(dynamic_cast<Ship*>(*i), attacker);
		}
	}
}

void Space::DoECM(const Frame *f, const vector3d &pos, int power_val)
{
	const float ECM_RADIUS = 4000.0f;
	for (std::list<Body*>::iterator i = m_bodies.begin(); i != m_bodies.end(); ++i) {
		if ((*i)->GetFrame() != f) continue;
		if (!(*i)->IsType(Object::MISSILE)) continue;

		double dist = ((*i)->GetPosition() - pos).Length();
		if (dist < ECM_RADIUS) {
			// increasing chance of destroying it with proximity
			if (Pi::rng.Double() > (dist / ECM_RADIUS)) {
				static_cast<Missile*>(*i)->ECMAttack(power_val);
			}
		}
	}
}

// random point on a sphere, distributed uniformly by area
vector3d Space::GetRandomPosition(float min_dist, float max_dist)
{
	// see http://mathworld.wolfram.com/SpherePointPicking.html
	// or a Google search for further information
	const double dist = Pi::rng.Double(min_dist, max_dist);
	const double z = Pi::rng.Double_closed(-1.0, 1.0);
	const double theta = Pi::rng.Double(2.0*M_PI);
	const double r = sqrt(1.0 - z*z) * dist;
	return vector3d(r*cos(theta), r*sin(theta), z*dist);
}

vector3d Space::GetPositionAfterHyperspace(const SystemPath *source, const SystemPath *dest)
{
	Sector source_sec(source->sectorX,source->sectorY,source->sectorZ);
	Sector dest_sec(dest->sectorX,dest->sectorY,dest->sectorZ);
	Sector::System source_sys = source_sec.m_systems[source->systemIndex];
	Sector::System dest_sys = dest_sec.m_systems[dest->systemIndex];
	const vector3d sourcePos = vector3d(source_sys.p) + vector3d(source->sectorX, source->sectorY, source->sectorZ);
	const vector3d destPos = vector3d(dest_sys.p) + vector3d(dest->sectorX, dest->sectorY, dest->sectorZ);
	return (sourcePos - destPos).Normalized() * 11.0*AU + GetRandomPosition(5.0,20.0)*1000.0; // "hyperspace zone": 11 AU from primary
}

Body *Space::FindNearestTo(const Body *b, Object::Type t)
{
	Body *nearest = 0;
	double dist = FLT_MAX;
	for (std::list<Body*>::iterator i = m_bodies.begin(); i != m_bodies.end(); ++i) {
		if ((*i)->IsDead()) continue;
		if ((*i)->IsType(t)) {
			double d = (*i)->GetPositionRelTo(b).Length();
			if (d < dist) {
				dist = d;
				nearest = *i;
			}
		}
	}
	return nearest;
}

Body *Space::FindBodyForPath(const SystemPath *path)
{
	// it is a bit dumb that currentSystem is not part of Space...
	SBody *body = m_starSystem->GetBodyByPath(path);

	if (!body) return 0;

	for (BodyIterator i = m_bodies.begin(); i != m_bodies.end(); ++i) {
		if ((*i)->GetSBody() == body) return *i;
	}
	return 0;
}




/*
void Serialize(Serializer::Writer &wr)
{
	Serializer::Writer wr2;
	Frame::Serialize(wr2, rootFrame);
	wr.WrSection("Frames", wr2.GetData());

	wr.Int32(m_bodies.size());
	for (BodyIterator i = m_bodies.begin(); i != m_bodies.end(); ++i) {
		//printf("Serializing %s\n", (*i)->GetLabel().c_str());
		(*i)->Serialize(wr);
	}
	wr.Int32(storedArrivalClouds.size());
	for (std::list<HyperspaceCloud*>::iterator i = storedArrivalClouds.begin();
			i != storedArrivalClouds.end(); ++i) {
		(*i)->Serialize(wr);
	}
	if (hyperspacingTo == 0) {
		wr.Byte(0);
	} else {
		wr.Byte(1);
		hyperspacingTo->Serialize(wr);
		wr.Float(hyperspaceAnim);
		wr.Double(hyperspaceDuration);
		wr.Double(hyperspaceEndTime);
	}
}
*/

/*
void Unserialize(Serializer::Reader &rd)
{
<<<<<<< HEAD
	Serializer::IndexSystemm_bodies(Pi::spaceManager->GetSpace()->GetStarSystem());
=======
	Serializer::IndexSystemBodies(Pi::currentSystem.Get());
>>>>>>> cfe0a4f3
	
	Serializer::Reader rd2 = rd.RdSection("Frames");
	rootFrame = Frame::Unserialize(rd2, 0);
	
	// XXX not needed. done in Pi::Unserialize
	Serializer::IndexFrames();
	int num_m_bodies = rd.Int32();
	//printf("%d m_bodies to read\n", num_m_bodies);
	for (int i=0; i<num_m_bodies; i++) {
		Body *b = Body::Unserialize(rd);
		if (b) m_bodies.push_back(b);
	}
	num_m_bodies = rd.Int32();
	for (int i=0; i<num_m_bodies; i++) {
		Body *b = Body::Unserialize(rd);
		if (b) storedArrivalClouds.push_back(static_cast<HyperspaceCloud*>(b));
	}

	hyperspaceAnim = 0;
	if (rd.Byte()) {
		hyperspacingTo = new SystemPath(SystemPath::Unserialize(rd));
		hyperspaceAnim = rd.Float();
		hyperspaceDuration = rd.Double();
		hyperspaceEndTime = rd.Double();
	}
	// m_bodies with references to others must fix these up
	Serializer::Indexm_bodies();
	for (BodyIterator i = m_bodies.begin(); i != m_bodies.end(); ++i) {
		(*i)->PostLoadFixup();
	}
	Frame::PostUnserializeFixup(rootFrame);
}
*/

static Frame *find_frame_with_sbody(Frame *f, const SBody *b)
{
	if (f->m_sbody == b) return f;
	else {
		for (std::list<Frame*>::iterator i = f->m_children.begin();
			i != f->m_children.end(); ++i) {
			
			Frame *found = find_frame_with_sbody(*i, b);
			if (found) return found;
		}
	}
	return 0;
}

Frame *Space::GetFrameWithSBody(const SBody *b)
{
	return find_frame_with_sbody(rootFrame, b);
}

static void SetFrameOrientationFromSBodyAxialTilt(Frame *f, const SBody *sbody)
{
	matrix4x4d rot = matrix4x4d::RotateXMatrix(sbody->axialTilt.ToDouble());
	f->SetRotationOnly(rot);
}

static Frame *MakeFrameFor(SBody *sbody, Body *b, Frame *f)
{
	Frame *orbFrame, *rotFrame;
	double frameRadius;

	if (!sbody->parent) {
		if (b) b->SetFrame(f);
		f->m_sbody = sbody;
		f->m_astroBody = b;
		return f;
	}

	if (sbody->type == SBody::TYPE_GRAVPOINT) {
		orbFrame = new Frame(f, sbody->name.c_str());
		orbFrame->m_sbody = sbody;
		orbFrame->m_astroBody = b;
		orbFrame->SetRadius(sbody->GetMaxChildOrbitalDistance()*1.1);
		return orbFrame;
	}

	SBody::BodySuperType supertype = sbody->GetSuperType();

	if ((supertype == SBody::SUPERTYPE_GAS_GIANT) ||
	    (supertype == SBody::SUPERTYPE_ROCKY_PLANET)) {
		// for planets we want an non-rotating frame for a few radii
		// and a rotating frame in the same position but with maybe 1.05*radius,
		// which actually contains the object.
		frameRadius = std::max(4.0*sbody->GetRadius(), sbody->GetMaxChildOrbitalDistance()*1.05);
		orbFrame = new Frame(f, sbody->name.c_str());
		orbFrame->m_sbody = sbody;
		orbFrame->SetRadius(frameRadius);
		//printf("\t\t\t%s has frame size %.0fkm, body radius %.0fkm\n", sbody->name.c_str(),
		//	(frameRadius ? frameRadius : 10*sbody->GetRadius())*0.001f,
		//	sbody->GetRadius()*0.001f);
	
		assert(sbody->rotationPeriod != 0);
		rotFrame = new Frame(orbFrame, sbody->name.c_str());
		// rotating frame has size of GeoSphere terrain bounding sphere
		rotFrame->SetRadius(b->GetBoundingRadius());
		rotFrame->SetAngVelocity(vector3d(0,2*M_PI/sbody->GetRotationPeriod(),0));
		rotFrame->m_astroBody = b;
		SetFrameOrientationFromSBodyAxialTilt(rotFrame, sbody);
		b->SetFrame(rotFrame);
		return orbFrame;
	}
	else if (supertype == SBody::SUPERTYPE_STAR) {
		// stars want a single small non-rotating frame
		orbFrame = new Frame(f, sbody->name.c_str());
		orbFrame->m_sbody = sbody;
		orbFrame->m_astroBody = b;
		orbFrame->SetRadius(sbody->GetMaxChildOrbitalDistance()*1.1);
		b->SetFrame(orbFrame);
		return orbFrame;
	}
	else if (sbody->type == SBody::TYPE_STARPORT_ORBITAL) {
		// space stations want non-rotating frame to some distance
		// and a much closer rotating frame
		frameRadius = 1000000.0; // XXX NFI!
		orbFrame = new Frame(f, sbody->name.c_str());
		orbFrame->m_sbody = sbody;
//		orbFrame->SetRadius(10*sbody->GetRadius());
		orbFrame->SetRadius(frameRadius);
	
		assert(sbody->rotationPeriod != 0);
		rotFrame = new Frame(orbFrame, sbody->name.c_str());
		rotFrame->SetRadius(1000.0);
//		rotFrame->SetRadius(1.1*sbody->GetRadius());		// enough for collisions?
		rotFrame->SetAngVelocity(vector3d(0.0,double(static_cast<SpaceStation*>(b)->GetDesiredAngVel()),0.0));
		rotFrame->m_astroBody = b;		// hope this doesn't break anything
		b->SetFrame(rotFrame);
		return orbFrame;
	} else if (sbody->type == SBody::TYPE_STARPORT_SURFACE) {
		// just put body into rotating frame of planet, not in its own frame
		// (because collisions only happen between objects in same frame,
		// and we want collisions on starport and on planet itself)
		Frame *frame = *f->m_children.begin();
		b->SetFrame(frame);
		assert(frame->m_astroBody->IsType(Object::PLANET));
		Planet *planet = static_cast<Planet*>(frame->m_astroBody);

		/* position on planet surface */
		double height;
		int tries;
		matrix4x4d rot;
		vector3d pos;
		// first try suggested position
		rot = sbody->orbit.rotMatrix;
		pos = rot * vector3d(0,1,0);
		if (planet->GetTerrainHeight(pos) - planet->GetSBody()->GetRadius() <= 0.0) {
			MTRand r(sbody->seed);
			// position is under water. try some random ones
			for (tries=0; tries<100; tries++) {
				// used for orientation on planet surface
				double r2 = r.Double(); 	// function parameter evaluation order is implementation-dependent
				double r1 = r.Double();		// can't put two rands in the same expression
				rot = matrix4x4d::RotateZMatrix(2*M_PI*r1)
					* matrix4x4d::RotateYMatrix(2*M_PI*r2);
				pos = rot * vector3d(0,1,0);
				height = planet->GetTerrainHeight(pos) - planet->GetSBody()->GetRadius();
				// don't want to be under water
				if (height > 0.0) break;
			}
		}
		b->SetPosition(pos * planet->GetTerrainHeight(pos));
		b->SetRotMatrix(rot);
		return frame;
	} else {
		assert(0);
	}
	return NULL;
}

void Space::GenBody(SBody *sbody, Frame *f)
{
	Body *b = 0;

	if (sbody->type != SBody::TYPE_GRAVPOINT) {
		if (sbody->GetSuperType() == SBody::SUPERTYPE_STAR) {
			Star *star = new Star(sbody);
			b = star;
		} else if ((sbody->type == SBody::TYPE_STARPORT_ORBITAL) ||
		           (sbody->type == SBody::TYPE_STARPORT_SURFACE)) {
			SpaceStation *ss = new SpaceStation(sbody);
			b = ss;
		} else {
			Planet *planet = new Planet(sbody);
			b = planet;
		}
		b->SetLabel(sbody->name.c_str());
		b->SetPosition(vector3d(0,0,0));
		AddBody(b);
	}
	f = MakeFrameFor(sbody, b, f);

	for (std::vector<SBody*>::iterator i = sbody->children.begin(); i != sbody->children.end(); ++i) {
		GenBody(*i, f);
	}
}

static bool OnCollision(Object *o1, Object *o2, CollisionContact *c, double relativeVel)
{
	Body *pb1 = static_cast<Body*>(o1);
	Body *pb2 = static_cast<Body*>(o2);
	/* Not always a Body (could be CityOnPlanet, which is a nasty exception I should eradicate) */
	if (o1->IsType(Object::BODY)) {
		if (pb1 && !pb1->OnCollision(o2, c->geomFlag, relativeVel)) return false;
	}
	if (o2->IsType(Object::BODY)) {
		if (pb2 && !pb2->OnCollision(o1, c->geomFlag, relativeVel)) return false;
	}
	return true;
}

static void hitCallback(CollisionContact *c)
{
	//printf("OUCH! %x (depth %f)\n", SDL_GetTicks(), c->depth);

	Object *po1 = static_cast<Object*>(c->userData1);
	Object *po2 = static_cast<Object*>(c->userData2);

	const bool po1_isDynBody = po1->IsType(Object::DYNAMICBODY);
	const bool po2_isDynBody = po2->IsType(Object::DYNAMICBODY);
	// collision response
	assert(po1_isDynBody || po2_isDynBody);

	if (po1_isDynBody && po2_isDynBody) {
		DynamicBody *b1 = static_cast<DynamicBody*>(po1);
		DynamicBody *b2 = static_cast<DynamicBody*>(po2);
		const vector3d linVel1 = b1->GetVelocity();
		const vector3d linVel2 = b2->GetVelocity();
		const vector3d angVel1 = b1->GetAngVelocity();
		const vector3d angVel2 = b2->GetAngVelocity();
		
		const double coeff_rest = 0.5;
		// step back
//		mover->UndoTimestep();

		const double invMass1 = 1.0 / b1->GetMass();
		const double invMass2 = 1.0 / b2->GetMass();
		const vector3d hitPos1 = c->pos - b1->GetPosition();
		const vector3d hitPos2 = c->pos - b2->GetPosition();
		const vector3d hitVel1 = linVel1 + angVel1.Cross(hitPos1);
		const vector3d hitVel2 = linVel2 + angVel2.Cross(hitPos2);
		const double relVel = (hitVel1 - hitVel2).Dot(c->normal);
		// moving away so no collision
		if (relVel > 0) return;
		if (!OnCollision(po1, po2, c, -relVel)) return;
		const double invAngInert1 = 1.0 / b1->GetAngularInertia();
		const double invAngInert2 = 1.0 / b2->GetAngularInertia();
		const double numerator = -(1.0 + coeff_rest) * relVel;
		const double term1 = invMass1;
		const double term2 = invMass2;
		const double term3 = c->normal.Dot((hitPos1.Cross(c->normal)*invAngInert1).Cross(hitPos1));
		const double term4 = c->normal.Dot((hitPos2.Cross(c->normal)*invAngInert2).Cross(hitPos2));

		const double j = numerator / (term1 + term2 + term3 + term4);
		const vector3d force = j * c->normal;
					
		b1->SetVelocity(linVel1 + force*invMass1);
		b1->SetAngVelocity(angVel1 + hitPos1.Cross(force)*invAngInert1);
		b2->SetVelocity(linVel2 - force*invMass2);
		b2->SetAngVelocity(angVel2 - hitPos2.Cross(force)*invAngInert2);
	} else {
		// one body is static
		vector3d hitNormal;
		DynamicBody *mover;

		if (po1_isDynBody) {
			mover = static_cast<DynamicBody*>(po1);
			hitNormal = c->normal;
		} else {
			mover = static_cast<DynamicBody*>(po2);
			hitNormal = -c->normal;
		}

		const double coeff_rest = 0.5;
		const vector3d linVel1 = mover->GetVelocity();
		const vector3d angVel1 = mover->GetAngVelocity();
		
		// step back
//		mover->UndoTimestep();

		const double invMass1 = 1.0 / mover->GetMass();
		const vector3d hitPos1 = c->pos - mover->GetPosition();
		const vector3d hitVel1 = linVel1 + angVel1.Cross(hitPos1);
		const double relVel = hitVel1.Dot(c->normal);
		// moving away so no collision
		if (relVel > 0 && !c->geomFlag) return;
		if (!OnCollision(po1, po2, c, -relVel)) return;
		const double invAngInert = 1.0 / mover->GetAngularInertia();
		const double numerator = -(1.0 + coeff_rest) * relVel;
		const double term1 = invMass1;
		const double term3 = c->normal.Dot((hitPos1.Cross(c->normal)*invAngInert).Cross(hitPos1));

		const double j = numerator / (term1 + term3);
		const vector3d force = j * c->normal;
					
		mover->SetVelocity(linVel1 + force*invMass1);
		mover->SetAngVelocity(angVel1 + hitPos1.Cross(force)*invAngInert);
	}
}

void Space::CollideFrame(Frame *f)
{
	if (f->m_astroBody && (f->m_astroBody->IsType(Object::TERRAINBODY))) {
		// this is pretty retarded
		for (BodyIterator i = m_bodies.begin(); i!=m_bodies.end(); ++i) {
			if ((*i)->GetFrame() != f) continue;
			if (!(*i)->IsType(Object::DYNAMICBODY)) continue;
			DynamicBody *dynBody = static_cast<DynamicBody*>(*i);

			Aabb aabb;
			dynBody->GetAabb(aabb);
			const matrix4x4d &trans = dynBody->GetGeom()->GetTransform();

			const vector3d aabbCorners[8] = {
				vector3d(aabb.min.x, aabb.min.y, aabb.min.z),
				vector3d(aabb.min.x, aabb.min.y, aabb.max.z),
				vector3d(aabb.min.x, aabb.max.y, aabb.min.z),
				vector3d(aabb.min.x, aabb.max.y, aabb.max.z),
				vector3d(aabb.max.x, aabb.min.y, aabb.min.z),
				vector3d(aabb.max.x, aabb.min.y, aabb.max.z),
				vector3d(aabb.max.x, aabb.max.y, aabb.min.z),
				vector3d(aabb.max.x, aabb.max.y, aabb.max.z)
			};

			CollisionContact c;

			for (int j=0; j<8; j++) {
				const vector3d &s = aabbCorners[j];
				vector3d pos = trans * s;
				double terrain_height = static_cast<Planet*>(f->m_astroBody)->GetTerrainHeight(pos.Normalized());
				double altitude = pos.Length();
				double hitDepth = terrain_height - altitude;
				if (altitude < terrain_height) {
					c.pos = pos;
					c.normal = pos.Normalized();
					c.depth = hitDepth;
					c.userData1 = static_cast<void*>(dynBody);
					c.userData2 = static_cast<void*>(f->m_astroBody);
					hitCallback(&c);
				}
			}
		}
	}
	f->GetCollisionSpace()->Collide(&hitCallback);
	for (std::list<Frame*>::iterator i = f->m_children.begin(); i != f->m_children.end(); ++i) {
		CollideFrame(*i);
	}
}


void Space::TimeStep(float step)
{
	// XXX does not need to be done this often
	Space::CollideFrame(rootFrame);

	// update frames of reference
	for (BodyIterator i = m_bodies.begin(); i != m_bodies.end(); ++i)
		(*i)->UpdateFrame();

	// AI acts here, then move all bodies and frames
	for (BodyIterator i = m_bodies.begin(); i != m_bodies.end(); ++i)
		(*i)->StaticUpdate(step);

	rootFrame->UpdateOrbitRails();

	for (BodyIterator i = m_bodies.begin(); i != m_bodies.end(); ++i)
		(*i)->TimeStepUpdate(step);
	
	// XXX don't emit events in hyperspace. this is mostly to maintain the
	// status quo. in particular without this onEnterSystem will fire in the
	// frame immediately before the player leaves hyperspace and the system is
	// invalid when Lua goes and queries for it. we need to consider whether
	// there's anything useful that can be done with events in hyperspace
	if (m_starSystem) {
		Pi::luaOnEnterSystem->Emit();
		Pi::luaOnLeaveSystem->Emit();
		Pi::luaOnFrameChanged->Emit();
		Pi::luaOnShipHit->Emit();
		Pi::luaOnShipCollided->Emit();
		Pi::luaOnShipDestroyed->Emit();
		Pi::luaOnShipDocked->Emit();
		Pi::luaOnShipAlertChanged->Emit();
		Pi::luaOnShipUndocked->Emit();
		Pi::luaOnShipLanded->Emit();
		Pi::luaOnShipTakeOff->Emit();
		Pi::luaOnJettison->Emit();
		Pi::luaOnAICompleted->Emit();
		Pi::luaOnCreateBB->Emit();
		Pi::luaOnUpdateBB->Emit();
		Pi::luaOnShipFlavourChanged->Emit();
		Pi::luaOnShipEquipmentChanged->Emit();

		Pi::luaTimer->Tick();
	}

	UpdateBodies();
}

void Space::UpdateBodies()
{
	for (BodyIterator b = m_removeBodies.begin(); b != m_removeBodies.end(); ++b) {
		(*b)->SetFrame(0);
		for (BodyIterator i = m_bodies.begin(); i != m_bodies.end(); ++i)
			(*i)->NotifyRemoved(*b);
		m_bodies.remove(*b);
	}
	m_removeBodies.clear();

<<<<<<< HEAD
	for (BodyIterator b = m_killBodies.begin(); b != m_killBodies.end(); ++b) {
		for (BodyIterator i = m_bodies.begin(); i != m_bodies.end(); ++i)
			(*i)->NotifyRemoved(*b);
		m_bodies.remove(*b);
		delete *b;
	}
    m_killBodies.clear();
=======
	const SystemPath psource = Pi::currentSystem ? Pi::currentSystem->GetPath() : SystemPath(0,0,0,0);
	const SystemPath pdest = dest->SystemOnly();
	Pi::currentSystem = StarSystem::GetCached(dest);
	Space::Clear();
	Space::BuildSystem();
	
	Pi::player->SetFrame(Space::rootFrame);
	Pi::player->SetVelocity(vector3d(0,0,-100.0));
	Pi::player->SetPosition(GetPositionAfterHyperspace(&psource, &pdest));
	Pi::player->SetRotMatrix(matrix4x4d::Identity());
	Pi::player->Enable();
	Pi::player->SetFlightState(Ship::FLYING);

	if (isRealHyperspaceEvent) {
		HyperspaceCloud *cloud = new HyperspaceCloud(0, Pi::GetGameTime(), true);
		cloud->SetPosition(Pi::player->GetPosition());
		cloud->SetFrame(Space::rootFrame);
		Space::AddBody(cloud);
	}

	// do stuff to clouds we brought over from the last system
	for (std::list<HyperspaceCloud*>::iterator i = storedArrivalClouds.begin(); i != storedArrivalClouds.end(); ++i) {
		HyperspaceCloud *cloud = *i;

		// first we have to figure out where to put it
		cloud->SetFrame(Space::rootFrame);
		cloud->SetVelocity(vector3d(0,0,0));

		cloud->SetPosition(GetPositionAfterHyperspace(&psource, &pdest));

		Space::AddBody(cloud);

		if (cloud->GetDueDate() < Pi::GetGameTime()) {
			// they emerged from hyperspace some time ago
			Ship *ship = cloud->EvictShip();

			ship->SetFrame(Space::rootFrame);
			ship->SetVelocity(vector3d(0,0,-100.0));
			ship->SetRotMatrix(matrix4x4d::Identity());
			ship->Enable();
			ship->SetFlightState(Ship::FLYING);

			SystemPath sdest = ship->GetHyperspaceDest();
			if (sdest.IsSystemPath()) {
				// travelling to the system as a whole, so just dump them on
				// the cloud - we can't do any better in this case
				ship->SetPosition(cloud->GetPosition());
			}

			else {
				// on their way to a body. they're already in-system so we
				// want to simulate some travel to their destination. we
				// naively assume full accel for half the distance, flip and
				// full brake for the rest.
				Body *target_body = FindBodyForPath(&sdest);
				double dist_to_target = cloud->GetPositionRelTo(target_body).Length();
				double half_dist_to_target = dist_to_target / 2.0;
				double accel = -(ship->GetShipType().linThrust[ShipType::THRUSTER_FORWARD] / ship->GetMass());
				double travel_time = Pi::GetGameTime() - cloud->GetDueDate();

				// I can't help but feel some actual math would do better here
				double speed = 0;
				double dist = 0;
				while (travel_time > 0 && dist <= half_dist_to_target) {
					speed += accel;
					dist += speed;
					travel_time--;
				}
				while (travel_time > 0 && dist < dist_to_target) {
					speed -= accel;
					dist += speed;
					travel_time--;
				}

				if (travel_time <= 0) {
					vector3d pos =
						target_body->GetPositionRelTo(Space::rootFrame) +
						cloud->GetPositionRelTo(target_body).Normalized() * (dist_to_target - dist);
					ship->SetPosition(pos);
				}

				else {
					// ship made it with time to spare. just put it somewhere
					// near the body. the script should be issuing a dock or
					// flyto command in onEnterSystem so it should sort it
					// itself out long before the player can get near
					
					SBody *sbody = Pi::currentSystem->GetBodyByPath(&sdest);
					if (sbody->type == SBody::TYPE_STARPORT_ORBITAL) {
						ship->SetFrame(target_body->GetFrame());
						ship->SetPosition(GetRandomPosition(1000.0,1000.0)*1000.0); // somewhere 1000km out
					}

					else {
						if (sbody->type == SBody::TYPE_STARPORT_SURFACE) {
							sbody = sbody->parent;
							SystemPath path = Pi::currentSystem->GetPathOf(sbody);
							target_body = FindBodyForPath(&path);
						}

						double sdist = sbody->GetRadius()*2.0;

						ship->SetFrame(target_body->GetFrame());
						ship->SetPosition(GetRandomPosition(sdist,sdist));
					}
				}
			}

			Space::AddBody(ship);

			Pi::luaOnEnterSystem->Queue(ship);
		}
	}
	storedArrivalClouds.clear();

	// bit of a hack, this should be only false if DoHyperspaceTo is used at
	// game startup (eg debug point)
	if (Pi::IsGameStarted())
		Pi::luaOnEnterSystem->Queue(Pi::player);
	
	delete hyperspacingTo;
	hyperspacingTo = 0;
	
	Pi::sectorView->ResetHyperspaceTarget();
}

/* called at game start to load the system and put the player in a starport */
void SetupSystemForGameStart(const SystemPath *dest, int starport, int port)
{
	Pi::currentSystem = StarSystem::GetCached(dest);
	Space::Clear();
	Space::BuildSystem();

	SpaceStation *station = 0;
	for (Space::bodiesIter_t i = Space::bodies.begin(); i!=Space::bodies.end(); i++) {
		if ((*i)->IsType(Object::SPACESTATION) && !starport--) {
			station = static_cast<SpaceStation*>(*i);
			break;
		}
	}
	assert(station);

	Pi::player->Enable();
	Pi::player->SetPosition(vector3d(0,0,0)); 
	Pi::player->SetVelocity(vector3d(0,0,0));

	Pi::player->SetFrame(station->GetFrame()); 
	Pi::player->SetDockedWith(station, port); 

	station->CreateBB();
}

float GetHyperspaceAnim()
{
	return hyperspaceAnim;
}

const SystemPath *GetHyperspaceDest()
{
	return hyperspacingTo;
}

double GetHyperspaceDuration()
{
	return hyperspaceDuration;
}

>>>>>>> cfe0a4f3
}<|MERGE_RESOLUTION|>--- conflicted
+++ resolved
@@ -22,15 +22,12 @@
 
 Space::Space()
 {
-	m_starSystem = 0;
-
 	rootFrame = new Frame(0, Lang::SYSTEM);
 	rootFrame->SetRadius(FLT_MAX);
 }
 
 Space::Space(const SystemPath &path)
 {
-<<<<<<< HEAD
 	m_starSystem = StarSystem::GetCached(path);
 
 	// XXX set radius in constructor
@@ -39,10 +36,6 @@
 
 	GenBody(m_starSystem->rootBody, rootFrame);
 	rootFrame->UpdateOrbitRails();
-=======
-	delete rootFrame;
-	Pi::currentSystem.Reset();
->>>>>>> cfe0a4f3
 }
 
 Space::Space(Serializer::Reader &rd)
@@ -58,9 +51,6 @@
 	UpdateBodies();
 
 	delete rootFrame;
-
-	if (m_starSystem)
-		m_starSystem->Release();
 }
 
 void Space::AddBody(Body *b)
@@ -209,11 +199,7 @@
 /*
 void Unserialize(Serializer::Reader &rd)
 {
-<<<<<<< HEAD
-	Serializer::IndexSystemm_bodies(Pi::spaceManager->GetSpace()->GetStarSystem());
-=======
-	Serializer::IndexSystemBodies(Pi::currentSystem.Get());
->>>>>>> cfe0a4f3
+	Serializer::IndexSystemm_bodies(Pi::spaceManager->GetSpace()->GetStarSystem().Get());
 	
 	Serializer::Reader rd2 = rd.RdSection("Frames");
 	rootFrame = Frame::Unserialize(rd2, 0);
@@ -623,7 +609,6 @@
 	}
 	m_removeBodies.clear();
 
-<<<<<<< HEAD
 	for (BodyIterator b = m_killBodies.begin(); b != m_killBodies.end(); ++b) {
 		for (BodyIterator i = m_bodies.begin(); i != m_bodies.end(); ++i)
 			(*i)->NotifyRemoved(*b);
@@ -631,173 +616,4 @@
 		delete *b;
 	}
     m_killBodies.clear();
-=======
-	const SystemPath psource = Pi::currentSystem ? Pi::currentSystem->GetPath() : SystemPath(0,0,0,0);
-	const SystemPath pdest = dest->SystemOnly();
-	Pi::currentSystem = StarSystem::GetCached(dest);
-	Space::Clear();
-	Space::BuildSystem();
-	
-	Pi::player->SetFrame(Space::rootFrame);
-	Pi::player->SetVelocity(vector3d(0,0,-100.0));
-	Pi::player->SetPosition(GetPositionAfterHyperspace(&psource, &pdest));
-	Pi::player->SetRotMatrix(matrix4x4d::Identity());
-	Pi::player->Enable();
-	Pi::player->SetFlightState(Ship::FLYING);
-
-	if (isRealHyperspaceEvent) {
-		HyperspaceCloud *cloud = new HyperspaceCloud(0, Pi::GetGameTime(), true);
-		cloud->SetPosition(Pi::player->GetPosition());
-		cloud->SetFrame(Space::rootFrame);
-		Space::AddBody(cloud);
-	}
-
-	// do stuff to clouds we brought over from the last system
-	for (std::list<HyperspaceCloud*>::iterator i = storedArrivalClouds.begin(); i != storedArrivalClouds.end(); ++i) {
-		HyperspaceCloud *cloud = *i;
-
-		// first we have to figure out where to put it
-		cloud->SetFrame(Space::rootFrame);
-		cloud->SetVelocity(vector3d(0,0,0));
-
-		cloud->SetPosition(GetPositionAfterHyperspace(&psource, &pdest));
-
-		Space::AddBody(cloud);
-
-		if (cloud->GetDueDate() < Pi::GetGameTime()) {
-			// they emerged from hyperspace some time ago
-			Ship *ship = cloud->EvictShip();
-
-			ship->SetFrame(Space::rootFrame);
-			ship->SetVelocity(vector3d(0,0,-100.0));
-			ship->SetRotMatrix(matrix4x4d::Identity());
-			ship->Enable();
-			ship->SetFlightState(Ship::FLYING);
-
-			SystemPath sdest = ship->GetHyperspaceDest();
-			if (sdest.IsSystemPath()) {
-				// travelling to the system as a whole, so just dump them on
-				// the cloud - we can't do any better in this case
-				ship->SetPosition(cloud->GetPosition());
-			}
-
-			else {
-				// on their way to a body. they're already in-system so we
-				// want to simulate some travel to their destination. we
-				// naively assume full accel for half the distance, flip and
-				// full brake for the rest.
-				Body *target_body = FindBodyForPath(&sdest);
-				double dist_to_target = cloud->GetPositionRelTo(target_body).Length();
-				double half_dist_to_target = dist_to_target / 2.0;
-				double accel = -(ship->GetShipType().linThrust[ShipType::THRUSTER_FORWARD] / ship->GetMass());
-				double travel_time = Pi::GetGameTime() - cloud->GetDueDate();
-
-				// I can't help but feel some actual math would do better here
-				double speed = 0;
-				double dist = 0;
-				while (travel_time > 0 && dist <= half_dist_to_target) {
-					speed += accel;
-					dist += speed;
-					travel_time--;
-				}
-				while (travel_time > 0 && dist < dist_to_target) {
-					speed -= accel;
-					dist += speed;
-					travel_time--;
-				}
-
-				if (travel_time <= 0) {
-					vector3d pos =
-						target_body->GetPositionRelTo(Space::rootFrame) +
-						cloud->GetPositionRelTo(target_body).Normalized() * (dist_to_target - dist);
-					ship->SetPosition(pos);
-				}
-
-				else {
-					// ship made it with time to spare. just put it somewhere
-					// near the body. the script should be issuing a dock or
-					// flyto command in onEnterSystem so it should sort it
-					// itself out long before the player can get near
-					
-					SBody *sbody = Pi::currentSystem->GetBodyByPath(&sdest);
-					if (sbody->type == SBody::TYPE_STARPORT_ORBITAL) {
-						ship->SetFrame(target_body->GetFrame());
-						ship->SetPosition(GetRandomPosition(1000.0,1000.0)*1000.0); // somewhere 1000km out
-					}
-
-					else {
-						if (sbody->type == SBody::TYPE_STARPORT_SURFACE) {
-							sbody = sbody->parent;
-							SystemPath path = Pi::currentSystem->GetPathOf(sbody);
-							target_body = FindBodyForPath(&path);
-						}
-
-						double sdist = sbody->GetRadius()*2.0;
-
-						ship->SetFrame(target_body->GetFrame());
-						ship->SetPosition(GetRandomPosition(sdist,sdist));
-					}
-				}
-			}
-
-			Space::AddBody(ship);
-
-			Pi::luaOnEnterSystem->Queue(ship);
-		}
-	}
-	storedArrivalClouds.clear();
-
-	// bit of a hack, this should be only false if DoHyperspaceTo is used at
-	// game startup (eg debug point)
-	if (Pi::IsGameStarted())
-		Pi::luaOnEnterSystem->Queue(Pi::player);
-	
-	delete hyperspacingTo;
-	hyperspacingTo = 0;
-	
-	Pi::sectorView->ResetHyperspaceTarget();
-}
-
-/* called at game start to load the system and put the player in a starport */
-void SetupSystemForGameStart(const SystemPath *dest, int starport, int port)
-{
-	Pi::currentSystem = StarSystem::GetCached(dest);
-	Space::Clear();
-	Space::BuildSystem();
-
-	SpaceStation *station = 0;
-	for (Space::bodiesIter_t i = Space::bodies.begin(); i!=Space::bodies.end(); i++) {
-		if ((*i)->IsType(Object::SPACESTATION) && !starport--) {
-			station = static_cast<SpaceStation*>(*i);
-			break;
-		}
-	}
-	assert(station);
-
-	Pi::player->Enable();
-	Pi::player->SetPosition(vector3d(0,0,0)); 
-	Pi::player->SetVelocity(vector3d(0,0,0));
-
-	Pi::player->SetFrame(station->GetFrame()); 
-	Pi::player->SetDockedWith(station, port); 
-
-	station->CreateBB();
-}
-
-float GetHyperspaceAnim()
-{
-	return hyperspaceAnim;
-}
-
-const SystemPath *GetHyperspaceDest()
-{
-	return hyperspacingTo;
-}
-
-double GetHyperspaceDuration()
-{
-	return hyperspaceDuration;
-}
-
->>>>>>> cfe0a4f3
 }