#include "GeoSphereStyle.h"
#include "perlin.h"


/**
 * All these stinking octavenoise functions return range [0,1] if roughness = 0.5
 */
static inline double octavenoise(fracdef_t &def, double roughness, const vector3d &p);
static inline double river_octavenoise(fracdef_t &def, double roughness, const vector3d &p);
static inline double ridged_octavenoise(fracdef_t &def, double roughness, const vector3d &p);
static double canyon_function(const fracdef_t &def, const vector3d &p);
static double canyon2_function(const fracdef_t &def, const vector3d &p);
static double canyon3_function(const fracdef_t &def, const vector3d &p);
static double canyon3_function(const fracdef_t &def, const vector3d &p);
static double crater_function(const fracdef_t &def, const vector3d &p);
static double megavolcano_function(const fracdef_t &def, const vector3d &p);
static double river_function(const fracdef_t &def, const vector3d &p);
static double river2_function(const fracdef_t &def, const vector3d &p);

int GeoSphereStyle::GetRawHeightMapVal(int x, int y)
{
	return m_heightMap[Clamp(y, 0, m_heightMapSizeY-1)*m_heightMapSizeX + Clamp(x, 0, m_heightMapSizeX-1)];
}

/*
 * Bicubic interpolation!!!
 */
double GeoSphereStyle::GetHeightMapVal(const vector3d &pt)
{
	double latitude = -asin(pt.y);
	if (pt.y < -1.0) latitude = -0.5*M_PI;
	if (pt.y > 1.0) latitude = 0.5*M_PI;
//	if (!isfinite(latitude)) {
//		// pt.y is just out of asin domain [-1,1]
//		latitude = (pt.y < 0 ? -0.5*M_PI : M_PI*0.5);
//	}
	double longitude = atan2(pt.x, pt.z);
	double px = (((m_heightMapSizeX-1) * (longitude + M_PI)) / (2*M_PI));
	double py = ((m_heightMapSizeY-1)*(latitude + 0.5*M_PI)) / M_PI;
	int ix = floor(px);
	int iy = floor(py);
	ix = Clamp(ix, 0, m_heightMapSizeX-1);
	iy = Clamp(iy, 0, m_heightMapSizeY-1);
	double dx = px-ix;
	double dy = py-iy;

	// p0,3 p1,3 p2,3 p3,3
	// p0,2 p1,2 p2,2 p3,2
	// p0,1 p1,1 p2,1 p3,1
	// p0,0 p1,0 p2,0 p3,0
	double p[4][4];
	for (int x=-1; x<3; x++) {
		for (int y=-1; y<3; y++) {
			p[1+x][1+y] = GetRawHeightMapVal(ix+x, iy+y);
		}
	}

	double c[4];
	for (int j=0; j<4; j++) {
		double d0 = p[0][j] - p[1][j];
		double d2 = p[2][j] - p[1][j];
		double d3 = p[3][j] - p[1][j];
		double a0 = p[1][j];
		double a1 = -(1/3.0)*d0 + d2 - (1/6.0)*d3;
		double a2 = 0.5*d0 + 0.5*d2;
		double a3 = -(1/6.0)*d0 - 0.5*d2 + (1/6.0)*d3;
		c[j] = a0 + a1*dx + a2*dx*dx + a3*dx*dx*dx;
	}

	{
		double d0 = c[0] - c[1];
		double d2 = c[2] - c[1];
		double d3 = c[3] - c[1];
		double a0 = c[1];
		double a1 = -(1/3.0)*d0 + d2 - (1/6.0)*d3;
		double a2 = 0.5*d0 + 0.5*d2;
		double a3 = -(1/6.0)*d0 - 0.5*d2 + (1/6.0)*d3;
		double v = a0 + a1*dy + a2*dy*dy + a3*dy*dy*dy;
		return (v<0 ? 0 : v + 1000.0*river_octavenoise(m_fracdef[0], Clamp(v*0.0002, 0.3, 0.5), pt));
	}
}

/*
static void volcano_function_1pass(const vector3d &p, double &out, const double height)
{
	double n = fabs(noise(p));
	const double ejecta_outer = 0.6;
	const double outer = 0.9;  //Radius
	const double inner = 0.951;
	const double midrim = 0.941;
	if (n > inner) {
		//out = 0;
	} else if (n > midrim) {
		double hrim = inner - midrim;
		double descent = (hrim-(n-midrim))/hrim;
		out += height * descent;
	} else if (n > outer) {
		double hrim = midrim - outer;
		double ascent = (n-outer)/hrim;
		out += height * ascent * ascent;
	} else if (n > ejecta_outer) {
		// blow down walls of other craters too near this one,
		// so we don't have sharp transition
		//out *= (outer-n)/-(ejecta_outer-outer);
	}
}

static double volcano_function(const vector3d &p)
{
	double acrater = 0.0;
	double asz = 1;
	double amax_h = 0.7;
	for (int i=0; i<14; i++) {
		volcano_function_1pass(asz*p, acrater, amax_h);
		asz *= 1.0;  //...
		amax_h *= 0.4; // .
	}
	return 3.0 * acrater;
}

// The small Volcano function, unlike the others is not necesarilly used to create volcanoes,  
// but can be effectively used to bunch mountains together in ranges generally caused by volcanic activity.
static void smlvolcano_function_1pass(const vector3d &p, double &out, const double height)
{
	double n = fabs(noise(p));
	const double ejecta_outer = 0.69;
	const double outer = 0.7;  //Radius
	const double inner = 0.981;
	const double midrim = 0.961;
	if (n > inner) {
		//out = 0;
	} else if (n > midrim) {
		double hrim = inner - midrim;
		double descent = (hrim-(n-midrim))/hrim;
		out += height * descent;
	} else if (n > outer) {
		double hrim = midrim - outer;
		double ascent = (n-outer)/hrim;
		out += height * ascent * ascent;
	} else if (n > ejecta_outer) {
		// blow down walls of other craters too near this one,
		// so we don't have sharp transition
		//out *= (outer-n)/-(ejecta_outer-outer);
	}
}

static double smlvolcano_function(const vector3d &p)
{
	double acrater = 0.0;
	double asz = 0.7;
	double amax_h = 0.4;
	for (int i=0; i<14; i++) {
		smlvolcano_function_1pass(asz*p, acrater, amax_h);
		asz *= 1.0;  //...
		amax_h *= 0.15; // .
	}
	return 2.0 * acrater;
}

// Creates a nice mega-volcano based on the crater function. Multiply the function by mountains or hills for best effect.
static void megavolcano_function_1pass(const vector3d &p, double &out, const double height)
{
	double n = fabs(noise(p));
	const double ejecta_outer = 0.6;
	const double outer = 0.76;  //Radius
	const double inner = 0.97;
	const double midrim = 0.925;
	if (n > inner) {
		//out = 0;
	} else if (n > midrim) {
		double hrim = inner - midrim;
		double descent = (hrim-(n-midrim))/hrim;
		out += height * descent;
	} else if (n > outer) {
		double hrim = midrim - outer;
		double ascent = (n-outer)/hrim;
		out += height * ascent * ascent;
	} else if (n > ejecta_outer) {
		// blow down walls of other craters too near this one,
		// so we don't have sharp transition
		out *= (outer-n)/-(ejecta_outer-outer);
	}
}

static double megavolcano_function(const fracdef_t &def, const vector3d &p)
{
	double crater = 0.0;
	double sz = def.frequency;
	double max_h = def.amplitude;
	for (int i=0; i<def.octaves; i++) {
		megavolcano_function_1pass(sz*p, crater, max_h);
		sz *= 1.0;  //frequency?
		max_h *= 0.15; // height??
	}
	return 4.0 * crater;
}
*/
static inline vector3d interpolate_color(double n, vector3d start, vector3d end)
{
	n = Clamp(n, 0.0, 1.0);
	return start*(1.0-n) + end*n;
}

void GeoSphereStyle::PickAtmosphere(const SBody *sbody)
{
	/* Alpha value isn't real alpha. in the shader fog depth is determined
	 * by density*alpha, so that we can have very dense atmospheres
	 * without having them a big stinking solid color obscuring everything
	 */
	switch (sbody->type) {
		case SBody::TYPE_PLANET_GAS_GIANT:
			m_atmosColor = Color(1.0f, 1.0f, 1.0f, 0.005f);
			m_atmosDensity = 14.0;
			break;
		case SBody::TYPE_PLANET_ASTEROID:
			m_atmosColor = Color(0.0f, 0.0f, 0.0f, 0.0f);
			m_atmosDensity = 0.0;
			break;
		default:
			m_atmosColor = Color(.6f, .6f, .7f, 0.8f);
			m_atmosDensity = sbody->m_volatileGas.ToDouble();
			break;
	}
#if 0
			/*
		case SBody::TYPE_PLANET_DWARF2:
			*outColor = Color(0.0f, 0.0f, 0.0f, 0.0f);
			*outDensity = 0.0f;
			break;
		case SBody::TYPE_PLANET_SMALL:
			*outColor = Color(.2f, .2f, .3f, 1.0f);
			*outDensity = 0.1f;
			break;
		case SBody::TYPE_PLANET_CO2:
			*outColor = Color( .8f, .8f, .8f, 1.0f);
			*outDensity = 2.0f;
			break;
		case SBody::TYPE_PLANET_METHANE:
			*outColor = Color(.2f, .6f, .3f, 2.0f);
			*outDensity = 3.4f;
			break;
		case SBody::TYPE_PLANET_WATER:
			*outColor = Color(.6f, .6f, .7f, 0.8f);
			*outDensity = 0.8f;
			break;
		case SBody::TYPE_PLANET_WATER_THICK_ATMOS:
			*outColor = Color(.5f, .5f, .8f, 2.0f);
			*outDensity = 3.0f;
			break;
		case SBody::TYPE_PLANET_DESERT:
			*outColor = Color(.4f, .3f, .1f, 0.7f);
			*outDensity = 1.0f;
			break;
		case SBody::TYPE_PLANET_CO2_THICK_ATMOS:
			*outColor = Color(.8f, .8f, .8f, 2.0f);
			*outDensity = 7.0f;
			break;
		case SBody::TYPE_PLANET_METHANE_THICK_ATMOS:
			*outColor = Color(0.6f, 0.4f, 0.1f, 3.0f);
			*outDensity = 8.0f;
			break;
		case SBody::TYPE_PLANET_HIGHLY_VOLCANIC:
			*outColor = Color(0.5f, 0.1f, 0.1f, 1.6f);
			*outDensity = 1.8f;
			break;
		case SBody::TYPE_PLANET_INDIGENOUS_LIFE:
			*outColor = Color(.5f, .5f, 1.0f, 1.0f);
			*outDensity = 1.2;
			break;
		case SBody::TYPE_PLANET_TERRAFORMED_POOR:
			*outColor = Color(.7f, .4f, 0.9f, 0.8f);
			*outDensity = 1.0;
			break;
		case SBody::TYPE_PLANET_TERRAFORMED_GOOD:
			*outColor = Color(.5f, .45f, 0.95f, 0.9f);
			*outDensity = 1.1;
			break;
		default:
			*outColor = Color(0.0f, 0.0f, 0.0f, 0.0f);
			*outDensity = 0.0f;
			break;*/
	}
#endif /* 0 */
}

void GeoSphereStyle::InitHeightMap(const SBody *body)
{
	/* Height map? */
	if (body->heightMapFilename) {
		FILE *f;
		f = fopen_or_die(body->heightMapFilename, "r");
		// read size!
		Uint16 v;
		fread(&v, 2, 1, f); m_heightMapSizeX = v;
		fread(&v, 2, 1, f); m_heightMapSizeY = v;
		m_heightMap = new Sint16[m_heightMapSizeX * m_heightMapSizeY];
		// XXX TODO XXX what about bigendian archs...
		fread(m_heightMap, sizeof(Sint16), m_heightMapSizeX * m_heightMapSizeY, f);
		fclose(f);
	} else {
		m_heightMap = 0;
	}	
}

GeoSphereStyle::GeoSphereStyle(const SBody *body)
{
	MTRand rand;
	rand.seed(body->seed);
	m_seed = body->seed;

	/* Pick terrain and color fractals to use */
	if (body->type == SBody::TYPE_PLANET_GAS_GIANT) {
		m_terrainType = TERRAIN_GASGIANT;
		switch (rand.Int32(4)) {
			case 0: m_colorType = COLOR_GG_SATURN; break;
			case 1: m_colorType = COLOR_GG_URANUS; break;
			case 2: m_colorType = COLOR_GG_JUPITER; break;
			default: m_colorType = COLOR_GG_NEPTUNE; break;
		}
	} else if (body->type == SBody::TYPE_PLANET_ASTEROID) {
		m_terrainType = TERRAIN_ASTEROID;
		m_colorType = COLOR_ASTEROID;
	} else /* SBody::TYPE_PLANET_TERRESTRIAL */ {
		/* Pick terrain and color fractals for terrestrial planets */
		if (body->m_life > fixed(1,2)) {
			const enum TerrainFractal choices[] = {
				TERRAIN_HILLS_RIDGED,
				TERRAIN_HILLS_RIVERS,
				TERRAIN_MOUNTAINS_RIDGED,
				TERRAIN_MOUNTAINS_RIVERS,
				TERRAIN_MOUNTAINS_RIVERS_VOLCANO,
			};
			m_terrainType = choices[rand.Int32(4)];
			m_colorType = COLOR_EARTHLIKE;
		} else if (body->m_volatileLiquid > fixed(1,3)) {
			const enum TerrainFractal choices[] = {
				TERRAIN_HILLS_RIDGED,
				TERRAIN_HILLS_RIVERS,
				TERRAIN_MOUNTAINS_RIDGED,
				TERRAIN_MOUNTAINS_RIVERS,
			};
			m_terrainType = choices[rand.Int32(4)];
			m_colorType = COLOR_DEAD_WITH_H2O;
		} else if ((body->m_volatileLiquid < fixed(1,10)) &&
		           (body->m_volatileGas > fixed(1,3))) {
			m_terrainType = TERRAIN_RUGGED_DESERT;
			m_colorType = COLOR_DESERT;
		} else {
			const enum TerrainFractal choices[] = {
				TERRAIN_HILLS_NORMAL,
				TERRAIN_MOUNTAINS_NORMAL,
			};
			m_terrainType = choices[rand.Int32(2)];
			m_colorType = COLOR_ROCK;
		}
	}
	// XXX override the above so you can test particular fractals XXX
<<<<<<< HEAD
	m_terrainType = TERRAIN_RUGGED_DESERT;
	m_colorType = COLOR_DESERT;
=======
	//m_terrainType = TERRAIN_ASTEROID;
	//m_colorType = COLOR_EARTHLIKE;
>>>>>>> 641e2c38

	m_sealevel = Clamp(body->m_volatileLiquid.ToDouble(), 0.0, 1.0);
	m_icyness = Clamp(body->m_volatileIces.ToDouble(), 0.0, 1.0);

	const double rad = body->GetRadius();
	m_maxHeightInMeters = std::max(100.0, (9000.0*rad*rad) / (body->GetMass() * 6.64e-12));
	//if (!isfinite(m_maxHeightInMeters)) m_maxHeightInMeters = rad * 0.5;
	//             ^^^^ max mountain height for earth-like planet (same mass, radius)
	// and then in sphere normalized jizz
	m_maxHeight = std::min(0.5, m_maxHeightInMeters / rad);
	printf("%s: max terrain height: %fm [%f]\n", body->name.c_str(), m_maxHeightInMeters, m_maxHeight);
	m_invMaxHeight = 1.0 / m_maxHeight;
	m_planetRadius = rad;
	m_planetEarthRadii = rad / EARTH_RADIUS;

	// Pick some colors
	for (int i=0; i<12; i++) m_entropy[i] = rand.Double();
	for (int i=0; i<8; i++) {
		double r,g,b;
		r = rand.Double(0.5, 1.0);
		g = rand.Double(0.5, r);
		b = rand.Double(0.5, std::min(r, g));
		r = std::min(1.0, r + body->m_metallicity.ToFloat());
		m_rockColor[i] = vector3d(r, g, b);
	}

	for (int i=0; i<12; i++) m_entropy[i] = rand.Double();
	for (int i=0; i<8; i++) {
		double g;
		g = rand.Double(0.3, 0.8);
		m_greyrockColor[i] = vector3d(g, g, g);
	}

	PickAtmosphere(body);
	InitHeightMap(body);
	fprintf(stderr, "picked terrain %d, colortype %d for %s\n", (int)m_terrainType, (int)m_colorType, body->name.c_str());
	InitFractalType(rand);
}

/**
 * Feature width means roughly one perlin noise blob or grain.
 * This will end up being one hill, mountain or continent, roughly.
 */
void GeoSphereStyle::SetFracDef(struct fracdef_t *def, double featureHeightMeters, double featureWidthMeters, MTRand &rand, double smallestOctaveMeters)
{
	// feature 
	def->amplitude = featureHeightMeters / (m_maxHeight * m_planetRadius);
	def->frequency = m_planetRadius / featureWidthMeters;
	def->octaves = std::max(1, (int)ceil(log(featureWidthMeters / smallestOctaveMeters) / log(2.0)));
	def->lacunarity = 2.0;
	printf("%d octaves\n", def->octaves);
}

void GeoSphereStyle::InitFractalType(MTRand &rand)
{
	if (m_heightMap) {
		SetFracDef(&m_fracdef[0], m_maxHeightInMeters, 10000.0, rand);
		return;
	}
/*	
		case CONTINENT_VOLCANIC_MARE:
			SetFracDef(&m_fracdef[0], m_maxHeightInMeters, rand.Double(5e5,1.5e6), rand, 1e5);
			break;
*/
	switch (m_terrainType) {
		case TERRAIN_ASTEROID:
			//m_maxHeight = rand.Double(0.2,0.4);
			//m_invMaxHeight = 1.0 / m_maxHeight;
			SetFracDef(&m_fracdef[0], m_maxHeightInMeters, m_planetRadius, rand);
			// craters
			SetFracDef(&m_fracdef[1], 5000.0, 1000000.0, rand, 1000.0);
			break;
		case TERRAIN_HILLS_NORMAL:
		case TERRAIN_HILLS_RIDGED:
		case TERRAIN_HILLS_RIVERS:
		{
			SetFracDef(&m_fracdef[0], m_maxHeightInMeters, rand.Double(1e6,1e7), rand);
			double height = m_maxHeightInMeters*0.7;
			SetFracDef(&m_fracdef[1], height, rand.Double(4.0, 20.0)*height, rand);
			SetFracDef(&m_fracdef[2], m_maxHeightInMeters, rand.Double(50.0, 100.0)*m_maxHeightInMeters, rand);
			break;
		}
		case TERRAIN_MOUNTAINS_NORMAL:
		{
			SetFracDef(&m_fracdef[0], m_maxHeightInMeters, rand.Double(1e6,1e7), rand);
			double height = m_maxHeightInMeters*0.2;
			SetFracDef(&m_fracdef[1], height, rand.Double(4.0, 20.0)*height, rand);
			SetFracDef(&m_fracdef[2], m_maxHeightInMeters, rand.Double(50.0, 100.0)*m_maxHeightInMeters, rand);

			height = m_maxHeightInMeters*0.5;
			SetFracDef(&m_fracdef[4], m_maxHeightInMeters, rand.Double(100.0, 200.0)*m_maxHeightInMeters, rand);
			SetFracDef(&m_fracdef[3], height, rand.Double(2.5,3.5)*height, rand);
			break;
		}
		case TERRAIN_MOUNTAINS_RIDGED:
		{
			SetFracDef(&m_fracdef[0], m_maxHeightInMeters, rand.Double(1e6,1e7), rand);
			double height = m_maxHeightInMeters*0.2;
			SetFracDef(&m_fracdef[1], height, rand.Double(4.0, 20.0)*height, rand);
			SetFracDef(&m_fracdef[2], m_maxHeightInMeters, rand.Double(50.0, 100.0)*m_maxHeightInMeters, rand);

			height = m_maxHeightInMeters*0.5;
			SetFracDef(&m_fracdef[4], m_maxHeightInMeters, rand.Double(100.0, 200.0)*m_maxHeightInMeters, rand);
			SetFracDef(&m_fracdef[3], height, rand.Double(6.0,8.0)*height, rand);
			break;
		}
		case TERRAIN_MOUNTAINS_RIVERS:
		{
			SetFracDef(&m_fracdef[0], m_maxHeightInMeters, rand.Double(1e6,1e7), rand);
			// XXX looks too flat and crappy
			double height = m_maxHeightInMeters*0.2;
			SetFracDef(&m_fracdef[1], height, rand.Double(4.0, 20.0)*height, rand);
			SetFracDef(&m_fracdef[2], m_maxHeightInMeters, rand.Double(50.0, 100.0)*m_maxHeightInMeters, rand);

			height = m_maxHeightInMeters*0.5;
			SetFracDef(&m_fracdef[4], m_maxHeightInMeters, rand.Double(100.0, 200.0)*m_maxHeightInMeters, rand);
			SetFracDef(&m_fracdef[3], height, rand.Double(6.0,8.0)*height, rand);
			break;
		}
		case TERRAIN_MOUNTAINS_RIVERS_VOLCANO:
		{
			SetFracDef(&m_fracdef[0], m_maxHeightInMeters, rand.Double(1e6,1e7), rand);
			double height = m_maxHeightInMeters*0.2;
			SetFracDef(&m_fracdef[1], m_maxHeightInMeters, rand.Double(50.0, 100.0)*m_maxHeightInMeters, rand);
			SetFracDef(&m_fracdef[2], height, rand.Double(4.0, 20.0)*height, rand);
			SetFracDef(&m_fracdef[3], height, rand.Double(12.0, 200.0)*height, rand);

			height = m_maxHeightInMeters*0.5;
			SetFracDef(&m_fracdef[4], m_maxHeightInMeters, rand.Double(100.0, 200.0)*m_maxHeightInMeters, rand);
			SetFracDef(&m_fracdef[5], height, rand.Double(2.5,3.5)*height, rand);
			SetFracDef(&m_fracdef[6], height, rand.Double(2.5,3.5)*height, rand);
			// volcano
			SetFracDef(&m_fracdef[7], 20000.0, 5000000.0, rand, 1000.0);

			// canyons and rivers
			SetFracDef(&m_fracdef[8], m_maxHeightInMeters*0.1, 1e6, rand, 100.0);
			SetFracDef(&m_fracdef[9], m_maxHeightInMeters*0.1, 1.5e6, rand, 100.0);
			SetFracDef(&m_fracdef[10], m_maxHeightInMeters*0.1, 2e6, rand, 100.0);
			break;
		}
		case TERRAIN_H2O_SOLID:
		{
			SetFracDef(&m_fracdef[0], m_maxHeightInMeters, rand.Double(1e6,1e7), rand);
			double height = m_maxHeightInMeters*0.2;
			SetFracDef(&m_fracdef[1], height, rand.Double(4.0, 20.0)*height, rand);
			SetFracDef(&m_fracdef[2], m_maxHeightInMeters, rand.Double(50.0, 100.0)*m_maxHeightInMeters, rand);

			height = m_maxHeightInMeters*0.5;
			SetFracDef(&m_fracdef[4], m_maxHeightInMeters, rand.Double(100.0, 200.0)*m_maxHeightInMeters, rand);
			SetFracDef(&m_fracdef[3], height, rand.Double(2.5,3.5)*height, rand);
			// craters
			SetFracDef(&m_fracdef[5], 10000.0, 1000000.0, rand, 1000.0);

			// canyon
			SetFracDef(&m_fracdef[6], m_maxHeightInMeters*0.1, 1e6, rand, 100.0);
			SetFracDef(&m_fracdef[7], m_maxHeightInMeters*0.1, 1.5e6, rand, 100.0);
			SetFracDef(&m_fracdef[8], m_maxHeightInMeters*0.1, 2e6, rand, 100.0);
			// so dan, the above means: make a fractal with 10% of the planet maximum
			// terrain height, feature size of around 2000km, and detail down to
			// 100.0 meters. SetFracDef will choose the right p multiplier and octaves - Tom
			break;
		}
		case TERRAIN_RUGGED_DESERT:
		{
			SetFracDef(&m_fracdef[0], 0.1*m_maxHeightInMeters, 2e6, rand, 180e3);
			double height = m_maxHeightInMeters*0.4;
			SetFracDef(&m_fracdef[1], height, rand.Double(4.0, 20.0)*height, rand);
			SetFracDef(&m_fracdef[2], m_maxHeightInMeters, rand.Double(50.0, 100.0)*m_maxHeightInMeters, rand);

			height = m_maxHeightInMeters*0.3;
			SetFracDef(&m_fracdef[3], height, rand.Double(6.0,8.0)*height, rand);
			SetFracDef(&m_fracdef[4], m_maxHeightInMeters, rand.Double(100.0, 200.0)*m_maxHeightInMeters, rand);
			// dunes
			height = m_maxHeightInMeters*0.1;
			SetFracDef(&m_fracdef[5], height, 4.0*height, rand, 1000.0);
			// canyon
			SetFracDef(&m_fracdef[6], m_maxHeightInMeters*0.1, 1e6, rand, 100.0);
			SetFracDef(&m_fracdef[7], m_maxHeightInMeters*0.1, 1.5e6, rand, 100.0);
			SetFracDef(&m_fracdef[8], m_maxHeightInMeters*0.1, 2e6, rand, 100.0);
		}
	}
}

/*
 * Must return >= 0.0
 */
double GeoSphereStyle::GetHeight(const vector3d &p)
{
	if (m_heightMap) return GetHeightMapVal(p) / m_planetRadius;

	double continents;

	switch (m_terrainType) {
		case TERRAIN_NONE:
		case TERRAIN_GASGIANT:
			return 0;
		case TERRAIN_ASTEROID:
		{
			return std::max(0.0, m_maxHeight * (octavenoise(m_fracdef[0], 0.5, p) + 
					m_fracdef[1].amplitude * crater_function(m_fracdef[1], p)));
		}
		case TERRAIN_HILLS_NORMAL:
		{
			continents = octavenoise(m_fracdef[0], 0.5, p) - m_sealevel;
			if (continents < 0) return 0;
			double out = 0.3 * continents;
			double distrib = ridged_octavenoise(m_fracdef[2], 0.5, p);
			double m = m_fracdef[1].amplitude * octavenoise(m_fracdef[1], 0.5*distrib, p);
			// cliffs at shore
			if (continents < 0.001) out += m * continents * 1000.0f;
			else out += m;
			return m_maxHeight * out;
		}
		case TERRAIN_HILLS_RIDGED:
		{
			continents = octavenoise(m_fracdef[0], 0.5, p) - m_sealevel;
			if (continents < 0) return 0;
			// == TERRAIN_HILLS_NORMAL except ridged_octavenoise
			double out = 0.3 * continents;
			double distrib = ridged_octavenoise(m_fracdef[2], 0.5, p);
			double m = m_fracdef[1].amplitude * ridged_octavenoise(m_fracdef[1], 0.5*distrib, p);
			// cliffs at shore
			if (continents < 0.001) out += m * continents * 1000.0f;
			else out += m;
			return m_maxHeight * out;
		}
		case TERRAIN_HILLS_RIVERS:
		{
			continents = octavenoise(m_fracdef[0], 0.5, p) - m_sealevel;
			if (continents < 0) return 0;
			// == TERRAIN_HILLS_NORMAL except river_octavenoise
			double out = 0.3 * continents;
			double distrib = river_octavenoise(m_fracdef[2], 0.5, p);
			double m = m_fracdef[1].amplitude * river_octavenoise(m_fracdef[1], 0.5*distrib, p);
			// cliffs at shore
			if (continents < 0.001) out += m * continents * 1000.0f;
			else out += m;
			return m_maxHeight * out;
		}
		case TERRAIN_MOUNTAINS_NORMAL:
		{
			continents = octavenoise(m_fracdef[0], 0.5, p) - m_sealevel;
			if (continents < 0) return 0;
			double out = 0.3 * continents;
			double m = 0;//m_fracdef[1].amplitude * octavenoise(m_fracdef[1], 0.5, p);
			double distrib = ridged_octavenoise(m_fracdef[3], 0.5, p);
			m += m_fracdef[3].amplitude * octavenoise(m_fracdef[4], 0.5*distrib, p);
			// cliffs at shore
			if (continents < 0.001) out += m * continents * 1000.0f;
			else out += m;
			return m_maxHeight * out;
		}
		case TERRAIN_MOUNTAINS_RIDGED:
		{
			continents = octavenoise(m_fracdef[0], 0.5, p) - m_sealevel;
			if (continents < 0) return 0;
			double out = 0.3 * continents;
			double m = m_fracdef[1].amplitude * ridged_octavenoise(m_fracdef[1], 0.5, p);
			double distrib = ridged_octavenoise(m_fracdef[4], 0.5, p);
			m += m_fracdef[3].amplitude * ridged_octavenoise(m_fracdef[3], 0.5*distrib, p);
			// cliffs at shore
			if (continents < 0.001) out += m * continents * 1000.0f;
			else out += m;
			return m_maxHeight * out;
		}
		case TERRAIN_MOUNTAINS_RIVERS:
		{
			continents = octavenoise(m_fracdef[0], 0.5, p) - m_sealevel;
			if (continents < 0) return 0;
			double out = 0.3 * continents;
			double m = m_fracdef[1].amplitude * river_octavenoise(m_fracdef[1], 0.5, p);
			double distrib = river_octavenoise(m_fracdef[4], 0.5, p);
			if (distrib > 0.5) m += 2.0 * (distrib-0.5) * m_fracdef[3].amplitude * river_octavenoise(m_fracdef[3], 0.5, p);
			// cliffs at shore
			if (continents < 0.001) out += m * continents * 1000.0f;
			else out += m;
			return m_maxHeight * out;
		}
		case TERRAIN_MOUNTAINS_RIVERS_VOLCANO:
		{
			double continents = octavenoise(m_fracdef[0], 0.5, p) - m_sealevel;
			if (continents < 0) return 0;
			//double continents = targ.continents.amplitude * fractal(14, targ.continents, (m_seed)&2, p);
			double mountain_distrib = octavenoise(m_fracdef[1], 0.5, p);
			double mountains = octavenoise(m_fracdef[2], 0.5, p);
			double mountains2 = octavenoise(m_fracdef[3], 0.5, p);
			double hill_distrib = octavenoise(m_fracdef[4], 0.5, p);
			double hills = hill_distrib * m_fracdef[5].amplitude * octavenoise(m_fracdef[5], 0.5, p);
			double hills2 = hill_distrib * m_fracdef[6].amplitude * octavenoise(m_fracdef[6], 0.5, p);



			double n = continents - (m_fracdef[0].amplitude*m_sealevel);

			//double n = continents - targ.continents.amplitude*targ.sealevel*1;

			
			if (n < 0.01) n += megavolcano_function(m_fracdef[7], p) * n * 20000.0f;
			else n += megavolcano_function(m_fracdef[7], p) * 200.0f;

			if (n < .2) n += canyon3_function(m_fracdef[8], p) * n ;
			else if (n < .4) n += canyon3_function(m_fracdef[8], p) * .2f;
			else n += canyon3_function(m_fracdef[8], p) * (.4f/n) * .2f;

			if (n < .2) n += canyon2_function(m_fracdef[9], p) * n ;
			else if (n < .4) n += canyon2_function(m_fracdef[9], p) * .2f;
			else n += canyon2_function(m_fracdef[9], p) * (.4f/n) * .2f;

			if (n < .2) n += river_function(m_fracdef[10], p) * n * 5.0f;
			else if (n < .4) n += river_function(m_fracdef[10], p);
			else n += river_function(m_fracdef[10], p) * (.4f/n);

			n += -0.05f;
			//if (n < 0) n = 0 ;
			n = n*.005f;

			if (n > 0.0) {
				// smooth in hills at shore edges
				if (n < 0.01) n += hills * n * 100.0f;
				else n += hills;
				if (n < 0.02) n += hills2 * n * 50.0f;
				else n += hills2 * (0.02f/n);

				mountains  = octavenoise(m_fracdef[1], 0.5, p) *
					m_fracdef[2].amplitude * mountains*mountains*mountains;
				mountains2 = octavenoise(m_fracdef[4], 0.5, p) *
					m_fracdef[3].amplitude * mountains2*mountains2*mountains2;
				if (n > 2.5) n += mountains2 * (n - 2.5) * 0.6f;
				if (n < 0.01) n += mountains * n * 60.0f ;
				else n += mountains * 0.6f ; 
			}
			
			n = m_maxHeight*n;
			return (n > 0.0 ? n : 0.0); 
		}
		case TERRAIN_H2O_SOLID:
		{
			double continents = m_fracdef[0].amplitude * octavenoise(m_fracdef[0], 0.5, p);
			double mountains = octavenoise(m_fracdef[3], 0.5, p);
			double hills = octavenoise(m_fracdef[2], 0.5, p) *
				m_fracdef[1].amplitude * octavenoise(m_fracdef[1], 0.5, p);

			double n = continents - (m_fracdef[0].amplitude*m_sealevel);
			
			//canyons
			n += canyon_function(m_fracdef[6], p);
			n += canyon2_function(m_fracdef[7], p);
			n += crater_function(m_fracdef[8], p);
			n = n*.5f;

			if (n > 0.0) {
				// smooth in hills at shore edges 
				if (n < 0.01) n += hills * n * 50.0f ;
				else n += hills * .5f ;
				// adds mountains hills craters 
				mountains = octavenoise(m_fracdef[4], 0.5, p) *
					m_fracdef[3].amplitude * mountains*mountains*mountains;
				if (n < 0.01) n += n * 100.0f * mountains;
				else n += mountains;
			}

			n += (hills * .5f) + /*(smlvolcano_function(p) * 4) +*/ crater_function(m_fracdef[5], p);
			
			n = m_maxHeight*n;
			return (n > 0.0 ? n : 0.0);
		}
		case TERRAIN_RUGGED_DESERT:
		{
			double continents = octavenoise(m_fracdef[0], 0.5, p) - m_sealevel;
			if (continents < 0) return 0;
			double mountain_distrib = octavenoise(m_fracdef[2], 0.5, p);
			double mountains = octavenoise(m_fracdef[1], 0.5, p);
			double hill_distrib = octavenoise(m_fracdef[4], 0.5, p);
			double hills = hill_distrib * m_fracdef[3].amplitude * octavenoise(m_fracdef[3], 0.5, p);
			double dunes = hill_distrib * m_fracdef[5].amplitude * octavenoise(m_fracdef[5], 0.5, p);

			double n = continents * m_fracdef[0].amplitude;// + cliff_function(p) + (smlvolcano_function(p)*2.0f);
			n += canyon_function(m_fracdef[6], p);
			n += canyon2_function(m_fracdef[7], p);
			n += canyon3_function(m_fracdef[8], p);

			// makes larger dunes at lower altitudes, flat ones at high altitude.
			mountains = mountain_distrib * m_fracdef[1].amplitude * mountains*mountains*mountains;
			// smoothes edges of mountains and places them only above a set altitude
			if (n > 0.45) n += mountains * (n - 0.45);
			if (n > 0.2) n += dunes * (n-0.2);  
			else n += dunes * 2.5f;
			if (n > 0.5) n += hills * (n-0.5);
			return n * m_maxHeight;
		}
	}
}

/* These fuctions should not be used by GeoSphereStyle::GetHeight, so don't move these definitions
   to above that function. GetHeight should use the versions of these functions that take fracdef_t
   objects, ensuring that the resulting terrains have the desired scale */
static inline double octavenoise(int octaves, double roughness, double lacunarity, const vector3d &p);
static inline double river_octavenoise(int octaves, double roughness, double lacunarity, const vector3d &p);
static inline double ridged_octavenoise(int octaves, double roughness, double lacunarity, const vector3d &p);

/**
 * Height: 0.0 would be sea-level. 1.0 would be an extra elevation of 1 radius (huge)
 */
vector3d GeoSphereStyle::GetColor(const vector3d &p, double height, const vector3d &norm)
{
	switch (m_colorType) {
	case COLOR_NONE:
		return vector3d(1.0);
	case COLOR_GG_JUPITER: {
		double n = octavenoise(12, 0.5f*m_entropy[0] + 0.25f, 2.0, noise(vector3d(p.x, p.y*m_planetEarthRadii, p.z))*p);
		n = (1.0 + n)*0.5;
		return interpolate_color(n, vector3d(.50,.22,.18), vector3d(.99,.76,.62));
		}
	case COLOR_GG_SATURN: {
		double n = octavenoise(12, 0.5f*m_entropy[0] + 0.25f, 2.0, noise(vector3d(p.x, p.y*m_planetEarthRadii, p.z))*p);
		n = (1.0 + n)*0.5;
		return interpolate_color(n, vector3d(.69, .53, .43), vector3d(.99, .76, .62));
		}
	case COLOR_GG_URANUS: {
		double n = octavenoise(12, 0.5f*m_entropy[0] + 0.25f, 2.0, noise(vector3d(p.x, p.y*m_planetEarthRadii, p.z))*p);
		n = (1.0 + n)*0.5;
		return interpolate_color(n, vector3d(.63, .76, .77), vector3d(.70,.85,.86));
		}
	case COLOR_GG_NEPTUNE: {
		double n = octavenoise(12, 0.5f*m_entropy[0] + 0.25f, 2.0, noise(vector3d(p.x, p.y*m_planetEarthRadii, p.z))*p);
		n = (1.0 + n)*0.5;
		return interpolate_color(n*n, vector3d(.21, .34, .54), vector3d(.31, .44, .73)); 
		}
	case COLOR_EARTHLIKE:
	{
		double n = m_invMaxHeight*height;
		// water
		if (n <= 0) return vector3d(0,0,0.5);

		const double flatness = pow(p.Dot(norm), 6.0);
		const vector3d color_cliffs = m_rockColor[1];
		// ice on mountains and poles
		if (fabs(m_icyness*p.y) + m_icyness*n > 1) {
			return interpolate_color(flatness, color_cliffs, vector3d(1,1,1));
		}

		double equatorial_desert = (2.0-m_icyness)*(-1.0+2.0*octavenoise(12, 0.5, 2.0, (n*2.0)*p)) *
				1.0*(2.0-m_icyness)*(1.0-p.y*p.y);

		// More sensitive height detection for application of colours
		vector3d col;
		if (n > 0.48) {
		col = interpolate_color(equatorial_desert, m_rockColor[3], vector3d(.86, .75, .48));
		col = interpolate_color(n, col, m_rockColor[7]);
		col = interpolate_color(flatness, color_cliffs, col);
		return col;
		}
		else if (n > 0.3) {     
		col = interpolate_color(equatorial_desert, vector3d(.36, .29, .2), vector3d(.55,.5,.375));
		col = interpolate_color(n, col, m_rockColor[5]);
		col = interpolate_color(flatness, color_cliffs, col);
		return col;
		}
		else if (n > 0.18) {                                 
		col = interpolate_color(equatorial_desert, vector3d(.59,.57,.4), vector3d(.86, .75, .38));
		col = interpolate_color(n, col, m_greyrockColor[2]);
		col = interpolate_color(flatness, color_cliffs, col);
		return col;
		}
		else if (n > 0.12) {     
		col = interpolate_color(equatorial_desert, vector3d(.15,.1,.0), vector3d(0.6, 0.75, .44));
		col = interpolate_color(n, col, m_rockColor[6]);
		col = interpolate_color(flatness, color_cliffs, col);
		return col;
		}
		else if (n > 0.08) {      
		col = interpolate_color(equatorial_desert, vector3d(0.27,0.265,0.23), vector3d(0.45, 0.425, .35));
		col = interpolate_color(n, col, m_rockColor[5]);
		col = interpolate_color(flatness, color_cliffs, col);
		return col;
		}
		else if (n > 0.05) {      
		col = interpolate_color(equatorial_desert, vector3d(0.08,0.06,.0), vector3d(0.55, 0.5, .35));
		col = interpolate_color(n, col, m_rockColor[4]);
		col = interpolate_color(flatness, color_cliffs, col);
		return col;
		}
		else if (n > 0.02) {       //                       Dark Green         Light Green
		col = interpolate_color(equatorial_desert, vector3d(-1.8,-1.3,-5), vector3d(-1.9, -1.2, -5));
		col = interpolate_color(n, col, vector3d(54,39.75,100));
		col = interpolate_color(flatness, color_cliffs, col);
		return col;
		}
		else if (n > 0.01) {       //                       Brown/yellow
		col = interpolate_color(equatorial_desert, vector3d(1.52, 1.5, 0), vector3d(1.5, 1.52, 0));
		col = interpolate_color(n, col, vector3d(-80,-76,0));
		col = interpolate_color(flatness, color_cliffs, col);
		return col;
		}
		else if (n > 0.005) {       //                       Brown
		col = interpolate_color(equatorial_desert, vector3d(0.11,.2,.0), vector3d(.1, .25, .0));
		col = interpolate_color(n, col, vector3d(42,50.8,0));
		col = interpolate_color(flatness, color_cliffs, col);
		return col;
		}
		else {                    //                         Yellow
		col = interpolate_color(equatorial_desert, vector3d(0.9,0.84,0), vector3d(.9, .6, .4));
		col = interpolate_color(n, col, vector3d(-125,-98,-159));
		col = interpolate_color(flatness, color_cliffs, col);
		return col;
		}
	}
	case COLOR_DEAD_WITH_H2O: {
		double n = m_invMaxHeight*height;
		if (n <= 0) return vector3d(0.0,0.0,0.5);
		else return interpolate_color(n, vector3d(.2,.2,.2), vector3d(.6,.6,.6));
	}
	case COLOR_ICEWORLD:
	{
		double n = m_invMaxHeight*height;

		if (n <= 0.0) return vector3d(0.96,0.96,0.96);

		const double flatness = pow(p.Dot(norm), 6.0);
		const vector3d color_cliffs = m_rockColor[2];
		// ice on mountains and poles
		//if (fabs(m_icyness*p.y) + m_icyness*n > 18) {
		//	return interpolate_color(flatness, color_cliffs, vector3d(.99,.99,.99));
		//}

		double equatorial_desert = (2.0-m_icyness)*(-1.0+2.0*octavenoise(12, 0.5, 2.0, (n*2.0)*p)) *
				1.0*(2.0-m_icyness)*(1.0-p.y*p.y);
	
		vector3d col;
		if (n > .7) {     
		col = interpolate_color(equatorial_desert, vector3d(1, 1, 1), vector3d(.96, .95, .94));
		col = interpolate_color(n, m_rockColor[1], col);
		col = interpolate_color(flatness, color_cliffs, col);
		return col;
		}
		else if (n > 0.3) {  
		col = interpolate_color(equatorial_desert, vector3d(0.19,0.18,.0), vector3d(.2, .2, .1));
		col = interpolate_color(n, col, vector3d(2, 2, 2));
		col = interpolate_color(flatness, color_cliffs, col);
		return col;
		}
		else {      
		col = interpolate_color(equatorial_desert, m_rockColor[7], m_rockColor[6]);
		col = interpolate_color(n, col, vector3d(0.95,0.85,0));
		col = interpolate_color(flatness, color_cliffs, col);
		return col;
		}
	}
	case COLOR_DESERT:
	{
		double n = m_invMaxHeight*height/2;
		

		const double flatness = pow(p.Dot(norm), 6.0);
		const vector3d color_cliffs = m_rockColor[1];
		// Ice has been left as is so the occasional desert world will have polar ice-caps like mars
		if (fabs(m_icyness*p.y) + m_icyness*n > 1) {
			return interpolate_color(flatness, color_cliffs, vector3d(1,1,1));
		}

		double equatorial_desert = (2.0-m_icyness)*(-1.0+2.0*octavenoise(12, 0.5, 2.0, (n*2.0)*p)) *
				1.0*(2.0-m_icyness)*(1.0-p.y*p.y);

		vector3d col;
		if (n > .4) {
			n = n*n;
			col = interpolate_color(equatorial_desert, vector3d(.8,.75,.5), vector3d(.52, .5, .3));
			col = interpolate_color(n, col, vector3d(.1, .0, .0));
			col = interpolate_color(flatness, color_cliffs, col);
			return col;
		} else if (n > .3) {
			n = n*n;
			col = interpolate_color(equatorial_desert, vector3d(.81, .68, .3), vector3d(.85, .7, 0));
			col = interpolate_color(n, col, vector3d(-1.2,-.84,.35));
			col = interpolate_color(flatness, color_cliffs, col);
			return col;
		} else if (n > .2) {
			col = interpolate_color(equatorial_desert, vector3d(-0.4, -0.47, -0.6), vector3d(-.6, -.7, -2));
			col = interpolate_color(n, col, vector3d(4, 3.95, 3.94));
			col = interpolate_color(flatness, color_cliffs, col);
			return col;
		} else {
			col = interpolate_color(equatorial_desert, vector3d(.78, .73, .68), vector3d(.8, .77, .5));
			col = interpolate_color(n, col, vector3d(-2.0, -2.3, -2.4));
			col = interpolate_color(flatness, color_cliffs, col);
			return col;
		}
	
	}
	case COLOR_ROCK:
		{
		double n = m_invMaxHeight*height/2;

		if (n <= 0) return m_rockColor[1];		

		const double flatness = pow(p.Dot(norm), 6.0);
		const vector3d color_cliffs = m_rockColor[0];

		double equatorial_desert = (2.0-m_icyness)*(-1.0+2.0*octavenoise(12, 0.5, 2.0, (n*2.0)*p)) *
				1.0*(2.0-m_icyness)*(1.0-p.y*p.y);


		// Below is to do with variable colours for different heights, it gives a nice effect.
		// n is height.
		vector3d col;
		col = interpolate_color(equatorial_desert, m_rockColor[2], m_greyrockColor[3]);
		if (n > 0.45) {
		col = interpolate_color(n, col, m_greyrockColor[6]);
		col = interpolate_color(flatness, color_cliffs, col);
		return col;
		}
		else if (n > 0.4) {
		col = interpolate_color(n, col, m_rockColor[5]);
		col = interpolate_color(flatness, color_cliffs, col);
		return col;
		}
		else if (n > 0.35) {
		col = interpolate_color(n, m_greyrockColor[7], col);
		col = interpolate_color(flatness, color_cliffs, col);
		return col;
		}
		else if (n > 0.3) {
		col = interpolate_color(n, m_greyrockColor[0], col);
		col = interpolate_color(flatness, color_cliffs, col);
		return col;
		}
		else if (n > 0.25) {
		col = interpolate_color(n, col, m_greyrockColor[0]);
		col = interpolate_color(flatness, color_cliffs, col);
		return col;
		}
		else if (n > 0.2) {
		col = interpolate_color(n, col, m_greyrockColor[2]);
		col = interpolate_color(flatness, color_cliffs, col);
		return col;
		}
		if (n > 0.15) {
		col = interpolate_color(n, m_rockColor[3], col);
		col = interpolate_color(flatness, color_cliffs, col);
		return col;
		}
		else if (n > 0.1) {
		col = interpolate_color(n, col, m_rockColor[3]);
		col = interpolate_color(flatness, color_cliffs, col);
		return col;
		}
		else if (n > 0.05) {
		col = interpolate_color(n, col, m_rockColor[1]);
		col = interpolate_color(flatness, color_cliffs, col);
		return col;
		}
		else {
		col = interpolate_color(n, m_rockColor[0], col);
		col = interpolate_color(flatness, color_cliffs, col);
		return col;
		}

	}
	case COLOR_ROCK2:
		{
		double n = m_invMaxHeight*height/2;

		if (n <= 0) return m_greyrockColor[1];		

		const double flatness = pow(p.Dot(norm), 6.0);
		const vector3d color_cliffs = m_greyrockColor[1];

		double equatorial_desert = (2.0-m_icyness)*(-1.0+2.0*octavenoise(12, 0.5, 2.0, (n*2.0)*p)) *
				1.0*(2.0-m_icyness)*(1.0-p.y*p.y);


		// Below is to do with variable colours for different heights, it gives a nice effect.
		// n is height.
		vector3d col;
		col = interpolate_color(equatorial_desert, m_greyrockColor[2], m_greyrockColor[3]);
		if (n > 0.45) {
		col = interpolate_color(n, col, m_greyrockColor[6]);
		col = interpolate_color(flatness, color_cliffs, col);
		return col;
		}
		else if (n > 0.4) {
		col = interpolate_color(n, col, m_greyrockColor[5]);
		col = interpolate_color(flatness, color_cliffs, col);
		return col;
		}
		else if (n > 0.35) {
		col = interpolate_color(n, m_greyrockColor[7], col);
		col = interpolate_color(flatness, color_cliffs, col);
		return col;
		}
		else if (n > 0.3) {
		col = interpolate_color(n, m_greyrockColor[0], col);
		col = interpolate_color(flatness, color_cliffs, col);
		return col;
		}
		else if (n > 0.25) {
		col = interpolate_color(n, col, m_greyrockColor[0]);
		col = interpolate_color(flatness, color_cliffs, col);
		return col;
		}
		else if (n > 0.2) {
		col = interpolate_color(n, m_greyrockColor[2], col);
		col = interpolate_color(flatness, color_cliffs, col);
		return col;
		}
		else if (n > 0.15) {
		col = interpolate_color(n, m_greyrockColor[3], col);
		col = interpolate_color(flatness, color_cliffs, col);
		return col;
		}
		else if (n > 0.1) {
		col = interpolate_color(n, col, m_greyrockColor[3]);
		col = interpolate_color(flatness, color_cliffs, col);
		return col;
		}
		else if (n > 0.05) {
		col = interpolate_color(n, col, m_greyrockColor[1]);
		col = interpolate_color(flatness, color_cliffs, col);
		return col;
		}
		else {
		col = interpolate_color(n, m_greyrockColor[0], col);
		col = interpolate_color(flatness, color_cliffs, col);
		return col;
		}

	}
	case COLOR_ASTEROID:
		{
		double n = m_invMaxHeight*height/2;

		if (n <= 0.02) {
			const double flatness = pow(p.Dot(norm), 6.0);
			const vector3d color_cliffs = m_rockColor[1];

			double equatorial_desert = (2.0)*(-1.0+2.0*octavenoise(12, 0.5, 2.0, (n*2.0)*p)) *
				1.0*(2.0)*(1.0-p.y*p.y);

			vector3d col;
			col = interpolate_color(equatorial_desert, m_rockColor[0], m_greyrockColor[3]);
			col = interpolate_color(n, col, vector3d(1.5,1.35,1.3));
			col = interpolate_color(flatness, color_cliffs, col);
			return col;
		} else {
			const double flatness = pow(p.Dot(norm), 6.0);
			const vector3d color_cliffs = m_greyrockColor[1];

			double equatorial_desert = (2.0)*(-1.0+2.0*octavenoise(12, 0.5, 2.0, (n*2.0)*p)) *
				1.0*(2.0)*(1.0-p.y*p.y);

			vector3d col;
			col = interpolate_color(equatorial_desert, m_greyrockColor[0], m_greyrockColor[2]);
			col = interpolate_color(n, col, m_rockColor[3]);
			col = interpolate_color(flatness, color_cliffs, col);
			return col;
		}


	}
	case COLOR_VOLCANIC:
	{
		double n = m_invMaxHeight*height;
		const double flatness = pow(p.Dot(norm), 6.0);
		const vector3d color_cliffs = m_rockColor[2];		
		double equatorial_desert = (-1.0+2.0*octavenoise(12, 0.5, 2.0, (n*2.0)*p)) *
				1.0*(1.0-p.y*p.y);

		vector3d col;

		if (n > 0.4){
		col = interpolate_color(equatorial_desert, vector3d(.3,.2,0), vector3d(.3, .1, .0));
		col = interpolate_color(n, col, vector3d(.1, .0, .0));
		col = interpolate_color(flatness, color_cliffs, col);
		} else if (n > 0.2){
		col = interpolate_color(equatorial_desert, vector3d(1.2,1,0), vector3d(.9, .3, .0));
		col = interpolate_color(n, col, vector3d(-1.1, -1, .0));
		col = interpolate_color(flatness, color_cliffs, col);
		} else if (n > 0.1){
		col = interpolate_color(equatorial_desert, vector3d(.2,.1,0), vector3d(.1, .05, .0));
		col = interpolate_color(n, col, vector3d(2.5, 2, .0));
		col = interpolate_color(flatness, color_cliffs, col);
		} else {
		col = interpolate_color(equatorial_desert, vector3d(.75,.6,0), vector3d(.75, .2, .0));
		col = interpolate_color(n, col, vector3d(-2, -2.2, .0));
		col = interpolate_color(flatness, color_cliffs, col);
		}
		return col;
	}
	case COLOR_METHANE: {
		double n = m_invMaxHeight*height;
		if (n <= 0) return vector3d(.3,.0,.0);
		else return interpolate_color(n, vector3d(.3,.2,.0), vector3d(.6,.3,.0));
	}
	case COLOR_TFGOOD:
	{
		double n = m_invMaxHeight*height;
		// water
		if (n <= 0) return vector3d(0,0.1,0.4);

		const double flatness = pow(p.Dot(norm), 6.0);
		const vector3d color_cliffs = m_rockColor[1];
		// ice on mountains and poles
		if (fabs(m_icyness*p.y) + m_icyness*n > 1) {
			return interpolate_color(flatness, color_cliffs, vector3d(0.9,0.9,0.9));
		}

		double equatorial_desert = (2.0-m_icyness)*(-1.0+2.0*octavenoise(12, 0.5, 2.0, (n*2.0)*p)) *
				1.0*(2.0-m_icyness)*(1.0-p.y*p.y);

		vector3d col;
		if (n >= 0.1) {
		col = interpolate_color(equatorial_desert, m_rockColor[5], m_rockColor[6]);
		col = interpolate_color(n, col, m_rockColor[2]);
		col = interpolate_color(flatness, color_cliffs, col);
		return col;
		}
		else if (n >= 0.04) {      
		col = interpolate_color(equatorial_desert, vector3d(.45,.43, .2), vector3d(.4, .43, .2));
		col = interpolate_color(n, col, vector3d(-2.5,-3, -2.5));
		col = interpolate_color(flatness, color_cliffs, col);
		return col;
		}
		else if (n >= 0.02) {      
		col = interpolate_color(equatorial_desert, vector3d(.15,.5, -.1), vector3d(.2, .6, -.1));
		col = interpolate_color(n, col, vector3d(5,-5, 5));
		col = interpolate_color(flatness, color_cliffs, col);
		return col;
		}
		else if (n >= 0.01) {      
		col = interpolate_color(equatorial_desert, vector3d(.45,.6,0), vector3d(.5, .6, .0));
		col = interpolate_color(n, col, vector3d(-10,-10,0));
		col = interpolate_color(flatness, color_cliffs, col);
		return col;
		}
		else {                                      
		col = interpolate_color(equatorial_desert, vector3d(.35,.3,0), vector3d(.4, .3, .0));
		col = interpolate_color(n, col, vector3d(0,20,0));
		col = interpolate_color(flatness, color_cliffs, col);
		return col;
		}
	}
	case COLOR_TFPOOR:
	{
		double n = m_invMaxHeight*height;
		// water
		if (n <= 0) return vector3d(0.1,0.2,0.4);

		const double flatness = pow(p.Dot(norm), 6.0);
		const vector3d color_cliffs = m_greyrockColor[1];
		// ice on mountains and poles
		if (fabs(m_icyness*p.y) + m_icyness*n > 1) {
			return interpolate_color(flatness, color_cliffs, vector3d(0.9,0.9,0.9));
		}

		double equatorial_desert = (2.0-m_icyness)*(-1.0+2.0*octavenoise(12, 0.5, 2.0, (n*2.0)*p)) *
				1.0*(2.0-m_icyness)*(1.0-p.y*p.y);

		vector3d col;
		col = interpolate_color(equatorial_desert, m_rockColor[2], m_rockColor[3]);
		if (n > 0.45) {
		col = interpolate_color(n, col, m_greyrockColor[3]);
		col = interpolate_color(flatness, color_cliffs, col);
		return col;
		}
		else if (n > 0.35) {
		col = interpolate_color(n, col, m_greyrockColor[5]);
		col = interpolate_color(flatness, color_cliffs, col);
		return col;
		}
		else if (n > 0.25) {
		col = interpolate_color(n, col, m_greyrockColor[6]);
		col = interpolate_color(flatness, color_cliffs, col);
		return col;
		}
		else if (n > 0.2) {
		col = interpolate_color(n, col, m_greyrockColor[4]);
		col = interpolate_color(flatness, color_cliffs, col);
		return col;
		}
		else if (n > 0.15) {
		col = interpolate_color(n, col, m_greyrockColor[0]);
		col = interpolate_color(flatness, color_cliffs, col);
		return col;
		}
		else if (n > 0.1) {
		col = interpolate_color(n, col, m_greyrockColor[1]);
		col = interpolate_color(flatness, color_cliffs, col);
		return col;
		}
		else if (n > 0.07) {
		col = interpolate_color(n, col, m_greyrockColor[4]);
		col = interpolate_color(flatness, color_cliffs, col);
		return col;
		}
		else if (n > 0.04) {
		col = interpolate_color(n, col, m_greyrockColor[5]);
		col = interpolate_color(flatness, color_cliffs, col);
		return col;
		}
		else if (n > 0.02) {
		col = interpolate_color(n, col, m_rockColor[6]);
		col = interpolate_color(flatness, color_cliffs, col);
		return col;
		}
		else {
		col = interpolate_color(n, col, m_rockColor[7]);
		col = interpolate_color(flatness, color_cliffs, col);
		return col;
		}
	}
	case COLOR_BANDED_ROCK: {
		const double flatness = pow(p.Dot(norm), 6.0);
		double n = fabs(noise(vector3d(height*10000.0,0.0,0.0)));
		vector3d col = interpolate_color(n, m_rockColor[0], m_rockColor[1]);
		return interpolate_color(flatness, col, m_rockColor[2]);
	}
	}

}

static inline double octavenoise(int octaves, double roughness, double lacunarity, const vector3d &p)
{
	double n = 0;
	double octaveAmplitude = roughness;
	double jizm = 1.0;
	while (octaves--) {
		n += octaveAmplitude * noise(jizm*p);
		octaveAmplitude *= roughness;
		jizm *= lacunarity;
	}
	return (n+1.0)*0.5;
}
static inline double river_octavenoise(int octaves, double roughness, double lacunarity, const vector3d &p)
{
	double n = 0;
	double octaveAmplitude = roughness;
	double jizm = 1.0;
	while (octaves--) {
		n += octaveAmplitude * fabs(noise(jizm*p));
		octaveAmplitude *= roughness;
		jizm *= lacunarity;
	}
	return n;
}
static inline double ridged_octavenoise(int octaves, double roughness, double lacunarity, const vector3d &p)
{
	double n = 0;
	double octaveAmplitude = roughness;
	double jizm = 1.0;
	while (octaves--) {
		n += octaveAmplitude * noise(jizm*p);
		octaveAmplitude *= roughness;
		jizm *= lacunarity;
	}
	return 1.0 - fabs(n);
}
static inline double octavenoise(fracdef_t &def, double roughness, const vector3d &p)
{
	double n = 0;
	double octaveAmplitude = roughness;
	double jizm = def.frequency;
	for (int i=0; i<def.octaves; i++) {
		n += octaveAmplitude * noise(jizm*p);
		octaveAmplitude *= roughness;
		jizm *= def.lacunarity;
	}
	return (n+1.0)*0.5;
}

static inline double river_octavenoise(fracdef_t &def, double roughness, const vector3d &p)
{
	double n = 0;
	double octaveAmplitude = roughness;
	double jizm = def.frequency;
	for (int i=0; i<def.octaves; i++) {
		n += octaveAmplitude * fabs(noise(jizm*p));
		octaveAmplitude *= roughness;
		jizm *= def.lacunarity;
	}
	return fabs(n);
}

static inline double ridged_octavenoise(fracdef_t &def, double roughness, const vector3d &p)
{
	double n = 0;
	double octaveAmplitude = roughness;
	double jizm = def.frequency;
	for (int i=0; i<def.octaves; i++) {
		n += octaveAmplitude * noise(jizm*p);
		octaveAmplitude *= roughness;
		jizm *= def.lacunarity;
	}
	return 1.0 - fabs(n);
}

// Creates small canyons.
static double canyon_function(const fracdef_t &def, const vector3d &p)
{
	double h;
	double n = octavenoise(def.octaves, 0.5, 2.0, def.frequency*p);
	const double outer = 0.71;
	const double inner = 0.715;
	const double inner2 = 0.715;
	const double outer2 = 0.72;
	if (n > outer2) {
		h = 1;
	} else if (n > inner2) {
		h = 0.0+1.0*(n-inner2)*(1.0/(outer2-inner2));
	} else if (n > inner) {
		h = 0;
	} else if (n > outer) {
		h = 1.0-1.0*(n-outer)*(1.0/(inner-outer));
	} else {
		h = 1.0;
	}
	return h * def.amplitude;
}

// Larger canyon.
double canyon2_function(const fracdef_t &def, const vector3d &p)
{
	double h;
	double n = octavenoise(def.octaves, 0.55, 2.0, def.frequency*p);
	const double outer = 0.7;
	const double inner = 0.71;
	const double inner2 = 0.72;
	const double outer2 = 0.73;
	if (n > outer2) {
		h = 1;
	} else if (n > inner2) {
		h = 0.0+1.0*(n-inner2)*(1.0/(outer2-inner2));
	} else if (n > inner) {
		h = 0;
	} else if (n > outer) {
		h = 1.0-1.0*(n-outer)*(1.0/(inner-outer));
	} else {
		h = 1.0;
	}
	return h * def.amplitude;
}

// Largest and best looking canyon, combine them together for best results.
double canyon3_function(const fracdef_t &def, const vector3d &p)
{
	double h;
	double n = octavenoise(def.octaves, 0.585, 2.0, def.frequency*p);
	const double outer = 0.7;
	const double inner = 0.71;
	const double inner2 = 0.72;
	const double outer2 = 0.73;
	if (n > outer2) {
		h = 1;
	} else if (n > inner2) {
		h = 0.0+1.0*(n-inner2)*(1.0/(outer2-inner2));
	} else if (n > inner) {
		h = 0;
	} else if (n > outer) {
		h = 1.0-1.0*(n-outer)*(1.0/(inner-outer));
	} else {
		h = 1.0;
	}
	return h * def.amplitude;
}

static void crater_function_1pass(const vector3d &p, double &out, const double height)
{
	double n = fabs(noise(p));
	const double ejecta_outer = 0.6;
	const double outer = 0.9;
	const double inner = 0.94;
	const double midrim = 0.93;
	if (n > inner) {
		//out = 0;
	} else if (n > midrim) {
		double hrim = inner - midrim;
		double descent = (hrim-(n-midrim))/hrim;
		out += height * descent * descent;
	} else if (n > outer) {
		double hrim = midrim - outer;
		double ascent = (n-outer)/hrim;
		out += height * ascent * ascent;
	} else if (n > ejecta_outer) {
		// blow down walls of other craters too near this one,
		// so we don't have sharp transition
		//out *= (outer-n)/-(ejecta_outer-outer);
	}
}

// makes large and small craters across the entire planet.
static double crater_function(const fracdef_t &def, const vector3d &p) 
{
	double crater = 0.0;
	double sz = def.frequency;
	double max_h = def.amplitude;
	for (int i=0; i<def.octaves; i++) {
		crater_function_1pass(sz*p, crater, max_h);
		sz *= 2.0;
		max_h *= 0.5;
	}
	return crater;
}

static void megavolcano_function_1pass(const vector3d &p, double &out, const double height)
{
	double n = fabs(noise(p));
	const double ejecta_outer = 0.6;
	const double outer = 0.76;  //Radius
	const double inner = 0.97;
	const double midrim = 0.925;
	if (n > inner) {
		//out = 0;
	} else if (n > midrim) {
		double hrim = inner - midrim;
		double descent = (hrim-(n-midrim))/hrim;
		out += height * descent;
	} else if (n > outer) {
		double hrim = midrim - outer;
		double ascent = (n-outer)/hrim;
		out += height * ascent * ascent;
	} else if (n > ejecta_outer) {
		// blow down walls of other craters too near this one,
		// so we don't have sharp transition
		out *= (outer-n)/-(ejecta_outer-outer);
	}
}

static double megavolcano_function(const fracdef_t &def, const vector3d &p)
{
	double crater = 0.0;
	double sz = def.frequency;
	double max_h = def.amplitude;
	for (int i=0; i<def.octaves; i++) {
		megavolcano_function_1pass(sz*p, crater, max_h);
		sz *= 1.0;  //frequency?
		max_h *= 0.15; // height??
	}
	return 4.0 * crater;
}

double river_function(const fracdef_t &def, const vector3d &p)
{
	double h;
	double n = octavenoise(def.octaves, 0.585, 2.0, def.frequency*p);
	const double outer = 0.67;
	const double inner = 0.715;
	const double inner2 = 0.715;
	const double outer2 = 0.76;
	if (n > outer2) {
		h = 1;
	} else if (n > inner2) {
		h = 0.0+1.0*(n-inner2)*(1.0/(outer2-inner2));
	} else if (n > inner) {
		h = 0;
	} else if (n > outer) {
		h = 1.0-1.0*(n-outer)*(1.0/(inner-outer));
	} else {
		h = 1.0;
	}
	return h * def.amplitude;
}

// Wider river.
double river2_function(const fracdef_t &def, const vector3d &p)
{
	double h;
	double n = octavenoise(def.octaves, 0.585, 2.0, def.frequency*p);
	const double outer = 0.01;
	const double inner = 0.49;
	const double inner2 = 0.51;
	const double outer2 = 0.99;
	if (n > outer2) {
		h = 1;
	} else if (n > inner2) {
		h = 0.0+1.0*(n-inner2)*(1.0/(outer2-inner2));
	} else if (n > inner) {
		h = 0;
	} else if (n > outer) {
		h = 1.0-1.0*(n-outer)*(1.0/(inner-outer));
	} else {
		h = 1.0;
	}
	return h * def.amplitude;
}

<|MERGE_RESOLUTION|>--- conflicted
+++ resolved
@@ -355,20 +355,16 @@
 		}
 	}
 	// XXX override the above so you can test particular fractals XXX
-<<<<<<< HEAD
-	m_terrainType = TERRAIN_RUGGED_DESERT;
-	m_colorType = COLOR_DESERT;
-=======
-	//m_terrainType = TERRAIN_ASTEROID;
-	//m_colorType = COLOR_EARTHLIKE;
->>>>>>> 641e2c38
+
+	//m_terrainType = TERRAIN_RUGGED_DESERT;
+	//m_colorType = COLOR_DESERT;
 
 	m_sealevel = Clamp(body->m_volatileLiquid.ToDouble(), 0.0, 1.0);
 	m_icyness = Clamp(body->m_volatileIces.ToDouble(), 0.0, 1.0);
 
 	const double rad = body->GetRadius();
 	m_maxHeightInMeters = std::max(100.0, (9000.0*rad*rad) / (body->GetMass() * 6.64e-12));
-	//if (!isfinite(m_maxHeightInMeters)) m_maxHeightInMeters = rad * 0.5;
+	if (!isfinite(m_maxHeightInMeters)) m_maxHeightInMeters = rad * 0.5;
 	//             ^^^^ max mountain height for earth-like planet (same mass, radius)
 	// and then in sphere normalized jizz
 	m_maxHeight = std::min(0.5, m_maxHeightInMeters / rad);
@@ -481,7 +477,7 @@
 			SetFracDef(&m_fracdef[3], height, rand.Double(6.0,8.0)*height, rand);
 			break;
 		}
-		case TERRAIN_MOUNTAINS_RIVERS_VOLCANO:
+		case TERRAIN_MOUNTAINS_RIVERS_VOLCANO:  //old terraformed mars terrain 
 		{
 			SetFracDef(&m_fracdef[0], m_maxHeightInMeters, rand.Double(1e6,1e7), rand);
 			double height = m_maxHeightInMeters*0.2;
@@ -499,7 +495,7 @@
 			// canyons and rivers
 			SetFracDef(&m_fracdef[8], m_maxHeightInMeters*0.1, 1e6, rand, 100.0);
 			SetFracDef(&m_fracdef[9], m_maxHeightInMeters*0.1, 1.5e6, rand, 100.0);
-			SetFracDef(&m_fracdef[10], m_maxHeightInMeters*0.1, 2e6, rand, 100.0);
+			//SetFracDef(&m_fracdef[10], m_maxHeightInMeters*0.1, 2e6, rand, 100.0);
 			break;
 		}
 		case TERRAIN_H2O_SOLID:
@@ -644,7 +640,6 @@
 		{
 			double continents = octavenoise(m_fracdef[0], 0.5, p) - m_sealevel;
 			if (continents < 0) return 0;
-			//double continents = targ.continents.amplitude * fractal(14, targ.continents, (m_seed)&2, p);
 			double mountain_distrib = octavenoise(m_fracdef[1], 0.5, p);
 			double mountains = octavenoise(m_fracdef[2], 0.5, p);
 			double mountains2 = octavenoise(m_fracdef[3], 0.5, p);
@@ -656,8 +651,6 @@
 
 			double n = continents - (m_fracdef[0].amplitude*m_sealevel);
 
-			//double n = continents - targ.continents.amplitude*targ.sealevel*1;
-
 			
 			if (n < 0.01) n += megavolcano_function(m_fracdef[7], p) * n * 20000.0f;
 			else n += megavolcano_function(m_fracdef[7], p) * 200.0f;
@@ -670,12 +663,12 @@
 			else if (n < .4) n += canyon2_function(m_fracdef[9], p) * .2f;
 			else n += canyon2_function(m_fracdef[9], p) * (.4f/n) * .2f;
 
-			if (n < .2) n += river_function(m_fracdef[10], p) * n * 5.0f;
-			else if (n < .4) n += river_function(m_fracdef[10], p);
-			else n += river_function(m_fracdef[10], p) * (.4f/n);
+			if (n < .2) n += river_function(m_fracdef[9], p) * n * 5.0f;
+			else if (n < .4) n += river_function(m_fracdef[9], p);
+			else n += river_function(m_fracdef[9], p) * (.4f/n);
 
 			n += -0.05f;
-			//if (n < 0) n = 0 ;
+
 			n = n*.005f;
 
 			if (n > 0.0) {
