--- conflicted
+++ resolved
@@ -97,11 +97,7 @@
 		v = (v<0 ? 0 : v);
 		double h = v;
 		/*
-<<<<<<< HEAD
 		if (textures) {
-=======
-		if (textures == true) {
->>>>>>> dd6df47f
 			SetFracDef(&m_fracdef[0], m_maxHeightInMeters, 10, rand, 10*m_fracmult);
 			SetFracDef(&m_fracdef[1], m_maxHeightInMeters, 25, rand, 10*m_fracmult);
 		}
@@ -158,7 +154,6 @@
 		//	* Clamp(h*0.0002, 0.1, 0.5);
 		v += h*0.2*voronoiscam_octavenoise(m_fracdef[5-m_fracnum], Clamp(1.0-(h*0.0002), 0.0, 0.6), pt) 
 			* Clamp(1.0-(h*0.0006), 0.0, 1.0);
-<<<<<<< HEAD
 		//polar ice caps with cracks
 		if ((m_icyness*0.5)+(fabs(pt.y*pt.y*pt.y*0.38)) > 0.6) {
 			h = Clamp(1.0-(v*10.0), 0.0, 1.0)*voronoiscam_octavenoise(m_fracdef[5-m_fracnum], 0.5, pt);
@@ -166,9 +161,6 @@
 			h -= 3.0;
 			v += h;
 		}
-=======
-
->>>>>>> dd6df47f
 		return (v<0 ? 0 : v);
 	}
 }
@@ -708,11 +700,7 @@
 	//Earth uses these fracdef settings
 	if (m_heightMap) {	
 		//textures
-<<<<<<< HEAD
 		if (textures) {
-=======
-		if (textures == true) {
->>>>>>> dd6df47f
 			SetFracDef(&m_fracdef[0], m_maxHeightInMeters, 10, rand, 10*m_fracmult);
 			SetFracDef(&m_fracdef[1], m_maxHeightInMeters, 25, rand, 10*m_fracmult);
 		}
@@ -740,11 +728,7 @@
 		case TERRAIN_HILLS_NORMAL: //1
 		{
 			//textures
-<<<<<<< HEAD
 			if (textures) {
-=======
-			if (textures == true) {
->>>>>>> dd6df47f
 				SetFracDef(&m_fracdef[0], m_maxHeightInMeters, rand.Double(5, 15), rand, 10*m_fracmult);
 				SetFracDef(&m_fracdef[1], m_maxHeightInMeters, rand.Double(20, 40), rand, 10*m_fracmult);
 			}
@@ -2046,11 +2030,7 @@
 			if (continents < 0) return 0;
 			double mountain_distrib = octavenoise(m_fracdef[2], 0.5, p);
 			double mountains = ridged_octavenoise(m_fracdef[1], 0.5, p);
-<<<<<<< HEAD
 			//double rocks = octavenoise(m_fracdef[9], 0.5, p);
-=======
-			double rocks = octavenoise(m_fracdef[9], 0.5, p);
->>>>>>> dd6df47f
 			double hill_distrib = octavenoise(m_fracdef[4], 0.5, p);
 			double hills = hill_distrib * m_fracdef[3].amplitude * billow_octavenoise(m_fracdef[3], 0.5, p);
 			double dunes = hill_distrib * m_fracdef[5].amplitude * dunes_octavenoise(m_fracdef[5], 0.5, p);
@@ -2513,9 +2493,8 @@
 	case COLOR_EARTHLIKE:
 	{
 		double n = m_invMaxHeight*height;
-		double flatness = pow(p.Dot(norm), 1.0);
+		double flatness = pow(p.Dot(norm), 8.0);
 		//textures:
-<<<<<<< HEAD
 		double tex_rock, tex_sand, tex_grass, tex_forest;
 
 		if (textures) {
@@ -2523,31 +2502,6 @@
 			tex_sand   =   sand;
 			tex_grass  =  grass;
 			tex_forest = forest;
-=======
-		double rock, mud, sand, grass, forest, water = 0;
-		if (textures == true) {
-			//rock = 0.5*ridged_octavenoise(m_fracdef[0], 0.5, p)*voronoiscam_octavenoise(m_fracdef[0], 0.5, p)*
-			//		ridged_octavenoise(m_fracdef[1], 0.5, p);
-			rock = octavenoise(m_fracdef[0], 0.65, p);
-			//rock2 = ridged_octavenoise(m_fracdef[1], 0.5, p)*octavenoise(m_fracdef[1], 0.5, p)*
-			//		octavenoise(m_fracdef[5], 0.5, p);
-			//rock2 *= rock2*2.0;
-			//rock2 = ridged_octavenoise(m_fracdef[0], 0.6, p) * octavenoise(m_fracdef[1], 0.6, p);
-			mud = 0.1*voronoiscam_octavenoise(m_fracdef[1], 0.5, p)*octavenoise(m_fracdef[1], 0.5, p)*
-				m_fracdef[5].amplitude; //m_fracdef[5] acts as distribution here
-			//sand = dunes_octavenoise(m_fracdef[2], 0.6, p)*dunes_octavenoise(m_fracdef[6], 0.6, p);
-			//sand *= sand*sand;
-			sand = ridged_octavenoise(m_fracdef[0], 0.4, p)*dunes_octavenoise(m_fracdef[2], 0.4, p);
-			sand *= sand*sand;
-			sand += 0.1*dunes_octavenoise(m_fracdef[1], 0.5, p);
-			//sand2 = dunes_octavenoise(m_fracdef[0], 0.6, p)*octavenoise(m_fracdef[4], 0.6, p);
-			//sand2 *= sand2;
-			//sand2 = ridged_octavenoise(m_fracdef[4], 0.5, p);
-			//grass = ridged_octavenoise(m_fracdef[1], 0.8, p);
-			grass = billow_octavenoise(m_fracdef[1], 0.8, p);
-			forest = octavenoise(m_fracdef[1], 0.65, p)*voronoiscam_octavenoise(m_fracdef[2], 0.65, p);
-			//water = dunes_octavenoise(m_fracdef[6], 0.6, p);
->>>>>>> dd6df47f
 		}
 		//textures end
 		double continents = 0;
@@ -2555,7 +2509,6 @@
 				1.0*(2.0-m_icyness)*(1.0-p.y*p.y);
 		vector3d color_cliffs = m_darkrockColor[5];
 		vector3d col, tex1, tex2;
-<<<<<<< HEAD
 		
 		if (m_heightMap) {
 			if (n > 0) {
@@ -2598,16 +2551,6 @@
 			}
 		}
 		
-=======
-		// ice on mountains and poles
-		if (fabs(m_icyness*p.y) + m_icyness*n > 1){
-			if (textures == true) {
-				col = interpolate_color(rock, color_cliffs, vector3d(.9,.9,.9));
-				col = interpolate_color(flatness, col, vector3d(1,1,1));
-			} else col = interpolate_color(flatness, color_cliffs, vector3d(1,1,1));
-			return col;
-		}
->>>>>>> dd6df47f
 
 		// This is for fake ocean depth by the coast.
 			if (m_heightMap) {
@@ -2640,15 +2583,9 @@
 			color_cliffs = interpolate_color(n, m_darkrockColor[2], m_rockColor[4]);
 			col = interpolate_color(equatorial_desert, m_rockColor[2], m_rockColor[4]);
 			col = interpolate_color(n, col, m_darkrockColor[6]);
-<<<<<<< HEAD
 			if (textures) {
 				tex1 = interpolate_color(tex_rock, col, color_cliffs);
 				tex2 = interpolate_color(tex_sand, col, m_darkdirtColor[3]);
-=======
-			if (textures == true) {
-				tex1 = interpolate_color(rock, col, color_cliffs);
-				tex2 = interpolate_color(sand, col, m_darkdirtColor[3]);
->>>>>>> dd6df47f
 				col = interpolate_color(flatness, tex1, tex2);
 			} else col = interpolate_color(flatness, color_cliffs, col);
 			return col;
@@ -2658,15 +2595,9 @@
 			color_cliffs = interpolate_color(n, m_rockColor[3], m_darkplantColor[4]);
 			col = interpolate_color(equatorial_desert, m_darkrockColor[3], m_darksandColor[1]);
 			col = interpolate_color(n, col, m_rockColor[2]);
-<<<<<<< HEAD
 			if (textures) {
 				tex1 = interpolate_color(tex_rock, col, color_cliffs);
 				tex2 = interpolate_color(tex_sand, col, m_darkdirtColor[3]);
-=======
-			if (textures == true) {
-				tex1 = interpolate_color(rock, col, color_cliffs);
-				tex2 = interpolate_color(sand, col, m_darkdirtColor[3]);
->>>>>>> dd6df47f
 				col = interpolate_color(flatness, tex1, tex2);
 			} else col = interpolate_color(flatness, color_cliffs, col);
 			return col;
@@ -2676,15 +2607,9 @@
 			color_cliffs = interpolate_color(equatorial_desert, m_darkrockColor[5], m_darksandColor[7]);			
 			col = interpolate_color(equatorial_desert, m_darkplantColor[2], m_sandColor[2]);
 			col = interpolate_color(n, col, m_darkrockColor[3]);
-<<<<<<< HEAD
 			if (textures) {
 				tex1 = interpolate_color(tex_rock, col, color_cliffs);
 				tex2 = interpolate_color(tex_forest, col, color_cliffs);
-=======
-			if (textures == true) {
-				tex1 = interpolate_color(rock, col, color_cliffs);
-				tex2 = interpolate_color(forest, col, color_cliffs);
->>>>>>> dd6df47f
 				col = interpolate_color(flatness, tex1, tex2);
 			} else col = interpolate_color(flatness, color_cliffs, col);
 			return col;
@@ -2694,15 +2619,9 @@
 			color_cliffs = m_darkdirtColor[7];
 			col = interpolate_color(equatorial_desert, m_plantColor[1], m_plantColor[0]);
 			col = interpolate_color(n, col, m_darkplantColor[2]);
-<<<<<<< HEAD
 			if (textures) {
 				tex1 = interpolate_color(tex_rock, col, color_cliffs);
 				tex2 = interpolate_color(tex_grass, color_cliffs, col);
-=======
-			if (textures == true) {
-				tex1 = interpolate_color(rock, col, color_cliffs);
-				tex2 = interpolate_color(grass, color_cliffs, col);
->>>>>>> dd6df47f
 				col = interpolate_color(flatness, tex1, tex2);
 			} else col = interpolate_color(flatness, color_cliffs, col);
 			return col;
@@ -2712,15 +2631,9 @@
 			color_cliffs = m_dirtColor[2];
 			col = interpolate_color(equatorial_desert, m_darkplantColor[0], m_sandColor[1]);
 			col = interpolate_color(n, col, m_plantColor[0]);
-<<<<<<< HEAD
 			if (textures) {
 				tex1 = interpolate_color(tex_rock, col, color_cliffs);
 				tex2 = interpolate_color(tex_grass, color_cliffs, col);
-=======
-			if (textures == true) {
-				tex1 = interpolate_color(rock, col, color_cliffs);
-				tex2 = interpolate_color(grass, color_cliffs, col);
->>>>>>> dd6df47f
 				col = interpolate_color(flatness, tex1, tex2);
 			} else col = interpolate_color(flatness, color_cliffs, col);
 			return col;
@@ -2730,15 +2643,9 @@
 			color_cliffs = m_darksandColor[0];
 			col = interpolate_color(equatorial_desert, m_sandColor[0], m_sandColor[1]);
 			col = interpolate_color(n, col, m_darkplantColor[0]);
-<<<<<<< HEAD
 			if (textures) {
 				tex1 = interpolate_color(tex_rock, col, color_cliffs);
 				tex2 = interpolate_color(tex_sand, col, color_cliffs);
-=======
-			if (textures == true) {
-				tex1 = interpolate_color(rock, col, color_cliffs);
-				tex2 = interpolate_color(sand, col, color_cliffs);
->>>>>>> dd6df47f
 				return col = interpolate_color(flatness, tex1, tex2);
 			} else { 
 				return col = interpolate_color(flatness, color_cliffs, col);
@@ -3124,7 +3031,6 @@
 		double n = m_invMaxHeight*height;
 		double flatness = pow(p.Dot(norm), 8.0);
 		//textures:
-<<<<<<< HEAD
 		double tex_rock, tex_rock2, tex_mud, tex_sand, tex_sand2, tex_grass, tex_grass2;
 		if (textures) {
 			tex_rock   = rock;
@@ -3134,25 +3040,6 @@
 			tex_sand2  = sand2;
 			tex_grass  = grass;
 			tex_grass2 = grass2;
-=======
-		double rock, rock2, mud, sand, sand2, grass, grass2, water = 0;
-		if (textures == true) {
-			rock = 0.5*ridged_octavenoise(m_fracdef[0], 0.5, p)*voronoiscam_octavenoise(m_fracdef[0], 0.5, p)*
-					ridged_octavenoise(m_fracdef[1], 0.5, p);
-			rock2 = ridged_octavenoise(m_fracdef[1], 0.5, p)*octavenoise(m_fracdef[1], 0.5, p)*
-					octavenoise(m_fracdef[5], 0.5, p);
-			rock2 *= rock2*2.0;
-			mud = 0.1*voronoiscam_octavenoise(m_fracdef[1], 0.5, p)*octavenoise(m_fracdef[1], 0.5, p)*
-				m_fracdef[5].amplitude; //m_fracdef[5] acts as distribution here
-			sand = dunes_octavenoise(m_fracdef[2], 0.6, p)*dunes_octavenoise(m_fracdef[6], 0.6, p);
-			sand *= sand*sand;
-			sand2 = dunes_octavenoise(m_fracdef[0], 0.6, p)*octavenoise(m_fracdef[4], 0.6, p);
-			sand2 *= sand2;
-			grass = ridged_octavenoise(m_fracdef[1], 0.8, p);
-			grass2 = billow_octavenoise(m_fracdef[3], 0.6, p)*voronoiscam_octavenoise(m_fracdef[4], 0.6, p)*
-					river_octavenoise(m_fracdef[5], 0.6, p);
-			water = dunes_octavenoise(m_fracdef[6], 0.6, p);
->>>>>>> dd6df47f
 		}
 		//textures end
 		double continents = 0;
@@ -3162,13 +3049,8 @@
 		vector3d col, tex1, tex2;
 		// ice on mountains and poles
 		if (fabs(m_icyness*p.y) + m_icyness*n > 1) {
-<<<<<<< HEAD
 			if (textures) {
 				col = interpolate_color(tex_rock2, color_cliffs, vector3d(.9,.9,.9));
-=======
-			if (textures == true) {
-				col = interpolate_color(rock2, color_cliffs, vector3d(.9,.9,.9));
->>>>>>> dd6df47f
 				col = interpolate_color(flatness, col, vector3d(1,1,1));
 			} else col = interpolate_color(flatness, color_cliffs, vector3d(1,1,1));
 			return col;
@@ -3189,11 +3071,7 @@
 		if (n <= 0) {
 			if (m_heightMap) {	
 				// waves
-<<<<<<< HEAD
 				if (textures) {
-=======
-				if (textures == true) {
->>>>>>> dd6df47f
 					n += water;
 					n *= 0.1;
 				}
@@ -3210,19 +3088,11 @@
 		if (n > 0.5) {
 			n -= 0.5; n *= 2.0;
 			//color_cliffs = m_rockColor[1];
-<<<<<<< HEAD
 			col = interpolate_color(equatorial_desert, m_rockColor[2], m_rockColor[6]);
 			col = interpolate_color(n, col, m_darkrockColor[6]);
 			if (textures) {
 				tex1 = interpolate_color(tex_rock, col, color_cliffs);
 				tex2 = interpolate_color(tex_rock2, col, color_cliffs);
-=======
-			col = interpolate_color(equatorial_desert, m_rockColor[4], m_rockColor[6]);
-			col = interpolate_color(n, col, m_darkrockColor[6]);
-			if (textures == true) {
-				tex1 = interpolate_color(rock, col, color_cliffs);
-				tex2 = interpolate_color(rock2, col, color_cliffs);
->>>>>>> dd6df47f
 				col = interpolate_color(flatness, tex1, tex2);
 			} else col = interpolate_color(flatness, color_cliffs, col);
 			return col;
@@ -3232,15 +3102,9 @@
 			color_cliffs = m_rockColor[3];
 			col = interpolate_color(equatorial_desert, m_darkrockColor[4], m_darksandColor[6]);
 			col = interpolate_color(n, col, m_rockColor[2]);
-<<<<<<< HEAD
 			if (textures) {
 				tex1 = interpolate_color(tex_rock, col, color_cliffs);
 				tex2 = interpolate_color(tex_mud, col, color_cliffs);
-=======
-			if (textures == true) {
-				tex1 = interpolate_color(rock, col, color_cliffs);
-				tex2 = interpolate_color(mud, col, color_cliffs);
->>>>>>> dd6df47f
 				col = interpolate_color(flatness, tex1, tex2);
 			} else col = interpolate_color(flatness, color_cliffs, col);
 			return col;
@@ -3251,15 +3115,9 @@
 			color_cliffs = col;
 			col = interpolate_color(equatorial_desert, m_darksandColor[2], m_sandColor[2]);
 			col = interpolate_color(n, col, m_darkrockColor[3]);
-<<<<<<< HEAD
 			if (textures) {
 				tex1 = interpolate_color(tex_mud, col, color_cliffs);
 				tex2 = interpolate_color(tex_grass, col, color_cliffs);
-=======
-			if (textures == true) {
-				tex1 = interpolate_color(mud, col, color_cliffs);
-				tex2 = interpolate_color(grass, col, color_cliffs);
->>>>>>> dd6df47f
 				col = interpolate_color(flatness, tex1, tex2);
 			} else col = interpolate_color(flatness, color_cliffs, col);
 			return col;
@@ -3269,15 +3127,9 @@
 			color_cliffs = m_darkplantColor[0];
 			col = interpolate_color(equatorial_desert, m_sandColor[1], m_sandColor[0]);
 			col = interpolate_color(n, col, m_darksandColor[2]);
-<<<<<<< HEAD
 			if (textures) {
 				tex1 = interpolate_color(tex_grass, col, color_cliffs);
 				tex2 = interpolate_color(tex_grass2, col, color_cliffs);
-=======
-			if (textures == true) {
-				tex1 = interpolate_color(grass, col, color_cliffs);
-				tex2 = interpolate_color(grass2, col, color_cliffs);
->>>>>>> dd6df47f
 				col = interpolate_color(flatness, tex1, tex2);
 			} else col = interpolate_color(flatness, color_cliffs, col);
 			return col;
@@ -3287,15 +3139,9 @@
 			color_cliffs = m_plantColor[0];
 			col = interpolate_color(equatorial_desert, m_darkplantColor[0], m_sandColor[1]);
 			col = interpolate_color(n, col, m_plantColor[0]);
-<<<<<<< HEAD
 			if (textures) {
 				tex1 = interpolate_color(tex_sand2, col, color_cliffs);
 				tex2 = interpolate_color(tex_grass, col, color_cliffs);
-=======
-			if (textures == true) {
-				tex1 = interpolate_color(sand2, col, color_cliffs);
-				tex2 = interpolate_color(grass, col, color_cliffs);
->>>>>>> dd6df47f
 				col = interpolate_color(flatness, tex1, tex2);
 			} else col = interpolate_color(flatness, color_cliffs, col);
 			return col;
@@ -3305,13 +3151,8 @@
 			color_cliffs = m_darksandColor[0];
 			col = interpolate_color(equatorial_desert, m_sandColor[0], m_sandColor[1]);
 			col = interpolate_color(n, col, m_darkplantColor[0]);
-<<<<<<< HEAD
 			if (textures) {
 				tex1 = interpolate_color(tex_sand, col, color_cliffs);
-=======
-			if (textures == true) {
-				tex1 = interpolate_color(sand, col, color_cliffs);
->>>>>>> dd6df47f
 				//tex2 = interpolate_color(sand2, col, color_cliffs);
 				col = interpolate_color(flatness, tex1, col);
 			} else col = interpolate_color(flatness, color_cliffs, col);
