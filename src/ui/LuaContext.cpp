--- conflicted
+++ resolved
@@ -136,17 +136,12 @@
 
 	static int l_margin(lua_State *l) {
 		UI::Context *c = LuaObject<UI::Context>::CheckFromLua(1);
-<<<<<<< HEAD
-		UI::Margin *m = c->Margin(luaL_checknumber(l, 2));
-		_implicit_set_inner_widget(l, m);
-		LuaObject<UI::Margin>::PushToLua(m);
-=======
 		int margin = luaL_checkinteger(l, 2);
 		UI::Margin::Direction dir = UI::Margin::ALL;
 		if (lua_gettop(l) > 2)
 			dir = static_cast<UI::Margin::Direction>(LuaConstants::GetConstantFromArg(l, "UIMarginDirection", 3));
-		LuaObject<UI::Margin>::PushToLua(c->Margin(margin, dir));
->>>>>>> e048707f
+        UI::Margin *m = c->Margin(margin, dir);
+		_implicit_set_inner_widget(l, m);
 		return 1;
 	}
 
