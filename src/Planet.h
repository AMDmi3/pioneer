--- conflicted
+++ resolved
@@ -27,15 +27,9 @@
 	void GetAtmosphericState(double dist, double *outPressure, double *outDensity);
 	bool IsSuperType(SBody::BodySuperType t) const;
 	virtual const SBody *GetSBody() const { return sbody; }
-<<<<<<< HEAD
-//#ifdef DEBUG
-	friend class ObjectViewerView;
-//#endif /* DEBUG */
-=======
 #if OBJECTVIEWER
 	friend class ObjectViewerView;
 #endif
->>>>>>> f2d735fc
 protected:
 	virtual void Save(Serializer::Writer &wr);
 	virtual void Load(Serializer::Reader &rd);
