#include "LuaEngine.h"
#include "LuaObject.h"
#include "LuaUtils.h"
#include "LuaRand.h"
#include "Pi.h"
#include "utils.h"
#include "FileSystem.h"
#include "ui/Context.h"

/*
 * Interface: Engine
 *
 * A global table that exposes a number of non-game-specific values from the
 * game engine.
 *
 */

/*
 * Attribute: rand
 *
 * The global <Rand> object. Its stream of values will be different across
 * multiple Pioneer runs. Use this when you just need a random number and
 * don't care about the seed.
 *
 * Availability:
 *
 *  alpha 10
 *
 * Status:
 *
 *  stable
 */
static int l_engine_attr_rand(lua_State *l)
{
	LuaRand::PushToLua(&Pi::rng);
	return 1;
}

/*
 * Attribute: ui
 *
 * The global <UI.Context> object. New UI widgets are created through this
 * object.
 *
 * Availability:
 *
 *   alpha 25
 *
 * Status:
 *
 *   experimental
 */
static int l_engine_attr_ui(lua_State *l)
{
	LuaObject<UI::Context>::PushToLua(Pi::ui.Get());
	return 1;
}

<<<<<<< HEAD
	/*
	 * Attribute: ui
	 *
	 * The global <UI.Context> object. New UI widgets are created through this
	 * object.
	 *
	 * Availability:
	 *
	 *   alpha 25
	 *
	 * Status:
	 *
	 *   experimental
	 */
	if (strcmp(key, "ui") == 0) {
		LuaObject<UI::Context>::PushToLua(Pi::ui.Get());
		return 1;
	}

	lua_pushnil(l);
=======
/*
 * Attribute: userdir
 *
 * The Pioneer configuration directory (should be writable).
 *
 * Availability:
 *
 *   alpha 14
 *
 * Status:
 *
 *   stable
 */
static int l_engine_attr_userdir(lua_State *l)
{
	const std::string &userdir = FileSystem::GetUserDir();
	lua_pushlstring(l, userdir.c_str(), userdir.size());
>>>>>>> 52bd86bf
	return 1;
}

void LuaEngine::Register()
{
	static const luaL_Reg l_attrs[] = {
		{ "rand",    l_engine_attr_rand    },
		{ "ui",      l_engine_attr_ui      },
		{ "userdir", l_engine_attr_userdir },
		{ 0, 0 }
	};

	LuaObjectBase::CreateObject(0, l_attrs, 0);
	lua_setglobal(Pi::luaManager->GetLuaState(), "Engine");
}<|MERGE_RESOLUTION|>--- conflicted
+++ resolved
@@ -56,28 +56,6 @@
 	return 1;
 }
 
-<<<<<<< HEAD
-	/*
-	 * Attribute: ui
-	 *
-	 * The global <UI.Context> object. New UI widgets are created through this
-	 * object.
-	 *
-	 * Availability:
-	 *
-	 *   alpha 25
-	 *
-	 * Status:
-	 *
-	 *   experimental
-	 */
-	if (strcmp(key, "ui") == 0) {
-		LuaObject<UI::Context>::PushToLua(Pi::ui.Get());
-		return 1;
-	}
-
-	lua_pushnil(l);
-=======
 /*
  * Attribute: userdir
  *
@@ -95,7 +73,6 @@
 {
 	const std::string &userdir = FileSystem::GetUserDir();
 	lua_pushlstring(l, userdir.c_str(), userdir.size());
->>>>>>> 52bd86bf
 	return 1;
 }
 
