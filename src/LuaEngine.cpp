#include "LuaEngine.h"
#include "LuaObject.h"
#include "LuaUtils.h"
#include "LuaRand.h"
#include "Pi.h"
#include "utils.h"
#include "FileSystem.h"
#include "ui/Context.h"

/*
 * Interface: Engine
 *
 * A global table that exposes a number of non-game-specific values from the
 * game engine.
 *
 */

/*
 * Attribute: rand
 *
 * The global <Rand> object. Its stream of values will be different across
 * multiple Pioneer runs. Use this when you just need a random number and
 * don't care about the seed.
 *
 * Availability:
 *
 *  alpha 10
 *
 * Status:
 *
 *  stable
 */
static int l_engine_attr_rand(lua_State *l)
{
	LuaRand::PushToLua(&Pi::rng);
	return 1;
}

/*
<<<<<<< HEAD
=======
 * Attribute: ticks
 *
 * Number of milliseconds since Pioneer was started. This should be used for
 * debugging purposes only (eg timing) and should never be used for game logic
 * of any kind.
 *
 * Availability:
 *
 *   alpha 26
 *
 * Status:
 *
 *   debug
 */
static int l_engine_attr_ticks(lua_State *l)
{
	lua_pushinteger(l, SDL_GetTicks());
	return 1;
}

/*
>>>>>>> a3a3a1af
 * Attribute: ui
 *
 * The global <UI.Context> object. New UI widgets are created through this
 * object.
 *
 * Availability:
 *
 *   alpha 25
 *
 * Status:
 *
 *   experimental
 */
static int l_engine_attr_ui(lua_State *l)
{
	LuaObject<UI::Context>::PushToLua(Pi::ui.Get());
	return 1;
}

/*
 * Attribute: userdir
 *
 * The Pioneer configuration directory (should be writable).
 *
 * Availability:
 *
 *   alpha 14
 *
 * Status:
 *
 *   deprecated
 */
static int l_engine_attr_userdir(lua_State *l)
{
	const std::string &userdir = FileSystem::GetUserDir();
	lua_pushlstring(l, userdir.c_str(), userdir.size());
	return 1;
}

/*
 * Attribute: version
 *
 * String describing the version of Pioneer
 *
 * Availability:
 *
 *   alpha 25
 *
 * Status:
 *
 *   experimental
 */
static int l_engine_attr_version(lua_State *l)
{
	std::string version(PIONEER_VERSION);
	if (strlen(PIONEER_EXTRAVERSION)) version += " (" PIONEER_EXTRAVERSION ")";
    lua_pushlstring(l, version.c_str(), version.size());
    return 1;
}

void LuaEngine::Register()
{
	static const luaL_Reg l_attrs[] = {
		{ "rand",    l_engine_attr_rand    },
<<<<<<< HEAD
=======
		{ "ticks",   l_engine_attr_ticks   },
>>>>>>> a3a3a1af
		{ "ui",      l_engine_attr_ui      },
		{ "userdir", l_engine_attr_userdir },
        { "version", l_engine_attr_version },
		{ 0, 0 }
	};

	LuaObjectBase::CreateObject(0, l_attrs, 0);
	lua_setglobal(Pi::luaManager->GetLuaState(), "Engine");
}<|MERGE_RESOLUTION|>--- conflicted
+++ resolved
@@ -37,8 +37,6 @@
 }
 
 /*
-<<<<<<< HEAD
-=======
  * Attribute: ticks
  *
  * Number of milliseconds since Pioneer was started. This should be used for
@@ -60,7 +58,6 @@
 }
 
 /*
->>>>>>> a3a3a1af
  * Attribute: ui
  *
  * The global <UI.Context> object. New UI widgets are created through this
@@ -125,10 +122,7 @@
 {
 	static const luaL_Reg l_attrs[] = {
 		{ "rand",    l_engine_attr_rand    },
-<<<<<<< HEAD
-=======
 		{ "ticks",   l_engine_attr_ticks   },
->>>>>>> a3a3a1af
 		{ "ui",      l_engine_attr_ui      },
 		{ "userdir", l_engine_attr_userdir },
         { "version", l_engine_attr_version },
