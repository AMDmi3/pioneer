--- conflicted
+++ resolved
@@ -72,10 +72,7 @@
 #include "graphics/Renderer.h"
 #include "ui/Context.h"
 #include "ui/Lua.h"
-<<<<<<< HEAD
 #include "ModelCache.h"
-=======
->>>>>>> 179e8cb9
 #include "SDLWrappers.h"
 #include "ModManager.h"
 #include "newmodel/NModel.h"
@@ -162,10 +159,7 @@
 };
 Graphics::Renderer *Pi::renderer;
 RefCountedPtr<UI::Context> Pi::ui;
-<<<<<<< HEAD
 ModelCache *Pi::modelCache;
-=======
->>>>>>> 179e8cb9
 
 #if WITH_OBJECTVIEWER
 ObjectViewerView *Pi::objectViewerView;
@@ -1154,50 +1148,6 @@
 	}
 #endif
 
-<<<<<<< HEAD
-=======
-	ui->SetInnerWidget(ui->GetFromCatalog("MainMenu"));
-
-#if 0
-	static const int NUM_OPTIONS = 6;
-	UI::Button *buttons[NUM_OPTIONS];
-
-	ui->SetInnerWidget(
-		ui->Margin(10.0f)->SetInnerWidget(
-			ui->Grid(1, UI::CellSpec(0.25f,0.5f,0.25f))
-				->SetCell(0,2,
-					ui->Grid(UI::CellSpec(0.2f,0.8f), 1)->SetRow(0, UI::WidgetSet(
-						ui->Image("icons/badge.png"),
-						ui->Align(UI::Align::LEFT)->SetInnerWidget(
-							ui->Margin(10.0f)->SetInnerWidget(
-								ui->VBox()->PackEnd(UI::WidgetSet(
-									ui->Label("Pioneer")->SetFontSize(UI::Widget::FONT_SIZE_XLARGE),
-									ui->Label(version)
-								))
-							)
-						)
-					))
-				)
-				->SetCell(0,1, ui->Align(UI::Align::MIDDLE)->SetInnerWidget(
-					ui->VBox()->PackEnd(UI::WidgetSet(
-						ui->HBox()->PackEnd(UI::WidgetSet(buttons[0] = ui->Button(), ui->Label(Lang::MM_START_NEW_GAME_EARTH))),
-						ui->HBox()->PackEnd(UI::WidgetSet(buttons[1] = ui->Button(), ui->Label(Lang::MM_START_NEW_GAME_E_ERIDANI))),
-						ui->HBox()->PackEnd(UI::WidgetSet(buttons[2] = ui->Button(), ui->Label(Lang::MM_START_NEW_GAME_LAVE))),
-						ui->HBox()->PackEnd(UI::WidgetSet(buttons[3] = ui->Button(), ui->Label(Lang::MM_START_NEW_GAME_DEBUG))),
-						ui->HBox()->PackEnd(UI::WidgetSet(buttons[4] = ui->Button(), ui->Label(Lang::MM_LOAD_SAVED_GAME))),
-						ui->HBox()->PackEnd(UI::WidgetSet(buttons[5] = ui->Button(), ui->Label(Lang::MM_QUIT)))
-					))
-				))
-		)
-	);
-
-	for (int i = 0; i < NUM_OPTIONS; i++) {
-		buttons[i]->onClick.connect(sigc::bind(sigc::ptr_fun(&Pi::HandleMenuOption), i));
-		ui->AddShortcut(SDLKey(SDLK_1+i), buttons[i]);
-	}
-#endif
-
->>>>>>> 179e8cb9
 #if 0
 	Gui::Fixed *menu = new Gui::Fixed(float(Gui::Screen::GetWidth()), float(Gui::Screen::GetHeight()));
 	Gui::Screen::AddBaseWidget(menu, 0, 0);
@@ -1268,15 +1218,7 @@
 				ui->DispatchSDLEvent(event);
 		}
 
-<<<<<<< HEAD
 		intro->Render(_time);
-=======
-		Pi::renderer->BeginFrame();
-		Pi::renderer->SetPerspectiveProjection(75, Pi::GetScrAspect(), 1.f, 10000.f);
-		Pi::renderer->SetTransform(matrix4x4f::Identity());
-		draw_intro(background, _time);
-		Pi::renderer->EndFrame();
->>>>>>> 179e8cb9
 
 		ui->Update();
 		ui->Draw();
