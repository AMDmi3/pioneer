--- conflicted
+++ resolved
@@ -714,40 +714,9 @@
 	}
 }
 
-<<<<<<< HEAD
-static void draw_tombstone(float _time)
-{
-	LmrMaterial m0 = { { 1.0f, 1.0f, 1.0f, 1.0f }, { 0, 0, 0 }, { 0, 0, 0 }, 0 };
-	LmrMaterial m1 = { { 0.8f, 0.6f, 0.5f, 1.0f }, { 0, 0, 0 }, { 0, 0, 0 }, 0 };
-	LmrMaterial m2 = { { 0.5f, 0.5f, 0.5f, 1.0f }, { 0, 0, 0 }, { 0, 0, 0 }, 0 };
-
-	LmrObjParams params;
-	params.label = Lang::TOMBSTONE_EPITAPH;
-	params.pMat[0] = m0;
-	params.pMat[1] = m1;
-	params.pMat[2] = m2;
-
-	glPushAttrib(GL_ALL_ATTRIB_BITS);
-
-	const Color oldSceneAmbientColor = Pi::renderer->GetAmbientColor();
-	Pi::renderer->SetAmbientColor(Color(0.1f, 0.1f, 0.1f, 1.f));
-
-	const Color lc(1.f, 1.f, 1.f, 0.f);
-	const Graphics::Light light(Graphics::Light::LIGHT_DIRECTIONAL, vector3f(0.f, 1.f, 1.f), lc, lc, lc);
-	Pi::renderer->SetLights(1, &light);
-
-	matrix4x4f rot = matrix4x4f::RotateYMatrix(_time*2);
-	rot[14] = -std::max(150.0f - 30.0f*_time, 30.0f);
-	Pi::FindModel("tombstone")->Render(Pi::renderer, rot, &params);
-	glPopAttrib();
-	Pi::renderer->SetAmbientColor(oldSceneAmbientColor);
-}
-
-=======
->>>>>>> da593d61
 void Pi::TombStoneLoop()
 {
-	ScopedPtr<Tombstone> tombstone(new Tombstone(Pi::renderer, GetScrWidth(), GetScrHeight()));
+	ScopedPtr<Tombstone> tombstone(new Tombstone(Pi::renderer, Graphics::GetScreenWidth(), Graphics::GetScreenHeight()));
 	Uint32 last_time = SDL_GetTicks();
 	float _time = 0;
 	do {
@@ -940,11 +909,7 @@
 
 void Pi::Start()
 {
-<<<<<<< HEAD
-	ScopedPtr<Intro> intro(new Intro(Pi::renderer, vector2f(Graphics::GetScreenWidth(), Graphics::GetScreenHeight())));
-=======
-	Intro *intro = new Intro(Pi::renderer, GetScrWidth(), GetScrHeight());
->>>>>>> da593d61
+	Intro *intro = new Intro(Pi::renderer, Graphics::GetScreenWidth(), Graphics::GetScreenHeight());
 
 	ui->SetInnerWidget(ui->CallTemplate("MainMenu"));
 
@@ -1076,15 +1041,11 @@
 				while (SDL_PollEvent(&event)) {}
 		}
 
-<<<<<<< HEAD
-		intro->Render(_time);
-=======
 		Pi::renderer->BeginFrame();
 		Pi::renderer->SetPerspectiveProjection(75, Pi::GetScrAspect(), 1.f, 10000.f);
 		Pi::renderer->SetTransform(matrix4x4f::Identity());
 		intro->Draw(_time);
 		Pi::renderer->EndFrame();
->>>>>>> da593d61
 
 		ui->Update();
 		ui->Draw();
