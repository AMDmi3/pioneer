#include "Pi.h"
#include "libs.h"
#include "AmbientSounds.h"
#include "Background.h"
#include "CargoBody.h"
#include "CityOnPlanet.h"
#include "FileSystem.h"
#include "Frame.h"
#include "GalacticView.h"
#include "Game.h"
#include "GameLoaderSaver.h"
#include "GameMenuView.h"
#include "GeoSphere.h"
#include "InfoView.h"
#include "Lang.h"
#include "LmrModel.h"
#include "LuaManager.h"
#include "LuaTable.h"
#include "LuaBody.h"
#include "LuaCargoBody.h"
#include "LuaChatForm.h"
#include "LuaComms.h"
#include "LuaConsole.h"
#include "LuaConstants.h"
#include "LuaEngine.h"
#include "LuaFileSystem.h"
#include "LuaEquipType.h"
#include "LuaFormat.h"
#include "LuaGame.h"
#include "LuaLang.h"
#include "LuaManager.h"
#include "LuaMusic.h"
#include "LuaNameGen.h"
#include "LuaPlanet.h"
#include "LuaPlayer.h"
#include "LuaRand.h"
#include "LuaShip.h"
#include "LuaShipType.h"
#include "LuaSpace.h"
#include "LuaSpace.h"
#include "LuaSpaceStation.h"
#include "LuaStar.h"
#include "LuaStarSystem.h"
#include "LuaSystemBody.h"
#include "LuaSystemPath.h"
#include "LuaTimer.h"
#include "LuaEvent.h"
#include "Missile.h"
#include "ModManager.h"
#include "ObjectViewerView.h"
#include "OS.h"
#include "Planet.h"
#include "Player.h"
#include "Polit.h"
#include "SectorView.h"
#include "Serializer.h"
#include "Sfx.h"
#include "ShipCpanel.h"
#include "ShipType.h"
#include "Sound.h"
#include "SoundMusic.h"
#include "Space.h"
#include "SpaceStation.h"
#include "SpaceStationView.h"
#include "Star.h"
#include "StringF.h"
#include "SystemInfoView.h"
#include "SystemView.h"
#include "WorldView.h"
#include "galaxy/CustomSystem.h"
#include "galaxy/Galaxy.h"
#include "galaxy/StarSystem.h"
#include "graphics/Graphics.h"
#include "graphics/Renderer.h"
#include "ui/Context.h"
#include "ui/Lua.h"
#include "SDLWrappers.h"
#include "ModManager.h"
#include "graphics/Light.h"
#include "gui/Gui.h"
#include <fstream>

float Pi::gameTickAlpha;
int Pi::scrWidth;
int Pi::scrHeight;
float Pi::scrAspect;
sigc::signal<void, SDL_keysym*> Pi::onKeyPress;
sigc::signal<void, SDL_keysym*> Pi::onKeyRelease;
sigc::signal<void, int, int, int> Pi::onMouseButtonUp;
sigc::signal<void, int, int, int> Pi::onMouseButtonDown;
sigc::signal<void> Pi::onPlayerChangeTarget;
sigc::signal<void> Pi::onPlayerChangeFlightControlState;
sigc::signal<void> Pi::onPlayerChangeEquipment;
sigc::signal<void, const SpaceStation*> Pi::onDockingClearanceExpired;
LuaSerializer *Pi::luaSerializer;
LuaTimer *Pi::luaTimer;
LuaNameGen *Pi::luaNameGen;
int Pi::keyModState;
char Pi::keyState[SDLK_LAST];
char Pi::mouseButton[6];
int Pi::mouseMotion[2];
bool Pi::doingMouseGrab = false;
Player *Pi::player;
View *Pi::currentView;
WorldView *Pi::worldView;
SpaceStationView *Pi::spaceStationView;
InfoView *Pi::infoView;
SectorView *Pi::sectorView;
GalacticView *Pi::galacticView;
GameMenuView *Pi::gameMenuView;
SystemView *Pi::systemView;
SystemInfoView *Pi::systemInfoView;
ShipCpanel *Pi::cpan;
LuaConsole *Pi::luaConsole;
Game *Pi::game;
MTRand Pi::rng;
float Pi::frameTime;
#if WITH_DEVKEYS
bool Pi::showDebugInfo;
#endif
int Pi::statSceneTris;
GameConfig *Pi::config;
struct DetailLevel Pi::detail = { 0, 0 };
bool Pi::joystickEnabled;
bool Pi::mouseYInvert;
std::vector<Pi::JoystickState> Pi::joysticks;
const char * const Pi::combatRating[] = {
	Lang::HARMLESS,
	Lang::MOSTLY_HARMLESS,
	Lang::POOR,
	Lang::AVERAGE,
	Lang::ABOVE_AVERAGE,
	Lang::COMPETENT,
	Lang::DANGEROUS,
	Lang::DEADLY,
	Lang::ELITE
};
Graphics::Renderer *Pi::renderer;
RefCountedPtr<UI::Context> Pi::ui;

#if WITH_OBJECTVIEWER
ObjectViewerView *Pi::objectViewerView;
#endif

Sound::MusicPlayer Pi::musicPlayer;

int Pi::CombatRating(int kills)
{
	if (kills < 8) return 0;
	if (kills < 16) return 1;
	if (kills < 32) return 2;
	if (kills < 64) return 3;
	if (kills < 128) return 4;
	if (kills < 512) return 5;
	if (kills < 2400) return 6;
	if (kills < 6000) return 7;
	/* nothing better to do with their lives? */
	return 8;
}

static void draw_progress(float progress)
{
	float w, h;
	Pi::renderer->BeginFrame();
	Pi::renderer->EndFrame();
	Gui::Screen::EnterOrtho();
	std::string msg = stringf(Lang::SIMULATING_UNIVERSE_EVOLUTION_N_BYEARS, formatarg("age", progress * 13.7f));
	Gui::Screen::MeasureString(msg, w, h);
	Gui::Screen::RenderString(msg, 0.5f*(Gui::Screen::GetWidth()-w), 0.5f*(Gui::Screen::GetHeight()-h));
	Gui::Screen::LeaveOrtho();
	Pi::renderer->SwapBuffers();
}

static void LuaInit()
{
<<<<<<< HEAD
=======
	Lua::Init();

	lua_State *l = Lua::manager->GetLuaState();

>>>>>>> 7c1b9ed8
	LuaBody::RegisterClass();
	LuaShip::RegisterClass();
	LuaSpaceStation::RegisterClass();
	LuaPlanet::RegisterClass();
	LuaStar::RegisterClass();
	LuaPlayer::RegisterClass();
	LuaCargoBody::RegisterClass();
	LuaStarSystem::RegisterClass();
	LuaSystemPath::RegisterClass();
	LuaSystemBody::RegisterClass();
	LuaShipType::RegisterClass();
	LuaEquipType::RegisterClass();
	LuaRand::RegisterClass();

	LuaObject<LuaChatForm>::RegisterClass();

	Pi::luaSerializer = new LuaSerializer();
	Pi::luaTimer = new LuaTimer();

	LuaObject<LuaSerializer>::RegisterClass();
	LuaObject<LuaTimer>::RegisterClass();

	LuaConstants::Register(Lua::manager->GetLuaState());
	LuaLang::Register();
	LuaEngine::Register();
	LuaFileSystem::Register();
	LuaGame::Register();
	LuaComms::Register();
	LuaFormat::Register();
	LuaSpace::Register();
	LuaMusic::Register();

	LuaConsole::Register();

	// XXX sigh
	UI::LuaInit();

	// XXX load everything. for now, just modules
	lua_State *l = Pi::luaManager->GetLuaState();
	pi_lua_dofile_recursive(l, "libs");
	pi_lua_dofile_recursive(l, "ui");
	pi_lua_dofile_recursive(l, "modules");

	Pi::luaNameGen = new LuaNameGen(Lua::manager);
}

static void LuaUninit() {
	delete Pi::luaNameGen;

	delete Pi::luaSerializer;
	delete Pi::luaTimer;
	PersistentTable::Uninit(Pi::luaManager->GetLuaState());

	Lua::Uninit();
}

static void LuaInitGame() {
	LuaEvent::Clear();
}

std::string Pi::GetSaveDir()
{
	return FileSystem::GetUserDir("savefiles");
}

void Pi::RedirectStdio()
{
	std::string stdout_file = FileSystem::JoinPath(FileSystem::GetUserDir(), "stdout.txt");
	std::string stderr_file = FileSystem::JoinPath(FileSystem::GetUserDir(), "stderr.txt");

	FILE *f;

	f = freopen(stdout_file.c_str(), "w", stdout);
	if (!f)
		f = fopen(stdout_file.c_str(), "w");
	if (!f)
		fprintf(stderr, "ERROR: Couldn't redirect stdout to '%s': %s\n", stdout_file.c_str(), strerror(errno));
	else {
		setvbuf(f, 0, _IOLBF, BUFSIZ);
		*stdout = *f;
	}

	f = freopen(stderr_file.c_str(), "w", stderr);
	if (!f)
		f = fopen(stderr_file.c_str(), "w");
	if (!f)
		fprintf(stderr, "ERROR: Couldn't redirect stderr to '%s': %s\n", stderr_file.c_str(), strerror(errno));
	else {
		setvbuf(f, 0, _IOLBF, BUFSIZ);
		*stderr = *f;
	}
}

void Pi::Init()
{
	FileSystem::Init();
	FileSystem::rawFileSystem.MakeDirectory(FileSystem::GetUserDir());

	ModManager::Init();

	Pi::config = new GameConfig(FileSystem::JoinPath(FileSystem::GetUserDir(), "config.ini"));
	KeyBindings::InitBindings();

	if (config->Int("RedirectStdio"))
		RedirectStdio();

	if (!Lang::LoadStrings(config->String("Lang")))
		abort();

	Pi::detail.planets = config->Int("DetailPlanets");
	Pi::detail.textures = config->Int("Textures");
	Pi::detail.fracmult = config->Int("FractalMultiple");
	Pi::detail.cities = config->Int("DetailCities");

	// Initialize SDL
	Uint32 sdlInitFlags = SDL_INIT_VIDEO | SDL_INIT_JOYSTICK;
#if defined(DEBUG) || defined(_DEBUG)
	sdlInitFlags |= SDL_INIT_NOPARACHUTE;
#endif
	if (SDL_Init(sdlInitFlags) < 0) {
		OS::Error("SDL initialization failed: %s\n", SDL_GetError());
	}

	// Do rest of SDL video initialization and create Renderer
	Graphics::Settings videoSettings = {};
	videoSettings.width = config->Int("ScrWidth");
	videoSettings.height = config->Int("ScrHeight");
	videoSettings.fullscreen = (config->Int("StartFullscreen") != 0);
	videoSettings.shaders = (config->Int("DisableShaders") == 0);
	videoSettings.requestedSamples = config->Int("AntiAliasingMode");
	videoSettings.vsync = (config->Int("VSync") != 0);

	Pi::renderer = Graphics::Init(videoSettings);
	{
		std::ofstream out;
		out.open((FileSystem::JoinPath(FileSystem::GetUserDir(), "opengl.txt")).c_str());
		renderer->PrintDebugInfo(out);
	}

	OS::LoadWindowIcon();
	SDL_WM_SetCaption("Pioneer","Pioneer");

	Pi::scrWidth = videoSettings.width;
	Pi::scrHeight = videoSettings.height;
	Pi::scrAspect = videoSettings.width / float(videoSettings.height);

	Pi::rng.seed(time(0));

	InitJoysticks();
	joystickEnabled = (config->Int("EnableJoystick")) ? true : false;
	mouseYInvert = (config->Int("InvertMouseY")) ? true : false;

    // XXX UI requires Lua (and PersistentTable), but Pi::ui must exist before
    // we start loading templates. so now we have crap everywhere :/
	Pi::luaManager = new LuaManager();

	lua_State *l = Pi::luaManager->GetLuaState();
	PersistentTable::Init(l);

	Pi::ui.Reset(new UI::Context(Pi::luaManager, Pi::renderer, scrWidth, scrHeight));

	LuaInit();

	// Gui::Init shouldn't initialise any VBOs, since we haven't tested
	// that the capability exists. (Gui does not use VBOs so far)
	Gui::Init(renderer, scrWidth, scrHeight, 800, 600);

	draw_progress(0.1f);

	Galaxy::Init();
	draw_progress(0.2f);

	CustomSystem::Init();
	draw_progress(0.4f);

	LmrModelCompilerInit(Pi::renderer);
	LmrNotifyScreenWidth(Pi::scrWidth);
	draw_progress(0.5f);

//unsigned int control_word;
//_clearfp();
//_controlfp_s(&control_word, _EM_INEXACT | _EM_UNDERFLOW | _EM_ZERODIVIDE, _MCW_EM);
//double fpexcept = Pi::timeAccelRates[1] / Pi::timeAccelRates[0];

	ShipType::Init();
	draw_progress(0.6f);

	GeoSphere::Init();
	draw_progress(0.7f);

	CityOnPlanet::Init();
	draw_progress(0.8f);

	SpaceStation::Init();
	draw_progress(0.9f);

	Sfx::Init(Pi::renderer);
	draw_progress(0.95f);

	if (!config->Int("DisableSound")) {
		Sound::Init();
		Sound::SetMasterVolume(config->Float("MasterVolume"));
		Sound::SetSfxVolume(config->Float("SfxVolume"));
		GetMusicPlayer().SetVolume(config->Float("MusicVolume"));

		Sound::Pause(0);
		if (config->Int("MasterMuted")) Sound::Pause(1);
		if (config->Int("SfxMuted")) Sound::SetSfxVolume(0.f);
		if (config->Int("MusicMuted")) GetMusicPlayer().SetEnabled(false);
	}
	draw_progress(1.0f);

#if 0
	// test code to produce list of ship stats

	FILE *pStatFile = fopen("shipstat.csv","wt");
	if (pStatFile)
	{
		fprintf(pStatFile, "name,lmrname,hullmass,capacity,fakevol,rescale,xsize,ysize,zsize,facc,racc,uacc,sacc,aacc\n");
		for (std::map<std::string, ShipType>::iterator i = ShipType::types.begin();
				i != ShipType::types.end(); ++i)
		{
			ShipType *shipdef = &(i->second);
			LmrModel *lmrModel = LmrLookupModelByName(shipdef->lmrModelName.c_str());
			LmrObjParams lmrParams; memset(&lmrParams, 0, sizeof(LmrObjParams));
			LmrCollMesh *collMesh = new LmrCollMesh(lmrModel, &lmrParams);
			Aabb aabb = collMesh->GetAabb();

			double hullmass = shipdef->hullMass;
			double capacity = shipdef->capacity;
			double xsize = aabb.max.x-aabb.min.x;
			double ysize = aabb.max.y-aabb.min.y;
			double zsize = aabb.max.z-aabb.min.z;
			double fakevol = xsize*ysize*zsize;
			double rescale = pow(fakevol/(100 * (hullmass+capacity)), 0.3333333333);
			double brad = aabb.GetBoundingRadius();
			double simass = (hullmass + capacity) * 1000.0;
			double angInertia = (2/5.0)*simass*brad*brad;
			double acc1 = shipdef->linThrust[ShipType::THRUSTER_FORWARD] / (9.81*simass);
			double acc2 = shipdef->linThrust[ShipType::THRUSTER_REVERSE] / (9.81*simass);
			double acc3 = shipdef->linThrust[ShipType::THRUSTER_UP] / (9.81*simass);
			double acc4 = shipdef->linThrust[ShipType::THRUSTER_RIGHT] / (9.81*simass);
			double acca = shipdef->angThrust/angInertia;

			fprintf(pStatFile, "%s,%s,%.1f,%.1f,%.1f,%.3f,%.1f,%.1f,%.1f,%.1f,%.1f,%.1f,%.1f,%f\n",
				shipdef->name.c_str(), shipdef->lmrModelName.c_str(), hullmass, capacity,
				fakevol, rescale, xsize, ysize, zsize, acc1, acc2, acc3, acc4, acca);
			delete collMesh;
		}
		fclose(pStatFile);
	}
#endif

	luaConsole = new LuaConsole(10);
	KeyBindings::toggleLuaConsole.onPress.connect(sigc::ptr_fun(&Pi::ToggleLuaConsole));

	gameMenuView = new GameMenuView();
	config->Save();
}

bool Pi::IsConsoleActive()
{
	return luaConsole && luaConsole->IsActive();
}

void Pi::ToggleLuaConsole()
{
	if (luaConsole->IsVisible()) {
		luaConsole->Hide();
		if (luaConsole->GetTextEntryField()->IsFocused())
			Gui::Screen::ClearFocus();
		Gui::Screen::RemoveBaseWidget(luaConsole);
	} else {
		// luaConsole is added and removed from the base widget set
		// (rather than just using Show()/Hide())
		// so that it's forced in front of any other base widgets when it opens
		Gui::Screen::AddBaseWidget(luaConsole, 0, 0);
		luaConsole->Show();
		luaConsole->GetTextEntryField()->Show();
	}
}

void Pi::Quit()
{
	delete Pi::gameMenuView;
	delete Pi::luaConsole;
	Sfx::Uninit();
	Sound::Uninit();
	SpaceStation::Uninit();
	CityOnPlanet::Uninit();
	GeoSphere::Uninit();
	LmrModelCompilerUninit();
	Galaxy::Uninit();
	Graphics::Uninit();
	LuaUninit();
	Gui::Uninit();
	delete Pi::renderer;
	StarSystem::ShrinkCache();
	SDL_Quit();
	FileSystem::Uninit();
	exit(0);
}

void Pi::BoinkNoise()
{
	Sound::PlaySfx("Click", 0.3f, 0.3f, false);
}

void Pi::SetView(View *v)
{
	if (cpan)
		cpan->ClearOverlay();
	if (currentView) currentView->HideAll();
	currentView = v;
	if (currentView) {
		currentView->OnSwitchTo();
		currentView->ShowAll();
	}
}

void Pi::OnChangeDetailLevel()
{
	GeoSphere::OnChangeDetailLevel();
}

void Pi::HandleEvents()
{
	SDL_Event event;

	Pi::mouseMotion[0] = Pi::mouseMotion[1] = 0;
	while (SDL_PollEvent(&event)) {
		Gui::HandleSDLEvent(&event);
		KeyBindings::DispatchSDLEvent(&event);

		switch (event.type) {
			case SDL_KEYDOWN:
				if (event.key.keysym.sym == SDLK_ESCAPE) {
					if (Pi::game) {
						// only accessible once game started
						if (currentView != 0) {
							if (currentView != gameMenuView) {
								Pi::game->SetTimeAccel(Game::TIMEACCEL_PAUSED);
								SetView(gameMenuView);
							}
							else {
								Pi::game->RequestTimeAccel(Game::TIMEACCEL_1X);
								SetView(worldView);
							}
						}
					}
					break;
				}
				// special keys. LCTRL+turd
				if ((KeyState(SDLK_LCTRL) || (KeyState(SDLK_RCTRL)))) {
					switch (event.key.keysym.sym) {
						case SDLK_q: // Quit
							if (Pi::game)
								Pi::EndGame();
							Pi::Quit();
							break;
						case SDLK_PRINT:	   // print
						case SDLK_KP_MULTIPLY: // screen
						{
							char buf[256];
							const time_t t = time(0);
							struct tm *_tm = localtime(&t);
							strftime(buf, sizeof(buf), "screenshot-%Y%m%d-%H%M%S.png", _tm);
							Screendump(buf, GetScrWidth(), GetScrHeight());
							break;
						}
#if WITH_DEVKEYS
						case SDLK_i: // Toggle Debug info
							Pi::showDebugInfo = !Pi::showDebugInfo;
							break;
						case SDLK_m:  // Gimme money!
							if(Pi::game) {
								Pi::player->SetMoney(Pi::player->GetMoney() + 10000000);
							}
							break;
						case SDLK_F12:
						{
							if(Pi::game) {
								matrix4x4d m; Pi::player->GetRotMatrix(m);
								vector3d dir = m*vector3d(0,0,-1);
								/* add test object */
								if (KeyState(SDLK_RSHIFT)) {
									Missile *missile =
										new Missile(ShipType::MISSILE_GUIDED, Pi::player, Pi::player->GetCombatTarget());
									missile->SetRotMatrix(m);
									missile->SetFrame(Pi::player->GetFrame());
									missile->SetPosition(Pi::player->GetPosition()+50.0*dir);
									missile->SetVelocity(Pi::player->GetVelocity());
									game->GetSpace()->AddBody(missile);
								} else if (KeyState(SDLK_LSHIFT)) {
									SpaceStation *s = static_cast<SpaceStation*>(Pi::player->GetNavTarget());
									if (s) {
										int port = s->GetFreeDockingPort();
										if (port != -1) {
											printf("Putting ship into station\n");
											// Make police ship intent on killing the player
											Ship *ship = new Ship(ShipType::LADYBIRD);
											ship->AIKill(Pi::player);
											ship->SetFrame(Pi::player->GetFrame());
											ship->SetDockedWith(s, port);
											game->GetSpace()->AddBody(ship);
										} else {
											printf("No docking ports free dude\n");
										}
									} else {
											printf("Select a space station...\n");
									}
								} else {
									Ship *ship = new Ship(ShipType::LADYBIRD);
									ship->m_equipment.Set(Equip::SLOT_LASER, 0, Equip::PULSECANNON_1MW);
									ship->AIKill(Pi::player);
									ship->SetFrame(Pi::player->GetFrame());
									ship->SetPosition(Pi::player->GetPosition()+100.0*dir);
									ship->SetVelocity(Pi::player->GetVelocity());
									ship->m_equipment.Add(Equip::DRIVE_CLASS2);
									ship->m_equipment.Add(Equip::RADAR_MAPPER);
									ship->m_equipment.Add(Equip::SCANNER);
									ship->m_equipment.Add(Equip::SHIELD_GENERATOR);
									ship->m_equipment.Add(Equip::HYDROGEN, 10);
									ship->UpdateStats();
									game->GetSpace()->AddBody(ship);
								}
							}
							break;
						}
#endif /* DEVKEYS */
#if WITH_OBJECTVIEWER
						case SDLK_F10:
							Pi::SetView(Pi::objectViewerView);
							break;
#endif
						case SDLK_F11:
							// XXX only works on X11
							//SDL_WM_ToggleFullScreen(Pi::scrSurface);
#if WITH_DEVKEYS
							renderer->ReloadShaders();
#endif
							break;
						case SDLK_F9: // Quicksave
						{
							if(Pi::game) {
								if (Pi::game->IsHyperspace())
									Pi::cpan->MsgLog()->Message("", Lang::CANT_SAVE_IN_HYPERSPACE);

								else {
									std::string name = FileSystem::JoinPath(GetSaveDir(), "_quicksave");
									GameSaver saver(Pi::game);
									if (saver.SaveToFile(name))
										Pi::cpan->MsgLog()->Message("", Lang::GAME_SAVED_TO+name);
								}
							}
							break;
						}
						default:
							break; // This does nothing but it stops the compiler warnings
					}
				}
				Pi::keyState[event.key.keysym.sym] = 1;
				Pi::keyModState = event.key.keysym.mod;
				Pi::onKeyPress.emit(&event.key.keysym);
				break;
			case SDL_KEYUP:
				Pi::keyState[event.key.keysym.sym] = 0;
				Pi::keyModState = event.key.keysym.mod;
				Pi::onKeyRelease.emit(&event.key.keysym);
				break;
			case SDL_MOUSEBUTTONDOWN:
				if (event.button.button < COUNTOF(Pi::mouseButton)) {
					Pi::mouseButton[event.button.button] = 1;
					Pi::onMouseButtonDown.emit(event.button.button,
							event.button.x, event.button.y);
				}
				break;
			case SDL_MOUSEBUTTONUP:
				if (event.button.button < COUNTOF(Pi::mouseButton)) {
					Pi::mouseButton[event.button.button] = 0;
					Pi::onMouseButtonUp.emit(event.button.button,
							event.button.x, event.button.y);
				}
				break;
			case SDL_MOUSEMOTION:
				Pi::mouseMotion[0] += event.motion.xrel;
				Pi::mouseMotion[1] += event.motion.yrel;
		//		SDL_GetRelativeMouseState(&Pi::mouseMotion[0], &Pi::mouseMotion[1]);
				break;
			case SDL_JOYAXISMOTION:
				if (joysticks[event.jaxis.which].joystick == NULL)
					break;
				if (event.jaxis.value == -32768)
					joysticks[event.jaxis.which].axes[event.jaxis.axis] = 1.f;
				else
					joysticks[event.jaxis.which].axes[event.jaxis.axis] = -event.jaxis.value / 32767.f;
				break;
			case SDL_JOYBUTTONUP:
			case SDL_JOYBUTTONDOWN:
				if (joysticks[event.jaxis.which].joystick == NULL)
					break;
				joysticks[event.jbutton.which].buttons[event.jbutton.button] = event.jbutton.state != 0;
				break;
			case SDL_JOYHATMOTION:
				if (joysticks[event.jaxis.which].joystick == NULL)
					break;
				joysticks[event.jhat.which].hats[event.jhat.hat] = event.jhat.value;
				break;
			case SDL_QUIT:
				if (Pi::game)
					Pi::EndGame();
				Pi::Quit();
				break;
		}
	}
}

static void draw_intro(Background::Container *background, float _time)
{
	LmrObjParams params = {
		"ShipAnimation", // animation namespace
		0.0, // time
		{ }, // animation stages
		{ 0.0, 1.0 }, // animation positions
		Lang::PIONEER, // label
		0, // equipment
		Ship::FLYING, // flightState
		{ 0.0f, 0.0f, -1.0f }, { 0.0f, 0.0f, 0.0f }, // thrust
		{	// pColor[3]
		{ { .2f, .2f, .5f, 1.0f }, { 1, 1, 1 }, { 0, 0, 0 }, 100.0 },
		{ { 0.5f, 0.5f, 0.5f, 1.0f }, { 0, 0, 0 }, { 0, 0, 0 }, 0 },
		{ { 0.8f, 0.8f, 0.8f, 1.0f }, { 0, 0, 0 }, { 0, 0, 0 }, 0 } },
	};
	EquipSet equipment;
	// The finest parts that money can buy!
	params.equipment = &equipment;
	equipment.Add(Equip::ECM_ADVANCED, 1);
	equipment.Add(Equip::HYPERCLOUD_ANALYZER, 1);
	equipment.Add(Equip::ATMOSPHERIC_SHIELDING, 1);
	equipment.Add(Equip::FUEL_SCOOP, 1);
	equipment.Add(Equip::SCANNER, 1);
	equipment.Add(Equip::RADAR_MAPPER, 1);
	equipment.Add(Equip::MISSILE_NAVAL, 4);

	// XXX all this stuff will be gone when intro uses a Camera
	// rotate background by time, and a bit extra Z so it's not so flat
	matrix4x4d brot = matrix4x4d::RotateXMatrix(-0.25*_time) * matrix4x4d::RotateZMatrix(0.6);
	background->Draw(Pi::renderer, brot);

	glPushAttrib(GL_ALL_ATTRIB_BITS);

	const Color oldSceneAmbientColor = Pi::renderer->GetAmbientColor();
	Pi::renderer->SetAmbientColor(Color(0.1f, 0.1f, 0.1f, 1.f));

	const Color lc(1.f, 1.f, 1.f, 0.f);
	const Graphics::Light light(Graphics::Light::LIGHT_DIRECTIONAL, vector3f(0.f, 1.f, 1.f), lc, lc, lc);
	Pi::renderer->SetLights(1, &light);

	matrix4x4f rot = matrix4x4f::RotateYMatrix(_time) * matrix4x4f::RotateZMatrix(0.6f*_time) *
			matrix4x4f::RotateXMatrix(_time*0.7f);
	rot[14] = -80.0;
	LmrLookupModelByName("lanner_ub")->Render(rot, &params);
	glPopAttrib();
	Pi::renderer->SetAmbientColor(oldSceneAmbientColor);
}

static void draw_tombstone(float _time)
{
	LmrObjParams params = {
		0, // animation namespace
		0.0, // time
		{}, // animation stages
		{}, // animation positions
		Lang::TOMBSTONE_EPITAPH, // label
		0, // equipment
		0, // flightState
		{ 0.0f, 0.0f, 1.0f }, { 0.0f, 0.0f, 0.0f },
		{	// pColor[3]
		{ { 1.0f, 1.0f, 1.0f, 1.0f }, { 0, 0, 0 }, { 0, 0, 0 }, 0 },
		{ { 0.8f, 0.6f, 0.5f, 1.0f }, { 0, 0, 0 }, { 0, 0, 0 }, 0 },
		{ { 0.5f, 0.5f, 0.5f, 1.0f }, { 0, 0, 0 }, { 0, 0, 0 }, 0 } },
	};
	glPushAttrib(GL_ALL_ATTRIB_BITS);

	const Color oldSceneAmbientColor = Pi::renderer->GetAmbientColor();
	Pi::renderer->SetAmbientColor(Color(0.1f, 0.1f, 0.1f, 1.f));

	const Color lc(1.f, 1.f, 1.f, 0.f);
	const Graphics::Light light(Graphics::Light::LIGHT_DIRECTIONAL, vector3f(0.f, 1.f, 1.f), lc, lc, lc);
	Pi::renderer->SetLights(1, &light);

	matrix4x4f rot = matrix4x4f::RotateYMatrix(_time*2);
	rot[14] = -std::max(150.0f - 30.0f*_time, 30.0f);
	LmrLookupModelByName("tombstone")->Render(rot, &params);
	glPopAttrib();
	Pi::renderer->SetAmbientColor(oldSceneAmbientColor);
}

void Pi::TombStoneLoop()
{
	Uint32 last_time = SDL_GetTicks();
	float _time = 0;
	cpan->HideAll();
	currentView->HideAll();
	do {
		Pi::renderer->BeginFrame();
		Pi::renderer->SetPerspectiveProjection(75, Pi::GetScrAspect(), 1.f, 10000.f);
		Pi::renderer->SetTransform(matrix4x4f::Identity());
		Pi::HandleEvents();
		Pi::SetMouseGrab(false);
		draw_tombstone(_time);
		Pi::renderer->EndFrame();
		Gui::Draw();
		Pi::renderer->SwapBuffers();

		Pi::frameTime = 0.001f*(SDL_GetTicks() - last_time);
		_time += Pi::frameTime;
		last_time = SDL_GetTicks();
	} while (!((_time > 2.0) && ((Pi::MouseButtonState(SDL_BUTTON_LEFT)) || Pi::KeyState(SDLK_SPACE)) ));
}

void Pi::InitGame()
{
	// this is a bit brittle. skank may be forgotten and survive between
	// games

	Polit::Init();

	if (!config->Int("DisableSound")) AmbientSounds::Init();

	LuaInitGame();
}

static void OnPlayerDockOrUndock()
{
	Pi::game->RequestTimeAccel(Game::TIMEACCEL_1X);
	Pi::game->SetTimeAccel(Game::TIMEACCEL_1X);
}

static void OnPlayerChangeEquipment(Equip::Type e)
{
	Pi::onPlayerChangeEquipment.emit();
}

void Pi::StartGame()
{
	Pi::player->onDock.connect(sigc::ptr_fun(&OnPlayerDockOrUndock));
	Pi::player->onUndock.connect(sigc::ptr_fun(&OnPlayerDockOrUndock));
	Pi::player->m_equipment.onChange.connect(sigc::ptr_fun(&OnPlayerChangeEquipment));
	cpan->ShowAll();
	cpan->SetAlertState(Ship::ALERT_NONE);
	OnPlayerChangeEquipment(Equip::NONE);
	SetView(worldView);

	// fire event before the first frame
	LuaEvent::Queue("onGameStart");
	LuaEvent::Emit();
}

bool Pi::menuDone = false;
bool Pi::HandleMenuOption(int n)
{
	switch (n) {

		// XXX these assign to Pi::game, which is the correct behaviour. its
		// redundant right now because the Game constructor assigns itself to
		// Pi::game. it only does that as a hack to get the views up and
		// running. one day, when all that is fixed, you can delete this
		// comment

		case 0: // Earth start point
		{
			game = new Game(SystemPath(0,0,0,0,9));  // Los Angeles, Earth
			break;
		}

		case 1: // Epsilon Eridani start point
		{
			game = new Game(SystemPath(1,-1,-1,0,4));  // New Hope, New Hope
			break;
		}

		case 2: // Lave start point
		{
			game = new Game(SystemPath(-2,1,90,0,2));  // Lave Station, Lave
			break;
		}

		case 3: // Debug start point
		{
			game = new Game(SystemPath(1,-1,-1,0,4), vector3d(0,2*EARTH_RADIUS,0));  // somewhere over New Hope

			Ship *enemy = new Ship(ShipType::EAGLE_LRF);
			enemy->SetFrame(player->GetFrame());
			enemy->SetPosition(player->GetPosition()+vector3d(0,0,-9000.0));
			enemy->SetVelocity(vector3d(0,0,0));
			enemy->m_equipment.Set(Equip::SLOT_ENGINE, 0, Equip::DRIVE_CLASS1);
			enemy->m_equipment.Set(Equip::SLOT_LASER, 0, Equip::PULSECANNON_1MW);
			enemy->m_equipment.Add(Equip::HYDROGEN, 2);
			enemy->m_equipment.Add(Equip::ATMOSPHERIC_SHIELDING);
			enemy->m_equipment.Add(Equip::AUTOPILOT);
			enemy->m_equipment.Add(Equip::SCANNER);
			enemy->UpdateStats();
			enemy->AIKill(player);
			game->GetSpace()->AddBody(enemy);

			player->SetCombatTarget(enemy);

			const ShipType *shipdef;
			double mass, acc1, acc2, acc3;
			printf("Player ship mass = %.0fkg, Enemy ship mass = %.0fkg\n",
				   player->GetMass(), enemy->GetMass());

			shipdef = &player->GetShipType();
			mass = player->GetMass();
			acc1 = shipdef->linThrust[ShipType::THRUSTER_FORWARD] / (9.81*mass);
			acc2 = shipdef->linThrust[ShipType::THRUSTER_REVERSE] / (9.81*mass);
			acc3 = shipdef->linThrust[ShipType::THRUSTER_UP] / (9.81*mass);
			printf("Player ship thrust = %.1fg, %.1fg, %.1fg\n", acc1, acc2, acc3);

			shipdef = &enemy->GetShipType();
			mass = enemy->GetMass();
			acc1 = shipdef->linThrust[ShipType::THRUSTER_FORWARD] / (9.81*mass);
			acc2 = shipdef->linThrust[ShipType::THRUSTER_REVERSE] / (9.81*mass);
			acc3 = shipdef->linThrust[ShipType::THRUSTER_UP] / (9.81*mass);
			printf("Enemy ship thrust = %.1fg, %.1fg, %.1fg\n", acc1, acc2, acc3);

			/*	Frame *stationFrame = new Frame(pframe, "Station frame...");
			 stationFrame->SetRadius(5000);
			 stationFrame->m_sbody = 0;
			 stationFrame->SetPosition(vector3d(0,0,zpos));
			 stationFrame->SetAngVelocity(vector3d(0,0,0.5));

			 for (int i=0; i<4; i++) {
			 Ship *body = new Ship(ShipType::LADYBIRD);
			 char buf[64];
			 snprintf(buf,sizeof(buf),"X%c-0%02d", 'A'+i, i);
			 body->SetLabel(buf);
			 body->SetFrame(stationFrame);
			 body->SetPosition(vector3d(200*(i+1), 0, 2000));
			 Space::AddBody(body);
			 }

			 SpaceStation *station = new SpaceStation(SpaceStation::JJHOOP);
			 station->SetLabel("Poemi-chan's Folly");
			 station->SetFrame(stationFrame);
			 station->SetPosition(vector3d(0,0,0));
			 Space::AddBody(station);

			 SpaceStation *station2 = new SpaceStation(SpaceStation::GROUND_FLAVOURED);
			 station2->SetLabel("Conor's End");
			 station2->SetFrame(*pframe->m_children.begin()); // rotating frame of planet
			 station2->OrientOnSurface(EARTH_RADIUS, M_PI/4, M_PI/4);
			 Space::AddBody(station2);
			 */
			//	player->SetDockedWith(station2, 0);

			break;
		}

		case 4: // Load game
		{
			GameLoader loader;
			loader.DialogMainLoop();
			game = loader.GetGame();
			if (! game) {
				// loading screen was cancelled;
				// return without setting menuDone so the menu is re-displayed
				return true;
			}
			break;
		}

		default:
			break;
	}

	menuDone = true;

	return true;
}

void Pi::Start()
{
	Background::Container *background = new Background::Container(Pi::renderer, UNIVERSE_SEED);

	ui->SetInnerWidget(ui->CallTemplate("MainMenu"));

#if 0
	static const int NUM_OPTIONS = 6;
	UI::Button *buttons[NUM_OPTIONS];

	ui->SetInnerWidget(
		ui->Margin(10.0f)->SetInnerWidget(
			ui->Grid(1, UI::CellSpec(0.25f,0.5f,0.25f))
				->SetCell(0,2,
					ui->Grid(UI::CellSpec(0.2f,0.8f), 1)->SetRow(0, UI::WidgetSet(
						ui->Image("icons/badge.png"),
						ui->Align(UI::Align::LEFT)->SetInnerWidget(
							ui->Margin(10.0f)->SetInnerWidget(
								ui->VBox()->PackEnd(UI::WidgetSet(
									ui->Label("Pioneer")->SetFontSize(UI::Widget::FONT_SIZE_XLARGE),
									ui->Label(version)
								))
							)
						)
					))
				)
				->SetCell(0,1, ui->Align(UI::Align::MIDDLE)->SetInnerWidget(
					ui->VBox()->PackEnd(UI::WidgetSet(
						ui->HBox()->PackEnd(UI::WidgetSet(buttons[0] = ui->Button(), ui->Label(Lang::MM_START_NEW_GAME_EARTH))),
						ui->HBox()->PackEnd(UI::WidgetSet(buttons[1] = ui->Button(), ui->Label(Lang::MM_START_NEW_GAME_E_ERIDANI))),
						ui->HBox()->PackEnd(UI::WidgetSet(buttons[2] = ui->Button(), ui->Label(Lang::MM_START_NEW_GAME_LAVE))),
						ui->HBox()->PackEnd(UI::WidgetSet(buttons[3] = ui->Button(), ui->Label(Lang::MM_START_NEW_GAME_DEBUG))),
						ui->HBox()->PackEnd(UI::WidgetSet(buttons[4] = ui->Button(), ui->Label(Lang::MM_LOAD_SAVED_GAME))),
						ui->HBox()->PackEnd(UI::WidgetSet(buttons[5] = ui->Button(), ui->Label(Lang::MM_QUIT)))
					))
				))
		)
	);

	for (int i = 0; i < NUM_OPTIONS; i++) {
		buttons[i]->onClick.connect(sigc::bind(sigc::ptr_fun(&Pi::HandleMenuOption), i));
		ui->AddShortcut(SDLKey(SDLK_1+i), buttons[i]);
	}
#endif

#if 0
	Gui::Fixed *menu = new Gui::Fixed(float(Gui::Screen::GetWidth()), float(Gui::Screen::GetHeight()));
	Gui::Screen::AddBaseWidget(menu, 0, 0);
	menu->SetTransparency(true);

	static const float badgeWidth = 128;
	float badgeSize[2];
	Gui::Screen::GetCoords2Pixels(badgeSize);
	badgeSize[0] *= badgeWidth; badgeSize[1] *= badgeWidth;
	Gui::Fixed *badge = new Gui::Fixed(badgeSize[0], badgeSize[1]);
	badge->Add(new Gui::Image("icons/badge.png"),0,0);
	menu->Add(badge, 30, Gui::Screen::GetHeight()-badgeSize[1]-30);

	Gui::Screen::PushFont("OverlayFont");

	const float w = Gui::Screen::GetWidth() / 2.0f;
	const float h = Gui::Screen::GetHeight() / 2.0f;
	const int OPTS = 6;
	Gui::SolidButton *opts[OPTS];
	opts[0] = new Gui::SolidButton(); opts[0]->SetShortcut(SDLK_1, KMOD_NONE);
	opts[0]->onClick.connect(sigc::bind(sigc::ptr_fun(&Pi::HandleMenuKey), 0));
	opts[1] = new Gui::SolidButton(); opts[1]->SetShortcut(SDLK_2, KMOD_NONE);
	opts[1]->onClick.connect(sigc::bind(sigc::ptr_fun(&Pi::HandleMenuKey), 1));
	opts[2] = new Gui::SolidButton(); opts[2]->SetShortcut(SDLK_3, KMOD_NONE);
	opts[2]->onClick.connect(sigc::bind(sigc::ptr_fun(&Pi::HandleMenuKey), 2));
	opts[3] = new Gui::SolidButton(); opts[3]->SetShortcut(SDLK_4, KMOD_NONE);
	opts[3]->onClick.connect(sigc::bind(sigc::ptr_fun(&Pi::HandleMenuKey), 3));
	opts[4] = new Gui::SolidButton(); opts[4]->SetShortcut(SDLK_5, KMOD_NONE);
	opts[4]->onClick.connect(sigc::bind(sigc::ptr_fun(&Pi::HandleMenuKey), 4));
	opts[5] = new Gui::SolidButton(); opts[5]->SetShortcut(SDLK_6, KMOD_NONE);
	opts[5]->onClick.connect(sigc::bind(sigc::ptr_fun(&Pi::HandleMenuKey), 5));
	menu->Add(opts[0], w, h-80);
	menu->Add(new Gui::Label(Lang::MM_START_NEW_GAME_EARTH), w+32, h-80);
	menu->Add(opts[1], w, h-48);
	menu->Add(new Gui::Label(Lang::MM_START_NEW_GAME_E_ERIDANI), w+32, h-48);
	menu->Add(opts[2], w, h-16);
	menu->Add(new Gui::Label(Lang::MM_START_NEW_GAME_LAVE), w+32, h-16);
	menu->Add(opts[3], w, h+16);
	menu->Add(new Gui::Label(Lang::MM_START_NEW_GAME_DEBUG), w+32, h+16);
	menu->Add(opts[4], w, h+48);
	menu->Add(new Gui::Label(Lang::MM_LOAD_SAVED_GAME), w+32, h+48);
	menu->Add(opts[5], w, h+80);
	menu->Add(new Gui::Label(Lang::MM_QUIT), w+32, h+80);

	version += "\n";
	version += Pi::renderer->GetName();

	menu->Add(new Gui::Label(version), 30+badgeSize[0]+20, Gui::Screen::GetHeight()-badgeSize[1]-10);

	Gui::Screen::PopFont();

	menu->ShowAll();
#endif

	//XXX global ambient colour hack to make explicit the old default ambient colour dependency
	// for some models
	Pi::renderer->SetAmbientColor(Color(0.2f, 0.2f, 0.2f, 1.f));

	ui->Layout();

	Uint32 last_time = SDL_GetTicks();
	float _time = 0;

	menuDone = false;
	game = 0;
	while (!game && !menuDone) {
		SDL_Event event;
		while (SDL_PollEvent(&event)) {
			if (event.type == SDL_KEYDOWN && event.key.keysym.sym == SDLK_ESCAPE)
				menuDone = true;
			else
				ui->DispatchSDLEvent(event);
		}

		Pi::renderer->BeginFrame();
		Pi::renderer->SetPerspectiveProjection(75, Pi::GetScrAspect(), 1.f, 10000.f);
		Pi::renderer->SetTransform(matrix4x4f::Identity());
		draw_intro(background, _time);
		Pi::renderer->EndFrame();

		ui->Update();
		ui->Draw();

		Pi::renderer->SwapBuffers();

		Pi::frameTime = 0.001f*(SDL_GetTicks() - last_time);
		_time += Pi::frameTime;
		last_time = SDL_GetTicks();
	}

#if 0
	menu->HideAll();

	Gui::Screen::RemoveBaseWidget(menu);
	delete menu;
	delete background;
#endif

	// game is set by HandleMenuKey if any game-starting option (start or
	// load) is selected
	if (game) {
		InitGame();
		StartGame();
		MainLoop();
	}

	// no game means quit was selected, so end things
	else
		Pi::Quit();
}

void Pi::EndGame()
{
	Pi::musicPlayer.Stop();
	Sound::DestroyAllEvents();

	// final event
	LuaEvent::Queue("onGameEnd");
	LuaEvent::Emit();

	Lua::manager->CollectGarbage();

	if (!config->Int("DisableSound")) AmbientSounds::Uninit();
	Sound::DestroyAllEvents();

	assert(game);
	delete game;
	game = 0;
	player = 0;

	StarSystem::ShrinkCache();
}

void Pi::MainLoop()
{
	double time_player_died = 0;
#ifdef MAKING_VIDEO
	Uint32 last_screendump = SDL_GetTicks();
	int dumpnum = 0;
#endif /* MAKING_VIDEO */

#if WITH_DEVKEYS
	Uint32 last_stats = SDL_GetTicks();
	int frame_stat = 0;
	int phys_stat = 0;
	char fps_readout[256];
	memset(fps_readout, 0, sizeof(fps_readout));
#endif

	int MAX_PHYSICS_TICKS = Pi::config->Int("MaxPhysicsCyclesPerRender");
	if (MAX_PHYSICS_TICKS <= 0)
		MAX_PHYSICS_TICKS = 4;

	double currentTime = 0.001 * double(SDL_GetTicks());
	double accumulator = Pi::game->GetTimeStep();
	Pi::gameTickAlpha = 0;

	while (Pi::game) {
		double newTime = 0.001 * double(SDL_GetTicks());
		Pi::frameTime = newTime - currentTime;
		if (Pi::frameTime > 0.25) Pi::frameTime = 0.25;
		currentTime = newTime;
		accumulator += Pi::frameTime * Pi::game->GetTimeAccelRate();

		const float step = Pi::game->GetTimeStep();
		if (step > 0.0f) {
			int phys_ticks = 0;
			while (accumulator >= step) {
				if (++phys_ticks >= MAX_PHYSICS_TICKS) {
					accumulator = 0.0;
					break;
				}
				game->TimeStep(step);

				accumulator -= step;
			}
			Pi::gameTickAlpha = accumulator / step;

#if WITH_DEVKEYS
			phys_stat += phys_ticks;
#endif
		} else {
			// paused
		}
		frame_stat++;

		Pi::renderer->BeginFrame();
		Pi::renderer->SetTransform(matrix4x4f::Identity());

		/* Calculate position for this rendered frame (interpolated between two physics ticks */
        // XXX should this be here? what is this anyway?
		for (Space::BodyIterator i = game->GetSpace()->BodiesBegin(); i != game->GetSpace()->BodiesEnd(); ++i) {
			(*i)->UpdateInterpolatedTransform(Pi::GetGameTickAlpha());
		}
		game->GetSpace()->GetRootFrame()->UpdateInterpolatedTransform(Pi::GetGameTickAlpha());

		currentView->Update();
		currentView->Draw3D();
		// XXX HandleEvents at the moment must be after view->Draw3D and before
		// Gui::Draw so that labels drawn to screen can have mouse events correctly
		// detected. Gui::Draw wipes memory of label positions.
		Pi::HandleEvents();
		// hide cursor for ship control.

		SetMouseGrab(Pi::MouseButtonState(SDL_BUTTON_RIGHT));

		Pi::renderer->EndFrame();
		Gui::Draw();

#if WITH_DEVKEYS
		if (Pi::showDebugInfo) {
			Gui::Screen::EnterOrtho();
			Gui::Screen::PushFont("ConsoleFont");
			Gui::Screen::RenderString(fps_readout, 0, 0);
			Gui::Screen::PopFont();
			Gui::Screen::LeaveOrtho();
		}
#endif

		Pi::renderer->SwapBuffers();

		// game exit or failed load from GameMenuView will have cleared
		// Pi::game. we can't continue.
		if (!Pi::game)
			return;

		if (Pi::game->UpdateTimeAccel())
			accumulator = 0;				// fix for huge pauses 10000x -> 1x

		// fuckadoodledoo, did the player die?
		if (Pi::player->IsDead()) {
			if (time_player_died > 0.0) {
				if (Pi::game->GetTime() - time_player_died > 8.0) {
					Pi::TombStoneLoop();
					Pi::EndGame();
					break;
				}
			} else {
				Pi::game->SetTimeAccel(Game::TIMEACCEL_1X);
				Pi::cpan->HideAll();
				Pi::SetView(static_cast<View*>(Pi::worldView));
				Pi::player->Disable();
				time_player_died = Pi::game->GetTime();
			}
		} else {
			// this is something we need not do every turn...
			if (!config->Int("DisableSound")) AmbientSounds::Update();
			StarSystem::ShrinkCache();
		}
		cpan->Update();
		musicPlayer.Update();

#if WITH_DEVKEYS
		if (Pi::showDebugInfo && SDL_GetTicks() - last_stats > 1000) {
			size_t lua_mem = Lua::manager->GetMemoryUsage();
			int lua_memB = int(lua_mem & ((1u << 10) - 1));
			int lua_memKB = int(lua_mem >> 10) % 1024;
			int lua_memMB = int(lua_mem >> 20);

			Pi::statSceneTris += LmrModelGetStatsTris();

			snprintf(
				fps_readout, sizeof(fps_readout),
				"%d fps (%.1f ms/f), %d phys updates, %d triangles, %.3f M tris/sec, %d terrain vtx/sec, %d glyphs/sec\n"
				"Lua mem usage: %d MB + %d KB + %d bytes",
				frame_stat, (1000.0/frame_stat), phys_stat, Pi::statSceneTris, Pi::statSceneTris*frame_stat*1e-6,
				GeoSphere::GetVtxGenCount(), Text::TextureFont::GetGlyphCount(),
				lua_memMB, lua_memKB, lua_memB
			);
			frame_stat = 0;
			phys_stat = 0;
			Text::TextureFont::ClearGlyphCount();
			GeoSphere::ClearVtxGenCount();
			if (SDL_GetTicks() - last_stats > 1200) last_stats = SDL_GetTicks();
			else last_stats += 1000;
		}
		Pi::statSceneTris = 0;
		LmrModelClearStatsTris();
#endif

#ifdef MAKING_VIDEO
		if (SDL_GetTicks() - last_screendump > 50) {
			last_screendump = SDL_GetTicks();
			std::string fname = stringf(Lang::SCREENSHOT_FILENAME_TEMPLATE, formatarg("index", dumpnum++));
			Screendump(fname.c_str(), GetScrWidth(), GetScrHeight());
		}
#endif /* MAKING_VIDEO */
	}
}

float Pi::CalcHyperspaceRange(int hyperclass, int total_mass_in_tonnes)
{
	// for the sake of hyperspace range, we count ships mass as 60% of original.
	// Brian: "The 60% value was arrived at through trial and error,
	// to scale the entire jump range calculation after things like ship mass,
	// cargo mass, hyperdrive class, fuel use and fun were factored in."
	return 200.0f * hyperclass * hyperclass / (total_mass_in_tonnes * 0.6f);
}

void Pi::Message(const std::string &message, const std::string &from, enum MsgLevel level)
{
	if (level == MSG_IMPORTANT) {
		Pi::cpan->MsgLog()->ImportantMessage(from, message);
	} else {
		Pi::cpan->MsgLog()->Message(from, message);
	}
}

void Pi::InitJoysticks() {
	int joy_count = SDL_NumJoysticks();
	for (int n = 0; n < joy_count; n++) {
		JoystickState *state;
		joysticks.push_back(JoystickState());
		state = &joysticks.back();

		state->joystick = SDL_JoystickOpen(n);
		if (state->joystick == NULL) {
			fprintf(stderr, "SDL_JoystickOpen(%i): %s\n", n, SDL_GetError());
			continue;
		}

		state->axes.resize(SDL_JoystickNumAxes(state->joystick));
		state->buttons.resize(SDL_JoystickNumButtons(state->joystick));
		state->hats.resize(SDL_JoystickNumHats(state->joystick));
	}
}

int Pi::JoystickButtonState(int joystick, int button) {
	if (!joystickEnabled) return 0;
	if (joystick < 0 || joystick >= int(joysticks.size()))
		return 0;

	if (button < 0 || button >= int(joysticks[joystick].buttons.size()))
		return 0;

	return joysticks[joystick].buttons[button];
}

int Pi::JoystickHatState(int joystick, int hat) {
	if (!joystickEnabled) return 0;
	if (joystick < 0 || joystick >= int(joysticks.size()))
		return 0;

	if (hat < 0 || hat >= int(joysticks[joystick].hats.size()))
		return 0;

	return joysticks[joystick].hats[hat];
}

float Pi::JoystickAxisState(int joystick, int axis) {
	if (!joystickEnabled) return 0;
	if (joystick < 0 || joystick >= int(joysticks.size()))
		return 0;

	if (axis < 0 || axis >= int(joysticks[joystick].axes.size()))
		return 0;

	return joysticks[joystick].axes[axis];
}

void Pi::SetMouseGrab(bool on)
{
	if (!doingMouseGrab && on) {
		SDL_ShowCursor(0);
		SDL_WM_GrabInput(SDL_GRAB_ON);
//		SDL_SetRelativeMouseMode(true);
		doingMouseGrab = true;
	}
	else if(doingMouseGrab && !on) {
		SDL_ShowCursor(1);
		SDL_WM_GrabInput(SDL_GRAB_OFF);
//		SDL_SetRelativeMouseMode(false);
		doingMouseGrab = false;
	}
}<|MERGE_RESOLUTION|>--- conflicted
+++ resolved
@@ -173,13 +173,6 @@
 
 static void LuaInit()
 {
-<<<<<<< HEAD
-=======
-	Lua::Init();
-
-	lua_State *l = Lua::manager->GetLuaState();
-
->>>>>>> 7c1b9ed8
 	LuaBody::RegisterClass();
 	LuaShip::RegisterClass();
 	LuaSpaceStation::RegisterClass();
@@ -218,7 +211,7 @@
 	UI::LuaInit();
 
 	// XXX load everything. for now, just modules
-	lua_State *l = Pi::luaManager->GetLuaState();
+	lua_State *l = Lua::manager->GetLuaState();
 	pi_lua_dofile_recursive(l, "libs");
 	pi_lua_dofile_recursive(l, "ui");
 	pi_lua_dofile_recursive(l, "modules");
@@ -231,7 +224,7 @@
 
 	delete Pi::luaSerializer;
 	delete Pi::luaTimer;
-	PersistentTable::Uninit(Pi::luaManager->GetLuaState());
+	PersistentTable::Uninit(Lua::manager->GetLuaState());
 
 	Lua::Uninit();
 }
@@ -334,12 +327,10 @@
 
     // XXX UI requires Lua (and PersistentTable), but Pi::ui must exist before
     // we start loading templates. so now we have crap everywhere :/
-	Pi::luaManager = new LuaManager();
-
-	lua_State *l = Pi::luaManager->GetLuaState();
-	PersistentTable::Init(l);
-
-	Pi::ui.Reset(new UI::Context(Pi::luaManager, Pi::renderer, scrWidth, scrHeight));
+	Lua::Init();
+	PersistentTable::Init(Lua::manager->GetLuaState());
+
+	Pi::ui.Reset(new UI::Context(Lua::manager, Pi::renderer, scrWidth, scrHeight));
 
 	LuaInit();
 
