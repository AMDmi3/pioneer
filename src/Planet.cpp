--- conflicted
+++ resolved
@@ -188,14 +188,9 @@
 	Material mat;
 	mat.unlit = true;
 	mat.twoSided = true;
-<<<<<<< HEAD
 	mat.texture0 = m_ringTexture.Get();
-	// XXX worldview numlights always 1!
-	mat.shader = Graphics::planetRingsShader[Pi::worldView->GetNumLights()-1];
-=======
 	// XXX should get number of lights through camera when object viewer draw doesn't pass a null pointer
 	mat.shader = Graphics::planetRingsShader[Graphics::State::GetNumLights()-1];
->>>>>>> 70667cd5
 
 	const SystemBody *sbody = GetSystemBody();
 	assert(sbody->HasRings());
@@ -294,11 +289,6 @@
 
 void Planet::SubRender(Renderer *r, const Camera *camera, const vector3d &camPos)
 {
-<<<<<<< HEAD
-	if (GetSystemBody()->HasRings()) { DrawGasGiantRings(r); }
-=======
-	if (GetSystemBody()->GetSuperType() == SystemBody::SUPERTYPE_GAS_GIANT) DrawGasGiantRings(r, camera);
-
->>>>>>> 70667cd5
+	if (GetSystemBody()->HasRings()) { DrawGasGiantRings(r, camera); }
 	if (!AreShadersEnabled()) DrawAtmosphere(r, camPos);
 }